# Copyright (C) 2021 OpenMotics BV
#
# This program is free software: you can redistribute it and/or modify
# it under the terms of the GNU Affero General Public License as
# published by the Free Software Foundation, either version 3 of the
# License, or (at your option) any later version.
#
# This program is distributed in the hope that it will be useful,
# but WITHOUT ANY WARRANTY; without even the implied warranty of
# MERCHANTABILITY or FITNESS FOR A PARTICULAR PURPOSE.  See the
# GNU Affero General Public License for more details.
#
# You should have received a copy of the GNU Affero General Public License
# along with this program.  If not, see <http://www.gnu.org/licenses/>.
"""
eSafe controller will communicate over rebus with the esafe hardware
"""
import json
from collections import defaultdict

from esafe.rebus.abstract_rebus_controller import RebusControllerInterface
from gateway.apartment_controller import ApartmentController
from gateway.daemon_thread import DaemonThread
from gateway.delivery_controller import DeliveryController
from gateway.dto.box import ParcelBoxDTO, MailBoxDTO
from gateway.dto.doorbell import DoorbellDTO
from gateway.events import EsafeEvent
from gateway.pubsub import PubSub
from ioc import Inject, INJECTED, Injectable, Singleton

import logging
import os
logger = logging.getLogger(__name__)

if False:  # MYPY
    from typing import Dict, List, Optional


# define a custom rebus exception type
class RebusException(Exception):
    pass


class DummyRebusController(RebusControllerInterface):
    @Inject
    def __init__(self, pubsub=INJECTED, apartment_controller=INJECTED, delivery_controller=INJECTED):
        # type: (PubSub, ApartmentController, DeliveryController) -> None
        logger.info('Creating dummy rebus controller')
        self.pub_sub = pubsub
        self.apartment_controller = apartment_controller
        self.delivery_controller = delivery_controller
        self.mailboxes = {}  # type: Dict[int, MailBoxDTO]
        self.parcelboxes = {}  # type: Dict[int, ParcelBoxDTO]
        self.doorbells = {}  # type: Dict[int, DoorbellDTO]
        self._lock_status = {}  # type: Dict[int, int]  # int counter to check how many ticks it stays open
<<<<<<< HEAD
        self.stuck_devices = []  # type: List[int]
        self._lock_open_ticks = 2
        self.lock_tick_thread = DaemonThread(name='fake lock tick', target=self._lock_close_tick_check, interval=2, delay=2)
=======
        self._lock_open_ticks = 1
        self.lock_tick_thread = DaemonThread(name='fake lock tick', target=self._lock_close_tick_check, interval=1, delay=2)
>>>>>>> 19ea8b4a

        self.current_path = os.path.dirname(os.path.abspath(__file__))
        self.dummy_rebus_json_file = os.path.join(self.current_path, "dummy_rebus_devices.json")
        logger.info("Loading rebus info from {}".format(self.dummy_rebus_json_file))

    ######################
    # Controller Functions
    ######################

    def start(self):
        logger.info('Starting eSafe controller')
        logger.info(' -> Fake Discover devices')
        self.discover_devices()

    def stop(self):
        pass
        # self.polling_thread.stop()

    def _send_lock_event(self, lock_id, status):
        event = EsafeEvent(EsafeEvent.Types.LOCK_CHANGE, {'lock_id': lock_id, 'status': 'open' if status else 'closed'})
        logger.debug("Sending event: {}".format(event))
        self.pub_sub.publish_esafe_event(PubSub.EsafeTopics.LOCK, event)

    def _lock_close_tick_check(self):
        for lock_id in list(self._lock_status.keys()):
            self._lock_status[lock_id] += 1
            if self._lock_status[lock_id] > self._lock_open_ticks:
                logger.info("Sending lock event, lock is closing")
                self._close_box(lock_id)
                del self._lock_status[lock_id]

    # Mailbox Functions

    def get_mailboxes(self, rebus_id=None):
        # type: (Optional[int]) -> List[MailBoxDTO]
        logger.debug('Getting mailboxes')
        for mailbox in self.mailboxes.values():
            mailbox.apartment = ApartmentController.load_apartment_by_mailbox_id(mailbox.id)
        if rebus_id is None:
            return list(self.mailboxes.values())
        return [self.mailboxes[rebus_id]]

    # ParcelBox Functions

    def get_parcelboxes(self, rebus_id=None, size=None, available=None):
        # type: (Optional[int], Optional[str], Optional[bool]) -> List[ParcelBoxDTO]
        logger.debug('Getting parcelboxes, size: {}, rebus_id: {}'.format(size, rebus_id))
        # if no rebus id is given, get all the parcelboxes
        parcelboxes = []
        if rebus_id is None:
            parcelboxes = list(self.parcelboxes.values())
        # else get the one parcelbox
        else:
            parcelboxes = list([self.parcelboxes[rebus_id]])

        # filter out the sizes
        if size is not None:
            size = size.lower()
            parcelboxes = [parcelbox for parcelbox in parcelboxes if parcelbox.size.name.lower() == size]

        for parcelbox in parcelboxes:
            box_available = self.delivery_controller.parcel_id_available(parcelbox.id)
            parcelbox.available = box_available
        # filter out the available packages
        if available is True:
            parcelboxes = [box for box in parcelboxes if box.available]

        return parcelboxes

    # Generic Functions (parcelbox and mailbox)

    def get_lock(self, rebus_id):
        if rebus_id not in self.mailboxes and rebus_id not in self.parcelboxes:
            raise ValueError('Trying to open rebus device that is not a parcelbox of mailbox')
        if rebus_id in self.mailboxes:
            return self.mailboxes[rebus_id]
        else:
            return self.parcelboxes[rebus_id]

    def open_box(self, rebus_id):
        device = self.get_lock(rebus_id)
        if rebus_id not in self.stuck_devices:
            self._send_lock_event(rebus_id, True)
            device.is_open = True
            # initiate a lock countdown
            self._lock_status[rebus_id] = 0
            return device
        else:
            return None

    def _close_box(self, rebus_id):
        device = self.get_lock(rebus_id)
        self._send_lock_event(rebus_id, False)
        device.is_open = False
        return device

    # Doorbells

    def get_doorbells(self):
        # Renew the apartments linked to the doorbell
        for doorbell in self.doorbells.values():
            doorbell.apartment = ApartmentController.load_apartment_by_doorbell_id(doorbell.id)
        return list(self.doorbells.values())

    def ring_doorbell(self, doorbell_id):
        # type: (int) -> None
        if doorbell_id not in self.doorbells:
            raise ValueError('Cannot ring doorbell device, device does not exists or is non doorbell device')

    ######################
    # FAKE DISCOVERY
    ######################

    def discover_devices(self):
        _ = self
        logger.info('Parsing the dummy_rebus_devices.json file')
        rebus_json = None
        try:
            with open(self.dummy_rebus_json_file) as rebus_json_file:
                rebus_json = json.load(rebus_json_file)
        except Exception as ex:
            error_msg = 'Could not read int the dummy_rebus_devices.json: {}'.format(ex)
            logger.error(error_msg)
            raise RebusException(error_msg)

        for json_device in rebus_json['devices']:
            logger.info("Found device: {}".format(json_device))
            dev_id = json_device['id']
            dev_type = json_device['type']
            simulate_stuck = json_device.get('simulate_stuck', None)
            if simulate_stuck is not None:
                self.stuck_devices.append(dev_id)
            if dev_type == 'mailbox':
                apartment_dto = self.apartment_controller.load_apartment_by_mailbox_id(dev_id)
                initial_state = json_device['initial_state'] == 'open'
                if initial_state:
                    self._send_lock_event(dev_id, True)
                self.mailboxes[dev_id] = MailBoxDTO(
                    id=dev_id,
                    label=str(dev_id),
                    apartment=apartment_dto,
                    is_open=initial_state
                )
            elif dev_type == 'parcelbox':
                apartment_dto = self.apartment_controller.load_apartment_by_mailbox_id(dev_id)
                available = self.delivery_controller.parcel_id_available(dev_id)
                initial_state = json_device['initial_state'] == 'open'
                if initial_state:
                    self._send_lock_event(dev_id, True)
                self.parcelboxes[dev_id] = ParcelBoxDTO(
                    id=dev_id,
                    label=str(dev_id),
                    available=available,
                    height=json_device['height'],
                    width=json_device['width'],
                    is_open=initial_state,
                    size=ParcelBoxDTO.Size(json_device['size'])
                )
            elif dev_type == 'doorbell':
                apartment = self.apartment_controller.load_apartment_by_doorbell_id(dev_id)
                self.doorbells[dev_id] = DoorbellDTO(
                    id=dev_id,
                    label=str(dev_id),
                    apartment=apartment
                )

        self.lock_tick_thread.start()

    ######################
    # REBUS COMMANDS
    ######################

    def get_lock_status(self, lock_id):
        device = self.get_lock(lock_id)
        return device.is_open

    def toggle_rebus_power(self, duration=0.5):
        pass

    ########################
    # VERIFICATION COMMANDS
    ########################

    def verify_device_exists(self, device_id):
        return device_id in self.mailboxes or \
            device_id in self.parcelboxes or \
            device_id in self.doorbells<|MERGE_RESOLUTION|>--- conflicted
+++ resolved
@@ -53,14 +53,9 @@
         self.parcelboxes = {}  # type: Dict[int, ParcelBoxDTO]
         self.doorbells = {}  # type: Dict[int, DoorbellDTO]
         self._lock_status = {}  # type: Dict[int, int]  # int counter to check how many ticks it stays open
-<<<<<<< HEAD
         self.stuck_devices = []  # type: List[int]
-        self._lock_open_ticks = 2
-        self.lock_tick_thread = DaemonThread(name='fake lock tick', target=self._lock_close_tick_check, interval=2, delay=2)
-=======
         self._lock_open_ticks = 1
         self.lock_tick_thread = DaemonThread(name='fake lock tick', target=self._lock_close_tick_check, interval=1, delay=2)
->>>>>>> 19ea8b4a
 
         self.current_path = os.path.dirname(os.path.abspath(__file__))
         self.dummy_rebus_json_file = os.path.join(self.current_path, "dummy_rebus_devices.json")
