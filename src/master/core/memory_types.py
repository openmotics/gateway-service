--- conflicted
+++ resolved
@@ -24,12 +24,8 @@
 from ioc import INJECTED, Inject
 
 if False:  # MYPY
-<<<<<<< HEAD
-    from typing import Any, Dict, List, Optional, Union, Callable
-=======
     from typing import Any, Dict, List, Optional, Union, Tuple, Callable, Set
     from master.core.basic_action import BasicAction
->>>>>>> 7c2520a2
     from master.core.memory_file import MemoryFile
 
 logger = logging.getLogger("openmotics")
@@ -493,15 +489,8 @@
 
 
 class MemoryRelation(object):
-<<<<<<< HEAD
     def __init__(self, instance_type, id_spec, field=None, offset=0):
         # type: (type, Callable[[int], int], Optional[MemoryField], int) -> None
-=======
-    def __init__(self, instance_type, id_spec):  # type: (type, Callable[[int], int]) -> None
-        """
-        :type instance_type: type
-        """
->>>>>>> 7c2520a2
         self.instance_type = instance_type
         self._id_spec = id_spec
         self._field = field
@@ -511,7 +500,6 @@
     def set_field_container(self, field_container):  # type: (MemoryFieldContainer) -> None
         self._field_container = field_container
 
-<<<<<<< HEAD
     def yield_instance(self, own_id):  # type: (int) -> Optional[MemoryModelDefinition]
         base_id = own_id
         if self._field_container is not None:
@@ -520,12 +508,8 @@
         if instance_id is None:
             return None
         return self.instance_type(instance_id)
-=======
-    def yield_instance(self, own_id):  # type: (int) -> MemoryModelDefinition
-        return self.instance_type(self._id_spec(own_id))
->>>>>>> 7c2520a2
-
-    def serialize(self):  # type: () -> Dict[str, Any]
+
+    def serialize(self):
         raise NotImplementedError()
 
     def save(self):  # type: () -> None
