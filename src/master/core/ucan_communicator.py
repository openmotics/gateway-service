# Copyright (C) 2019 OpenMotics BV
#
# This program is free software: you can redistribute it and/or modify
# it under the terms of the GNU Affero General Public License as
# published by the Free Software Foundation, either version 3 of the
# License, or (at your option) any later version.
#
# This program is distributed in the hope that it will be useful,
# but WITHOUT ANY WARRANTY; without even the implied warranty of
# MERCHANTABILITY or FITNESS FOR A PARTICULAR PURPOSE.  See the
# GNU Affero General Public License for more details.
#
# You should have received a copy of the GNU Affero General Public License
# along with this program.  If not, see <http://www.gnu.org/licenses/>.
"""
Module to communicate with the uCANs.
"""

from __future__ import absolute_import
import logging
import time
from six.moves.queue import Queue, Empty
from ioc import Injectable, Inject, INJECTED, Singleton
from master.core.core_api import CoreAPI
from master.core.core_communicator import CoreCommunicator, BackgroundConsumer
from master.core.exceptions import BootloadingException
from master.core.ucan_command import SID, UCANCommandSpec
from master.core.ucan_api import UCANAPI
from serial_utils import CommunicationTimedOutException, Printable

if False:  # MYPY
    from typing import Optional, Dict, Any, Union, Callable, List

logger = logging.getLogger(__name__)


@Injectable.named('ucan_communicator')
@Singleton
class UCANCommunicator(object):
    """
    Uses a CoreCommunicator to communicate with uCANs
    """

    # TODO: Hold communications when master is rebooting

    @Inject
    def __init__(self, master_communicator=INJECTED, verbose=False):  # type: (CoreCommunicator, bool) -> None
        """
        :param master_communicator: CoreCommunicator
        :param verbose: Log all communication
        """
        self._verbose = verbose
        self._communicator = master_communicator
        self._consumers = {}  # type: Dict[str, List[Union[Consumer, PalletConsumer]]]
        self._cc_pallet_mode = {}  # type: Dict[str, bool]

        self._background_consumer = BackgroundConsumer(CoreAPI.ucan_rx_transport_message(), 1, self._process_transport_message)
        self._communicator.register_consumer(self._background_consumer)

<<<<<<< HEAD
    def ping(self, cc_address, ucan_address, bootloader=False, ping_data=1, tries=3, warn=True):
        """
        Pings an uCAN in a certain mode
        """
        self.do_command(cc_address=cc_address,
                        command=UCANAPI.ping(SID.BOOTLOADER_COMMAND if bootloader else SID.NORMAL_COMMAND),
                        identity=ucan_address,
                        fields={'data': ping_data},
                        tries=tries,
                        warn=warn)

    def is_ucan_in_bootloader(self, cc_address, ucan_address):  # type: (str, str) -> bool
=======
    def is_ucan_in_bootloader(self, cc_address, ucan_address, tries=2):  # type: (str, str, int) -> bool
>>>>>>> f7b1f2b3
        """
        Figures out whether a uCAN is in bootloader or application mode. This can be a rather slow call since it might rely on a communication timeout
        :param cc_address: The address of the CAN Control
        :param ucan_address:  The address of the uCAN
        :param tries: Amount of times a ping is issued
        :return: Boolean, indicating whether the uCAN is in bootloader or not
        """
        try:
<<<<<<< HEAD
            self.ping(cc_address=cc_address,
                      ucan_address=ucan_address,
                      bootloader=False,
                      tries=2,
                      warn=False)
            return False
        except CommunicationTimedOutException:
            self.ping(cc_address=cc_address,
                      ucan_address=ucan_address,
                      bootloader=True,
                      tries=2,
                      warn=False)
=======
            self.do_command(cc_address=cc_address,
                            command=UCANAPI.ping(SID.NORMAL_COMMAND),
                            identity=ucan_address,
                            fields={'data': 1},
                            tries=tries,
                            warn=False)
            return False
        except CommunicationTimedOutException:
            self.do_command(cc_address=cc_address,
                            command=UCANAPI.ping(SID.BOOTLOADER_COMMAND),
                            identity=ucan_address,
                            fields={'data': 1},
                            tries=tries,
                            warn=False)
>>>>>>> f7b1f2b3
            return True

    def register_consumer(self, consumer):  # type: (Union[Consumer, PalletConsumer]) -> None
        """ Register a consumer """
        self._consumers.setdefault(consumer.cc_address, []).append(consumer)

    def unregister_consumer(self, consumer):  # type: (Union[Consumer, PalletConsumer]) -> None
        """ Unregister a consumer """
        consumers = self._consumers.get(consumer.cc_address, [])
        if consumer in consumers:
            consumers.remove(consumer)

    def do_command(self, cc_address, command, identity, fields, timeout=2, tx_timeout=2, tries=3, warn=True):
        # type: (str, UCANCommandSpec, str, Dict[str, Any], Optional[int], Optional[int], int, bool) -> Optional[Dict[str, Any]]
        """
        Tries to send a uCAN command over the Communicator and block until an answer is received.
        Since communication to the uCANs seems to be unreliable every now and then, there is a build-in retry
        mechanism for now.
        """
        tries_counter = tries
        while True:
            try:
                response = self._do_command(cc_address=cc_address,
                                            command=command,
                                            identity=identity,
                                            fields=fields,
                                            timeout=timeout,
                                            tx_timeout=tx_timeout)
                if tries_counter != tries and warn:
                    logger.warning('Needed {0} tries to execute {1}'.format(tries - tries_counter + 1, command))
                return response
            except CommunicationTimedOutException:
                tries_counter -= 1
                if tries_counter == 0:
                    if warn:
                        logger.warning('Could not execute {0} in {1} tries'.format(command, tries))
                    raise
                time.sleep(tries - tries_counter)  # Gradually longer waits

    def _do_command(self, cc_address, command, identity, fields, timeout=2, tx_timeout=2):
        # type: (str, UCANCommandSpec, str, Dict[str, Any], Optional[int], Optional[int]) -> Optional[Dict[str, Any]]
        """
        Send a uCAN command over the Communicator and block until an answer is received.
        If the Core does not respond within the timeout period, a CommunicationTimedOutException is raised
        """
        if self._cc_pallet_mode.get(cc_address, False) is True:
            raise BootloadingException('CC {0} is currently bootloading'.format(cc_address))

        command.set_identity(identity)

        if command.sid == SID.BOOTLOADER_PALLET:
            consumer = PalletConsumer(cc_address, command, self._release_pallet_mode)  # type: Union[PalletConsumer, Consumer]
            self._cc_pallet_mode[cc_address] = True
        else:
            consumer = Consumer(cc_address, command)
        self.register_consumer(consumer)

        master_timeout = False
        for payload in command.create_request_payloads(identity, fields):
            if self._verbose:
                logger.info('Writing to uCAN transport:   CC %s - SID %s - Data: %s', cc_address, command.sid, Printable(payload))
            try:
                self._communicator.do_command(command=CoreAPI.ucan_tx_transport_message(),
                                              fields={'cc_address': cc_address,
                                                      'nr_can_bytes': len(payload),
                                                      'sid': command.sid,
                                                      'payload': payload + bytearray([0] * (8 - len(payload)))},
                                              timeout=tx_timeout if tx_timeout is not None else timeout)
            except CommunicationTimedOutException as ex:
                logger.error('Internal timeout during uCAN transport to CC {0}: {1}'.format(cc_address, ex))
                master_timeout = True
                break

        try:
            if master_timeout:
                # When there's a communication timeout with the master, catch this exception and timeout the consumer
                # so it uses a flow expected by the caller
                return consumer.get(0)
            if timeout is not None and not consumer.send_only():
                return consumer.get(timeout)
        except CommunicationTimedOutException:
            self.unregister_consumer(consumer)
            raise
        return None

    def _release_pallet_mode(self, cc_address):  # type: (str) -> None
        self._cc_pallet_mode[cc_address] = False

    def _process_transport_message(self, package):  # type: (Dict[str, Any]) -> None
        payload_length = package['nr_can_bytes']  # type: int
        payload = package['payload'][:payload_length]  # type: bytearray
        sid = package['sid']  # type: int
        cc_address = package['cc_address']  # type: str
        logger.debug('Reading from uCAN transport: CC %s - SID %s - Data: %s', cc_address, sid, Printable(payload))

        consumers = self._consumers.get(cc_address, [])
        for consumer in consumers[:]:
            if consumer.suggest_payload(payload):
                self.unregister_consumer(consumer)


class Consumer(object):
    """
    A consumer is registered to the read thread before a command is issued.  If an output
    matches the consumer, the output will unblock the get() caller.
    """

    def __init__(self, cc_address, command):  # type: (str, UCANCommandSpec) -> None
        self.cc_address = cc_address
        self.command = command
        self._queue = Queue()  # type: Queue[Dict[str, Any]]
        self._payload_set = {}  # type: Dict[int, bytearray]

    def suggest_payload(self, payload):  # type: (bytearray) -> bool
        """ Consume payload if needed """
        payload_hash = self.command.extract_hash(payload)
        if payload_hash in self.command.headers:
            self._payload_set[payload_hash] = payload
        if len(self._payload_set) == len(self.command.headers):
            response = self.command.consume_response_payload(self._payload_set)
            if response is None:
                return False
            self._queue.put(response)
            return True
        return False

    def send_only(self):  # type: () -> bool
        return len(self.command.response_instructions) == 0

    def get(self, timeout):  # type: (Union[int, float]) -> Dict[str, Any]
        """
        Wait until the uCAN (or CC) replies or the timeout expires.

        :param timeout: timeout in seconds
        :returns: dict containing the output fields of the command
        """
        try:
            value = self._queue.get(timeout=timeout)
            if value is None:
                # No valid data could be received
                raise CommunicationTimedOutException('Empty or invalid uCAN data received')
            return value
        except Empty:
            raise CommunicationTimedOutException('No uCAN data received in {0}s'.format(timeout))


class PalletConsumer(Consumer):
    """
    A pallet consumer is registered to the read thread before a command is issued.  If an output
    matches the consumer, the output will unblock the get() caller.
    """

    def __init__(self, cc_address, command, finished_callback):  # type: (str, UCANCommandSpec, Callable[[str], None]) -> None
        super(PalletConsumer, self).__init__(cc_address=cc_address,
                                             command=command)
        self._amount_of_segments = None
        self._finished_callback = finished_callback

    def suggest_payload(self, payload):
        """ Consume payload if needed """
        header = payload[0]
        first_segment = bool(header >> 7 & 1)
        segments_remaining = header & 127
        if first_segment:
            self._amount_of_segments = segments_remaining + 1
        segment_data = payload[1:]
        self._payload_set[segments_remaining] = segment_data
        if self._amount_of_segments is not None and sorted(self._payload_set.keys()) == list(range(self._amount_of_segments)):
            pallet = bytearray()
            for segment in sorted(list(self._payload_set.keys()), reverse=True):
                pallet += self._payload_set[segment]
            self._queue.put(self.command.consume_response_payload(pallet))
            return True
        return False

    def get(self, timeout):
        try:
            return super(PalletConsumer, self).get(timeout=timeout)
        finally:
            self._finished_callback(self.cc_address)

    def send_only(self):
        return False<|MERGE_RESOLUTION|>--- conflicted
+++ resolved
@@ -57,7 +57,6 @@
         self._background_consumer = BackgroundConsumer(CoreAPI.ucan_rx_transport_message(), 1, self._process_transport_message)
         self._communicator.register_consumer(self._background_consumer)
 
-<<<<<<< HEAD
     def ping(self, cc_address, ucan_address, bootloader=False, ping_data=1, tries=3, warn=True):
         """
         Pings an uCAN in a certain mode
@@ -69,10 +68,7 @@
                         tries=tries,
                         warn=warn)
 
-    def is_ucan_in_bootloader(self, cc_address, ucan_address):  # type: (str, str) -> bool
-=======
     def is_ucan_in_bootloader(self, cc_address, ucan_address, tries=2):  # type: (str, str, int) -> bool
->>>>>>> f7b1f2b3
         """
         Figures out whether a uCAN is in bootloader or application mode. This can be a rather slow call since it might rely on a communication timeout
         :param cc_address: The address of the CAN Control
@@ -81,35 +77,18 @@
         :return: Boolean, indicating whether the uCAN is in bootloader or not
         """
         try:
-<<<<<<< HEAD
             self.ping(cc_address=cc_address,
                       ucan_address=ucan_address,
                       bootloader=False,
-                      tries=2,
+                      tries=tries,
                       warn=False)
             return False
         except CommunicationTimedOutException:
             self.ping(cc_address=cc_address,
                       ucan_address=ucan_address,
                       bootloader=True,
-                      tries=2,
+                      tries=tries,
                       warn=False)
-=======
-            self.do_command(cc_address=cc_address,
-                            command=UCANAPI.ping(SID.NORMAL_COMMAND),
-                            identity=ucan_address,
-                            fields={'data': 1},
-                            tries=tries,
-                            warn=False)
-            return False
-        except CommunicationTimedOutException:
-            self.do_command(cc_address=cc_address,
-                            command=UCANAPI.ping(SID.BOOTLOADER_COMMAND),
-                            identity=ucan_address,
-                            fields={'data': 1},
-                            tries=tries,
-                            warn=False)
->>>>>>> f7b1f2b3
             return True
 
     def register_consumer(self, consumer):  # type: (Union[Consumer, PalletConsumer]) -> None
