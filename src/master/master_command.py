# Copyright (C) 2016 OpenMotics BVBA
#
# This program is free software: you can redistribute it and/or modify
# it under the terms of the GNU Affero General Public License as
# published by the Free Software Foundation, either version 3 of the
# License, or (at your option) any later version.
#
# This program is distributed in the hope that it will be useful,
# but WITHOUT ANY WARRANTY; without even the implied warranty of
# MERCHANTABILITY or FITNESS FOR A PARTICULAR PURPOSE.  See the
# GNU Affero General Public License for more details.
#
# You should have received a copy of the GNU Affero General Public License
# along with this program.  If not, see <http://www.gnu.org/licenses/>.
"""
MasterApi enables communication with master over serial port.
Provides a function for each API call.

@author: fryckbos
"""

import math

import master_api
from serial_utils import printable


class MasterCommandSpec(object):
    """ The input command to the master looks like this:
    'STR' [Action (2 bytes)] [cid] [fields] '\r\n'
    The first 6 and last 2 bytes are fixed, the rest should be in fields.

    The output looks like this:
    [Action (2 bytes)] [cid] [fields]
    The total length depends on the action.
    """
    def __init__(self, action, input_fields, output_fields, output_action=None):
        """ Create a MasterCommandSpec.

        :param action: name of the action as described in the Master api.
        :type action: 2-byte string
        :param input_fields: Fields in the input to the master
        :type input_fields: array of :class`Field`
        :param output_fields: Fields in the output from the master
        :type output_fields: array of :class`Field`
        :param output_action: name of the action of the answer, as described in the Master api. None if identical to the mainaction
        :type output_action: 2-byte string
        """
        self.action = action
        self.input_fields = input_fields
        self.output_fields = output_fields
        self.output_action = action if output_action is None else output_action

    def create_input(self, cid, fields=None, extended_crc=False):
        """ Create an input command for the master using this spec and the provided fields.

        :param cid: communication id
        :type cid: byte
        :param fields: dictionary with values for the fields
        :type fields: dict
        :param extended_crc: Indicates whether the action should be included in the CRC
        :type extended_crc: bool
        :rtype: string
        """
        if fields is None:
            fields = dict()

        start = "STR" + self.action + chr(cid)
        encoded_fields = ""
        for field in self.input_fields:
            if Field.is_crc(field):
<<<<<<< HEAD
                if extended_crc:
                    crc = self.__calc_crc(self.action + encoded_fields)
                else:
                    crc = self.__calc_crc(encoded_fields)
                encoded_fields += crc
=======
                encoded_fields += MasterCommandSpec.__calc_crc(encoded_fields)
>>>>>>> d796c358
            else:
                encoded_fields += field.encode(fields.get(field.name))

        return start + encoded_fields + "\r\n"

    @staticmethod
    def __calc_crc(encoded_string):
        """ Calculate the crc of an string. """
        crc = 0
        for byte in encoded_string:
            crc += ord(byte)

        return 'C' + chr(crc / 256) + chr(crc % 256)

    def create_output(self, cid, fields):
        """ Create an output command from the master using this spec and the provided fields.
        Only used for testing !

        :param cid: communication id
        :type cid: byte
        :param fields: dictionary with values for the fields
        :type fields: dict
        :rtype: string
        """
        ret = self.output_action + chr(cid)
        for field in self.output_fields:
            ret += field.encode(fields.get(field.name))
        return ret

    def consume_output(self, byte_str, partial_result=None):
        """ When the prefix of a command is matched, consume_output is used to fill in the
        output fields. If a part of the fields was already matched, the parial_result should
        be provided. The output of this method indicates how many bytes were consumed, the
        result and if the consumption was done.

        :param byte_str Output from the master
        :type byte_str: string of bytes
        :param partial_result: In case we already have data for this unfinished communication.
        :type partial_result: None if no partial result yet
        :rtype: tuple of (bytes consumed(int), result(Result), done(bool))
        """
        if partial_result is None:
            from_pending = 0
            partial_result = Result()
        else:
            from_pending = len(partial_result.pending_bytes)
            byte_str = partial_result.pending_bytes + byte_str
            partial_result.pending_bytes = ""

        def decode_field(index, byte_str, field, num_bytes):
            """ Decode one field, returns index for the next field if successful,
            returns a tuple with decode information if not successful."""
            if index + num_bytes <= len(byte_str):
                try:
                    decoded = field.decode(byte_str[index:index + num_bytes])
                except NeedMoreBytesException, nmbe:
                    return decode_field(index, byte_str, field, nmbe.bytes_required)
                else:
                    partial_result[field.name] = decoded
                    partial_result.field_index += 1
                    partial_result.pending_bytes = ""
                    index += num_bytes
                    return index
            else:
                partial_result.pending_bytes += byte_str[index:]
                return len(byte_str) - from_pending, partial_result, False

        # Found beginning, start decoding
        index = 0
        for field in self.output_fields[partial_result.field_index:]:
            index = decode_field(index, byte_str, field, field.get_min_decode_bytes())
            if not isinstance(index, int):
                # We ran out of bytes
                return index

        partial_result.complete = True
        partial_result.actual_bytes = byte_str[:index]
        return index - from_pending, partial_result, True

    def output_has_crc(self):
        """ Check if the MasterCommandSpec output contains a crc field. """
        for field in self.output_fields:
            if Field.is_crc(field):
                return True

        return False

    def __eq__(self, other):
        """ Only used for testing, equals by name. """
        return self.action == other.action and self.output_action == other.output_action


class Result(object):
    """ Result of a communication with the master. Can be accessed as a dict,
    contains the output fields specified in the spec."""

    def __init__(self):
        """ Create a new incomplete result. """
        self.complete = False
        self.field_index = 0
        self.fields = {}
        self.pending_bytes = ""
        self.actual_bytes = ""

    def __getitem__(self, key):
        """ Implemented so class can be accessed as a dict. """
        return self.fields[key]

    def __setitem__(self, key, value):
        """ Implemented so class can be accessed as a dict. """
        self.fields[key] = value


class Field(object):
    """ Field of a master command has a name, type.
    """
    @staticmethod
    def byte(name):
        """ Create 1-byte field with a certain name.
        The byte type takes an int as input. """
        return Field(name, FieldType(int, 1))

    @staticmethod
    def int(name):
        """ Create 2-byte field with a certain name.
        The byte type takes an int as input. """
        return Field(name, FieldType(int, 2))

    @staticmethod
    def str(name, length):
        """ Create a string field with a certain name and length. """
        return Field(name, FieldType(str, length))

    @staticmethod
    def bytes(name, length):
        """ Create a byte array with a certain name and length. """
        return Field(name, BytesFieldType(length))

    @staticmethod
    def padding(length):
        """ Padding, will be skipped. """
        return Field("padding", PaddingFieldType(length))

    @staticmethod
    def lit(value):
        """ Literal value """
        return Field("literal", LiteralFieldType(value))

    @staticmethod
    def varstr(name, max_data_length):
        """ String of variable length with fixed total length """
        return Field(name, VarStringFieldType(max_data_length))

    @staticmethod
    def svt(name):
        """ System value type """
        return Field(name, SvtFieldType())

    @staticmethod
    def dimmer(name):
        """ Dimmer type (byte in [0, 63] converted to integer in [0, 100]. """
        return Field(name, DimmerFieldType())

    @staticmethod
    def crc():
        """ Create a crc field type (3-byte string) """
        return Field.bytes('crc', 3)

    @staticmethod
    def is_crc(field):
        """ Is the field a crc field ? """
        return isinstance(field, Field) and field.name == 'crc' and isinstance(field.field_type, BytesFieldType) and field.field_type.length == 3

    def __init__(self, name, field_type):
        """ Create a MasterComandField.

        :param name: name of the field as described in the Master api.
        :type name: String
        :param field_type: type of the field.
        :type field_type: :class`FieldType`
        """
        self.name = name
        self.field_type = field_type

    def encode(self, field_value):
        """ Generate an encoded field.

        :param field_value: the value of the field.
        :type field_value: type of value depends on type of field.
        """
        return self.field_type.encode(field_value)

    def get_min_decode_bytes(self):
        """ Get the minimal amount of bytes required to start decoding. """
        return self.field_type.get_min_decode_bytes()

    def decode(self, byte_str):
        """ Decode a string of bytes. If there are not enough bytes, a
        :class`MoreBytesRequiredException` will be thrown.

        :param byte_str: array of types (string)
        :rtype: a string if done, otherwise the amount of bytes required to decode
        """
        return self.field_type.decode(byte_str)


class NeedMoreBytesException(Exception):
    """ Throw in case a decode requires more bytes then provided. """
    def __init__(self, bytes_required):
        Exception.__init__(self)
        self.bytes_required = bytes_required


class FieldType(object):
    """ Describes the type of a MasterCommandField.
    """
    def __init__(self, python_type, length):
        """ Create a FieldType using a python type. Supports int and str.
        Throws a ValueError if the type is not int or str.

        :param python_type: type of the field
        :type python_type: type
        :param length: length of the encoded field
        :type length: int
        """
        if python_type == int or python_type == str:
            self.python_type = python_type
            self.length = length
        else:
            raise ValueError('Only int and str are supported, got: ' + str(python_type))

    def encode(self, field_value):
        """ Get the encoded value. The field_values type should match the python_type.

        :param field_value: value of the field to encode.
        :type field_value: python_type provided in constructor.
        """
        if self.python_type == int and self.length == 1:
            if field_value < 0 or field_value > 255:
                raise ValueError('Int does not fit in byte: %d' % field_value)
            else:
                return chr(field_value)
        elif self.python_type == int and self.length == 2:
            if field_value < 0 or field_value > 65535:
                raise ValueError('Int does not fit in 2 bytes: %d' % field_value)
            else:
                return str(chr(field_value / 256)) + str(chr(field_value % 256))
        elif self.python_type == str:
            if len(field_value) != self.length:
                raise ValueError('String is not of the correct length: expected %d, got %d' % (self.length, len(field_value)))
            else:
                return field_value

    def get_min_decode_bytes(self):
        """ Get the minimal amount of bytes required to start decoding. """
        return self.length

    def decode(self, byte_str):
        """ Decode the bytes.

        :param byte_str: array of types (string)
        """
        if len(byte_str) != self.length:
            raise ValueError('Byte array is not of the correct length: expected %d, got %d' % (self.length, len(byte_str)))
        else:
            if self.python_type == int and self.length == 1:
                return ord(byte_str[0])
            elif self.python_type == int and self.length == 2:
                return ord(byte_str[0]) * 256 + ord(byte_str[1])
            elif self.python_type == str:
                return byte_str


class PaddingFieldType(object):
    """ Empty field. """
    def __init__(self, length):
        self.length = length

    def encode(self, _):
        """ Encode returns string of \x00 """
        return '\x00' * self.length

    def get_min_decode_bytes(self):
        """ Get the minimal amount of bytes required to start decoding. """
        return self.length

    def decode(self, byte_str):
        """ Only checks if byte_str size is correct, returns None """
        if len(byte_str) != self.length:
            raise ValueError('Byte array is not of the correct length: expected %d, got %d' % (self.length, len(byte_str)))
        else:
            return ""


class BytesFieldType(object):
    """ Type for an array of bytes. """
    def __init__(self, length):
        self.length = length

    def get_min_decode_bytes(self):
        """ Get the minimal amount of bytes required to start decoding. """
        return self.length

    @classmethod
    def encode(cls, byte_arr):
        """ Generates a string of bytes from the byte array. """
        return ''.join([chr(x) for x in byte_arr])

    @classmethod
    def decode(cls, byte_str):
        """ Generates an array of bytes. """
        return [ord(x) for x in byte_str]


class LiteralFieldType(object):
    """ Literal string field. """
    def __init__(self, literal):
        self.literal = literal

    def encode(self, _):
        """ Returns the literal """
        return self.literal

    def get_min_decode_bytes(self):
        """ Get the minimal amount of bytes required to start decoding. """
        return len(self.literal)

    def decode(self, byte_str):
        """ Checks if byte_str is the literal """
        if byte_str != self.literal:
            raise ValueError('Byte array does not match literal: expected %s, got %s' % (printable(self.literal), printable(byte_str)))
        else:
            return ""


class SvtFieldType(object):
    """ The System Value Type is one byte. This types encodes and decodes into
    a float (degrees Celsius).
    """
    def __init__(self):
        pass

    @classmethod
    def encode(cls, field_value):
        """ Encode an instance of the Svt class to a byte. """
        return field_value.get_byte()

    @classmethod
    def get_min_decode_bytes(cls):
        """ Get the minimal amount of bytes required to start decoding. """
        return 1

    @classmethod
    def decode(cls, byte_str):
        """ Decode a svt byte string into a instance of the Svt class. """
        return master_api.Svt.from_byte(byte_str[0])


class VarStringFieldType(object):
    """ The VarString uses 1 byte for the length, the total length of the string is fixed.
    Unused bytes are padded with spaces.
    """
    def __init__(self, total_data_length):
        self.total_data_length = total_data_length

    def encode(self, field_value):
        """ Encode a string. """
        if len(field_value) > self.total_data_length:
            raise ValueError("Cannot handle more than %d bytes, got %d",
                             self.total_data_length, len(field_value))
        else:
            out = chr(len(field_value))
            out += field_value
            out += " " * (self.total_data_length - len(field_value))
            return out

    def get_min_decode_bytes(self):
        """ Get the minimal amount of bytes required to start decoding. """
        return self.total_data_length + 1

    @classmethod
    def decode(cls, byte_str):
        """ Decode the data into a string (without padding) """
        length = ord(byte_str[0])
        return byte_str[1:1+length]


class DimmerFieldType(object):
    """ The dimmer value is a byte in [0, 63], this is converted to an integer in [0, 100] to
    provide a consistent interface with the set dimmer method. The transfer function is not
    completely linear: [0, 54] maps to [0, 90] and [54, 63] maps to [92, 100].
    """
    def __init__(self):
        pass

    @classmethod
    def encode(cls, field_value):
        """ Encode a dimmer value. """
        if field_value <= 90:
            return chr(int(math.ceil(field_value * 6.0 / 10.0)))
        return chr(int(53 + field_value - 90))

    @classmethod
    def decode(cls, byte_str):
        """ Decode a byte [0, 63] to an integer [0, 100]. """
        dimmer_value = ord(byte_str[0])
        if dimmer_value <= 54:
            return int(dimmer_value * 10.0 / 6.0)
        return int(90 + dimmer_value - 53)

    @classmethod
    def get_min_decode_bytes(cls):
        """ The dimmer type is always 1 byte. """
        return 1


class OutputFieldType(object):
    """ Field type for OL. """
    def __init__(self):
        pass

    @classmethod
    def get_min_decode_bytes(cls):
        """ Get the minimal amount of bytes required to start decoding. """
        return 1

    @classmethod
    def decode(cls, byte_str):
        """ Decode a byte string. """
        bytes_required = 1 + (ord(byte_str[0]) * 2)

        if len(byte_str) < bytes_required:
            raise NeedMoreBytesException(bytes_required)
        elif len(byte_str) > bytes_required:
            raise ValueError("Got more bytes than required: expected %d, got %d",
                             bytes_required, len(byte_str))
        else:
            dimmer_field_type = DimmerFieldType()
            out = []
            for i in range(ord(byte_str[0])):
                id = ord(byte_str[1 + i*2])
                dimmer = dimmer_field_type.decode(byte_str[1 + i*2 + 1:1 + i*2 + 2])
                out.append((id, dimmer))
            return out


class ErrorListFieldType(object):
    """ Field type for el. """
    def __init__(self):
        pass

    @classmethod
    def get_min_decode_bytes(cls):
        """ Get the minimal amount of bytes required to start decoding. """
        return 1

    @classmethod
    def encode(cls, field_value):
        """ Encode to byte string. """
        bytes = ""
        bytes += chr(len(field_value))
        for field in field_value:
            bytes += "%s%s%s%s" % (field[0][0],
                                   chr(int(field[0][1:])),
                                   chr(field[1] / 256),
                                   chr(field[1] % 256))
        return bytes

    @classmethod
    def decode(cls, byte_str):
        """ Decode a byte string. """
        nr_modules = ord(byte_str[0])
        bytes_required = 1 + (nr_modules * 4)

        if len(byte_str) < bytes_required:
            raise NeedMoreBytesException(bytes_required)
        elif len(byte_str) > bytes_required:
            raise ValueError("Got more bytes than required: expected %d, got %d", bytes_required, len(byte_str))
        else:
            out = []
            for i in range(nr_modules):
                id = "%s%d" % (byte_str[i*4 + 1], ord(byte_str[i*4 + 2]))
                nr_errors = ord(byte_str[i*4 + 3]) * 256 + ord(byte_str[i*4 + 4])

                out.append((id, nr_errors))

            return out<|MERGE_RESOLUTION|>--- conflicted
+++ resolved
@@ -69,15 +69,11 @@
         encoded_fields = ""
         for field in self.input_fields:
             if Field.is_crc(field):
-<<<<<<< HEAD
                 if extended_crc:
-                    crc = self.__calc_crc(self.action + encoded_fields)
+                    crc = MasterCommandSpec.__calc_crc(self.action + encoded_fields)
                 else:
-                    crc = self.__calc_crc(encoded_fields)
+                    crc = MasterCommandSpec.__calc_crc(encoded_fields)
                 encoded_fields += crc
-=======
-                encoded_fields += MasterCommandSpec.__calc_crc(encoded_fields)
->>>>>>> d796c358
             else:
                 encoded_fields += field.encode(fields.get(field.name))
 
