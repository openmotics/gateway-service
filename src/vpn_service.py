--- conflicted
+++ resolved
@@ -242,17 +242,10 @@
         return
 
     def get_shutters_status(self):
-<<<<<<< HEAD
         """ Get the shutters status. """
         data = self.do_call("get_shutter_status?token=None")
         if data is not None and data['success']:
-            return [(shutter["id"], shutter["status"]) for shutter in data['status']]
-=======
-        """ Get the inputs status. """
-        data = self.do_call("get_shutter_status?token=None")
-        if data is not None and data['success']:
             return [(int(shutter_id), details["state"].upper()) for shutter_id, details in data['detail'].iteritems()]
->>>>>>> 15273639
         return
 
     def get_thermostats(self):
