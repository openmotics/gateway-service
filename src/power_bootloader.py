# Copyright (C) 2016 OpenMotics BV
#
# This program is free software: you can redistribute it and/or modify
# it under the terms of the GNU Affero General Public License as
# published by the Free Software Foundation, either version 3 of the
# License, or (at your option) any later version.
#
# This program is distributed in the hope that it will be useful,
# but WITHOUT ANY WARRANTY; without even the implied warranty of
# MERCHANTABILITY or FITNESS FOR A PARTICULAR PURPOSE.  See the
# GNU Affero General Public License for more details.
#
# You should have received a copy of the GNU Affero General Public License
# along with this program.  If not, see <http://www.gnu.org/licenses/>.
"""
Tool to bootload the power modules from the command line.
"""
from __future__ import absolute_import
from platform_utils import System
System.import_libs()

import intelhex
import sys
import argparse
import logging
import time
from ioc import INJECTED, Inject
from logs import Logs
from serial_utils import CommunicationTimedOutException
from power import power_api
from gateway.initialize import setup_minimal_power_platform

<<<<<<< HEAD
if False:  # MYPY
    from typing import Tuple
    from power.power_communicator import PowerCommunicator
    from gateway.energy_module_controller import EnergyModuleController
    from serial_utils import RS485

logger = logging.getLogger("openmotics")
=======
logger = logging.getLogger('openmotics')
>>>>>>> af89a662


class HexReader(object):
    """ Reads the hex from file and returns it in the OpenMotics format. """

    def __init__(self, hex_file):
        """ Constructor with the name of the hex file. """
        self.__hex = intelhex.IntelHex(hex_file)
        self.__crc = 0

    def get_bytes_version_8(self, address):
        """ Get the 192 bytes from the hex file, with 3 address bytes prepended. """
        data_bytes = [address % 256,
                      (address % 65536) / 256,
                      address / 65536]

        iaddress = address * 2
        for i in range(64):
            data0 = self.__hex[iaddress + (4 * i) + 0]
            data1 = self.__hex[iaddress + (4 * i) + 1]
            data2 = self.__hex[iaddress + (4 * i) + 2]

            if address == 0 and i == 0:  # Set the start address to the bootloader: 0x400
                data1 = 4

            data_bytes.append(data0)
            data_bytes.append(data1)
            data_bytes.append(data2)

            if not (address == 43904 and i >= 62):  # Don't include the CRC bytes in the CRC
                self.__crc += data0 + data1 + data2

        if address == 43904:  # Add the CRC at the end of the program
            data_bytes[-1] = self.__crc % 256
            data_bytes[-2] = (self.__crc % (256 * 256)) / 256
            data_bytes[-3] = (self.__crc % (256 * 256 * 256)) / (256 * 256)
            data_bytes[-4] = (self.__crc % (256 * 256 * 256 * 256)) / (256 * 256 * 256)

        return data_bytes

    @staticmethod
    def int_to_array_12(integer):
        """ Convert an integer to an array for the 12 port energy module. """
        return [integer % 256, (integer % 65536) / 256, (integer / 65536) % 256, (integer / 65536) / 256]

    def get_bytes_version_12(self, address):
        """ Get the 128 bytes from the hex file, with 4 address bytes prepended. """
        data_bytes = self.int_to_array_12(address)

        for i in range(32):
            data0 = self.__hex[address + (4 * i) + 0]
            data1 = self.__hex[address + (4 * i) + 1]
            data2 = self.__hex[address + (4 * i) + 2]
            data3 = self.__hex[address + (4 * i) + 3]

            data_bytes.append(data0)
            data_bytes.append(data1)
            data_bytes.append(data2)
            data_bytes.append(data3)

            if not (address == 486801280 and i == 31):
                self.__crc += data0 + data1 + data2 + data3

        if address == 486801280:
            data_bytes = data_bytes[:-4]
            data_bytes += self.int_to_array_12(self.get_crc())

        return data_bytes

    def get_crc(self):
        """ Get the crc for the block that have been read from the HexReader. """
        return self.__crc


def get_module_firmware_version(module_address, version, power_communicator):
    """
    Get the version of a power module.

    :param module_address: The address of a power module (integer).
    :param version: The version
    :param power_communicator: Communication with the power modules.
    """
    raw_version = power_communicator.do_command(module_address, power_api.get_version(version))
    if version == power_api.P1_CONCENTRATOR:
        return '{0}.{1}.{2}'.format(raw_version[1], raw_version[2], raw_version[3]), str(raw_version[0])
    else:
        cleaned_version = raw_version[0].split('\x00', 1)[0]
        parsed_version = cleaned_version.split('_')
        if len(parsed_version) != 4:
            return cleaned_version, None
        return '{0}.{1}.{2}'.format(parsed_version[1], parsed_version[2], parsed_version[3]), str(parsed_version[0])


def bootload_power_module(module_address, hex_file, power_communicator, version):
    """
    Bootload a 8 port power module.

    :param module_address: The address of a power module (integer).
    :param hex_file: The filename of the hex file to write.
    :param power_communicator: Communication with the power modules.
    :param version: Version of the provided hexfile
    """
    firmware_version, hardware_version = get_module_firmware_version(module_address, power_api.POWER_MODULE, power_communicator)
    logger.info('P{0} - Version: {1} ({2})'.format(module_address, firmware_version, hardware_version))
    if firmware_version == version:
        logger.info('P{0} - Already up-to-date. Skipping')
        return
    logger.info('P{0} - Start bootloading'.format(module_address))
    reader = HexReader(hex_file)

    logger.info('P{0} - Going to bootloader'.format(module_address))
    power_communicator.do_command(module_address, power_api.bootloader_goto(power_api.POWER_MODULE), 10)

    logger.info('P{0} - Reading chip id'.format(module_address))
    chip_id = power_communicator.do_command(module_address, power_api.bootloader_read_id())
    if chip_id[0] != 213:
        raise Exception('Unknown chip id: {0}'.format(chip_id[0]))

    logger.info('P{0} - Writing vector tabel'.format(module_address))
    for address in range(0, 1024, 128):      # 0x000 - 0x400
        data = reader.get_bytes_version_8(address)
        power_communicator.do_command(module_address, power_api.bootloader_write_code(power_api.POWER_MODULE), *data)

    logger.info('P{0} -  Writing code'.format(module_address))
    for address in range(8192, 44032, 128):  # 0x2000 - 0xAC00
        data = reader.get_bytes_version_8(address)
        power_communicator.do_command(module_address, power_api.bootloader_write_code(power_api.POWER_MODULE), *data)

    logger.info('P{0} - Jumping to application'.format(module_address))
    power_communicator.do_command(module_address, power_api.bootloader_jump_application())

    logger.info('P{0} - Done'.format(module_address))


def bootload_energy_module(module_address, hex_file, power_communicator, version):
    """
    Bootload a 12 port power module.

    :param module_address: The address of a power module (integer).
    :param hex_file: The filename of the hex file to write.
    :param power_communicator: Communication with the power modules.
    :param version: Version of the provided hexfile
    """
    firmware_version, hardware_version = get_module_firmware_version(module_address, power_api.ENERGY_MODULE, power_communicator)
    logger.info('E{0} - Version: {1} ({2})'.format(module_address, firmware_version, hardware_version))
    if firmware_version == version:
        logger.info('E{0} - Already up-to-date. Skipping')
        return
    logger.info('E{0} - Start bootloading'.format(module_address))

    try:
        logger.info('E{0} - Reading calibration data'.format(module_address))
        calibration_data = list(power_communicator.do_command(module_address, power_api.read_eeprom(12, 100), *[256, 100]))
        logger.info('E{0} - Calibration data: {1}'.format(module_address, ','.join([str(d) for d in calibration_data])))
    except Exception as ex:
        logger.info('E{0} - Could not read calibration data: {1}'.format(module_address, ex))
        calibration_data = None

    reader = HexReader(hex_file)

    logger.info('E{0} - Going to bootloader'.format(module_address))
    power_communicator.do_command(module_address, power_api.bootloader_goto(power_api.ENERGY_MODULE), 10)
    logger.info('E{0} - Bootloader version: {1}'.format(module_address, get_module_firmware_version(module_address, power_api.ENERGY_MODULE, power_communicator)))

    try:
        logger.info('E{0} - Erasing code...'.format(module_address))
        for page in range(6, 64):
            power_communicator.do_command(module_address, power_api.bootloader_erase_code(), page)

        logger.info('E{0} - Writing code...'.format(module_address))
        for address in range(0x1D006000, 0x1D03FFFB, 128):
            data = reader.get_bytes_version_12(address)
            power_communicator.do_command(module_address, power_api.bootloader_write_code(power_api.ENERGY_MODULE), *data)
    finally:
        logger.info('E{0} - Jumping to application'.format(module_address))
        power_communicator.do_command(module_address, power_api.bootloader_jump_application())

    tries = 0
    while True:
        try:
            tries += 1
            logger.info('E{0} - Waiting for application...'.format(module_address))
            logger.info('E{0} - Version: {1}'.format(module_address, get_module_firmware_version(module_address, power_api.ENERGY_MODULE, power_communicator)))
            break
        except Exception:
            if tries >= 3:
                raise
            time.sleep(1)

    if calibration_data is not None:
        time.sleep(1)
        logger.info('E{0} - Restoring calibration data'.format(module_address))
        power_communicator.do_command(module_address, power_api.write_eeprom(12, 100), *([256] + calibration_data))

    logger.info('E{0} - Done'.format(module_address))


def bootload_p1_concentrator(module_address, hex_file, power_communicator, version):
    """ Bootload a P1 Concentrator module """

    firmware_version, hardware_version = get_module_firmware_version(module_address, power_api.P1_CONCENTRATOR, power_communicator)
    logger.info('C{0} - Version: {1} ({2})'.format(module_address, firmware_version, hardware_version))
    if firmware_version == version:
        logger.info('C{0} - Already up-to-date. Skipping')
        return
    logger.info('C{0} - Start bootloading'.format(module_address))

    logger.info('C{0} - Going to bootloader'.format(module_address))
    power_communicator.do_command(module_address, power_api.bootloader_goto(power_api.P1_CONCENTRATOR), 10)

    # No clue yet. Most likely this will use the same approach as regular master slave modules

    logger.info('C{0} - Done'.format(module_address))


def main():
    """ The main function. """
    logger.info('Bootloader for Energy/Power Modules and P1 Concentrator')
    logger.info('Command: {0}'.format(' '.join(sys.argv)))

    parser = argparse.ArgumentParser(description='Tool to bootload a module.')
    parser.add_argument('--address', dest='address', type=int,
                        help='the address of the module to bootload')
    parser.add_argument('--all', dest='all', action='store_true',
                        help='bootload all modules')
    parser.add_argument('--file', dest='file',
                        help='the filename of the hex file to bootload')
    parser.add_argument('--8', dest='old', action='store_true',
                        help='bootload for the 8-port power modules')
    parser.add_argument('--p1c', dest='p1c', action='store_true',
                        help='bootload for the P1 concentrator modules')
    parser.add_argument('--verbose', dest='verbose', action='store_true',
                        help='show the serial output')
    parser.add_argument('--scan', dest='scan', action='store_true',
                        help='Scan the energy bus for modules')
    parser.add_argument('--version', dest='firmware_version', required=False,
                        help='version of the provided hex file')

    args = parser.parse_args()

    if not args.file and not args.scan:
        parser.print_help()
        return

    setup_minimal_power_platform()

    @Inject
    def _get_from_ioc(energy_module_controller=INJECTED, power_communicator=INJECTED, power_serial=INJECTED):
        # type: (EnergyModuleController, PowerCommunicator, RS485) -> Tuple[EnergyModuleController, PowerCommunicator, RS485]
        return energy_module_controller, power_communicator, power_serial

    controller, communicator, serial = _get_from_ioc()

    if serial is None:
        logger.info('Energy bus is disabled. Skipping...')
        return
    if controller is None:
        logger.error('Controller could not be loaded. Aborting...')
        return
    if communicator is None:
        logger.error('Could not load communicator. Aborting...')
        return

    serial.start()

    if args.scan:
        logger.info('Scanning addresses 0-255...')
        for address in range(256):
            for module_type, version in {'E/P': power_api.ENERGY_MODULE,
                                         'C': power_api.P1_CONCENTRATOR}.items():
                try:
                    logger.info('{0}{1} - Version: {2}'.format(
                        module_type, address, get_module_firmware_version(address, version, communicator)
                    ))
                except Exception:
                    pass
        logger.info('Scan completed')
        return

    version = power_api.ENERGY_MODULE
    if args.old:
        version = power_api.POWER_MODULE
    elif args.p1c:
        version = power_api.P1_CONCENTRATOR

    def _bootload(_module, _module_address, filename):
        try:
            if version == _module.version == power_api.POWER_MODULE:
                bootload_power_module(_module_address, filename, communicator, args.firmware_version)
            elif version == _module.version == power_api.ENERGY_MODULE:
                bootload_energy_module(_module_address, filename, communicator, args.firmware_version)
            elif version == _module.version == power_api.P1_CONCENTRATOR:
                bootload_p1_concentrator(_module_address, filename, communicator, args.firmware_version)
        except CommunicationTimedOutException:
            logger.warning('E{0} - Module unavailable. Skipping...'.format(address))
        except Exception:
            logger.exception('E{0} - Unexpected exception during bootload. Skipping...'.format(address))

    if args.address or args.all:
        power_modules = controller.load_modules()
        if args.all:
            for module in power_modules:
                address = module.address
                _bootload(module, address, args.file)
        else:
            address = args.address
            modules = [module for module in power_modules if module.address == address]
            if len(modules) != 1:
                logger.info('ERROR: Cannot find a module with address {0}'.format(address))
                sys.exit(0)
            module = modules[0]
            _bootload(module, address, args.file)
    else:
        parser.print_help()


if __name__ == '__main__':
    Logs.setup_logger(enable_update_logging=True)
    main()<|MERGE_RESOLUTION|>--- conflicted
+++ resolved
@@ -30,17 +30,13 @@
 from power import power_api
 from gateway.initialize import setup_minimal_power_platform
 
-<<<<<<< HEAD
 if False:  # MYPY
     from typing import Tuple
     from power.power_communicator import PowerCommunicator
     from gateway.energy_module_controller import EnergyModuleController
     from serial_utils import RS485
 
-logger = logging.getLogger("openmotics")
-=======
 logger = logging.getLogger('openmotics')
->>>>>>> af89a662
 
 
 class HexReader(object):
