--- conflicted
+++ resolved
@@ -211,13 +211,7 @@
         if uart_controller:
             uart_controller.start()
         pubsub.start()
-<<<<<<< HEAD
         system_controller.start()
-        rfid_controller.start()
-        if rebus_controller is not None:
-            rebus_controller.start()
-=======
->>>>>>> 67be75ed
         update_controller.start()
 
         web_interface.set_service_state(True)
