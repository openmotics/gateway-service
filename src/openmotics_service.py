--- conflicted
+++ resolved
@@ -225,11 +225,8 @@
         plugin_controller = self.graph.get('plugin_controller')
         web_service = self.graph.get('web_service')
         event_sender = self.graph.get('event_sender')
-<<<<<<< HEAD
         thermostat_controller = self.graph.get('thermostat_controller')
-=======
         maintenance_controller = self.graph.get('maintenance_controller')
->>>>>>> 4ae65460
 
         message_client.add_event_handler(metrics_controller.event_receiver)
         web_interface.set_plugin_controller(plugin_controller)
@@ -249,18 +246,15 @@
         observer.subscribe_events(web_interface.send_event_websocket)
         observer.subscribe_events(event_sender.enqueue_event)
 
-<<<<<<< HEAD
         # subscribe event listeners on thermostat events
         thermostat_controller.subscribe_events(web_interface.send_event_websocket)
         thermostat_controller.subscribe_events(event_sender.enqueue_event)
         thermostat_controller.subscribe_events(plugin_controller.process_observer_event)
-=======
         # TODO: make sure all subscribers only subscribe to the observer, not master directly
         observer.subscribe_master(Observer.LegacyMasterEvents.ON_INPUT_CHANGE, metrics_collector.on_input)
         observer.subscribe_master(Observer.LegacyMasterEvents.ON_SHUTTER_UPDATE, plugin_controller.process_shutter_status)
 
         maintenance_controller.subscribe_maintenance_stopped(gateway_api.maintenance_mode_stopped)
->>>>>>> 4ae65460
 
     def start(self):
         """ Main function. """
@@ -269,16 +263,11 @@
         self._build_graph()
         self._fix_dependencies()
 
-<<<<<<< HEAD
         Database.init()  # this verifies and creates the necessary DB tables if not yet existing
 
-        service_names = ['master_communicator', 'observer', 'power_communicator', 'metrics_controller', 'passthrough_service',
-                         'scheduling_controller', 'thermostat_controller', 'metrics_collector', 'web_service', 'gateway_api', 'plugin_controller',
-=======
         service_names = ['master_controller', 'maintenance_controller',
                          'observer', 'power_communicator', 'metrics_controller', 'passthrough_service',
-                         'scheduling_controller', 'metrics_collector', 'web_service', 'gateway_api', 'plugin_controller',
->>>>>>> 4ae65460
+                         'scheduling_controller', 'thermostat_controller', 'metrics_collector', 'web_service', 'gateway_api', 'plugin_controller',
                          'communication_led_controller', 'event_sender']
         for name in service_names:
             service = self.graph.get(name)
@@ -291,12 +280,9 @@
             """ This function is called on SIGTERM. """
             _ = signum, frame
             logger.info('Stopping OM core service...')
-<<<<<<< HEAD
-            services_to_stop = ['web_service', 'metrics_collector', 'metrics_controller', 'thermostat_controller', 'plugin_controller', 'event_sender']
-=======
             services_to_stop = ['master_controller', 'maintenance_controller',
-                                'web_service', 'metrics_collector', 'metrics_controller', 'plugin_controller', 'event_sender']
->>>>>>> 4ae65460
+                                'web_service', 'metrics_collector', 'metrics_controller', 'thermostat_controller', 'plugin_controller', 'event_sender']
+
             for service_to_stop in services_to_stop:
                 self.graph.get(service_to_stop).stop()
             logger.info('Stopping OM core service... Done')
