--- conflicted
+++ resolved
@@ -237,17 +237,11 @@
         config = ConfigParser()
         config.read(constants.get_config_file())
         operating_system = System.get_operating_system().get('ID')
-<<<<<<< HEAD
         if config.has_option('OpenMotics', 'build'):
             is_pyinstaller_build = config.get('OpenMotics', 'build') == 'pyinstaller'
             if not is_pyinstaller_build:
                 if operating_system in (System.OS.ANGSTROM, System.OS.DEBIAN):
                     sys.path.insert(0, '/opt/openmotics/python-deps/lib/python2.7/site-packages')
-=======
-        if operating_system in (System.OS.ANGSTROM, System.OS.DEBIAN):
-            sys.path.insert(0, '/opt/openmotics/python-deps/lib/python2.7/dist-packages')
-            sys.path.insert(0, '/opt/openmotics/python-deps/lib/python2.7/site-packages')
->>>>>>> 4e91ffbb
 
         # Patching where/if required
         if operating_system == System.OS.ANGSTROM:
