# Copyright (C) 2018 OpenMotics BV
#
# This program is free software: you can redistribute it and/or modify
# it under the terms of the GNU Affero General Public License as
# published by the Free Software Foundation, either version 3 of the
# License, or (at your option) any later version.
#
# This program is distributed in the hope that it will be useful,
# but WITHOUT ANY WARRANTY; without even the implied warranty of
# MERCHANTABILITY or FITNESS FOR A PARTICULAR PURPOSE.  See the
# GNU Affero General Public License for more details.
#
# You should have received a copy of the GNU Affero General Public License
# along with this program.  If not, see <http://www.gnu.org/licenses/>.
""""
The hardware_utils module contains various classes helping with Hardware and System abstraction
"""
from __future__ import absolute_import
import logging
import os
import subprocess
import sys
import constants

<<<<<<< HEAD
from six.moves.configparser import ConfigParser
=======
if False:  # MYPY
    from typing import Union
>>>>>>> f9a32818

logger = logging.getLogger('openmotics')


class Hardware(object):
    """
    Abstracts the hardware related functions
    """
    class BoardType(object):
        BB = 'BB'
        BBB = 'BBB'
        BBGW = 'BBGW'
        ESAFE = 'ESAFE'

    BoardTypes = [BoardType.BB, BoardType.BBB, BoardType.BBGW]

    # eMMC registers
    EXT_CSD_DEVICE_LIFE_TIME_EST_TYP_B = 269
    EXT_CSD_DEVICE_LIFE_TIME_EST_TYP_A = 268
    EXT_CSD_PRE_EOL_INFO = 267

    @staticmethod
    def read_mmc_ext_csd():
        registers = {
            'life_time_est_typ_b': Hardware.EXT_CSD_DEVICE_LIFE_TIME_EST_TYP_B,
            'life_time_est_typ_a': Hardware.EXT_CSD_DEVICE_LIFE_TIME_EST_TYP_A,
            'eol_info': Hardware.EXT_CSD_PRE_EOL_INFO,
        }
        with open('/sys/kernel/debug/mmc1/mmc1:0001/ext_csd') as fd:
            ecsd = fd.read()

        ecsd_info = {}
        # NOTE: this only works for fields with length 1
        for reg, i in registers.items():
            pos = i * 2
            ecsd_info[reg] = int(ecsd[pos:pos + 2], 16)
        return ecsd_info

    @staticmethod
    def get_board_type():
        try:
            with open('/proc/device-tree/model', 'r') as mfh:
                board_type = mfh.read().strip('\x00').replace(' ', '_')
                if board_type in ['TI_AM335x_BeagleBone', 'TI_AM335x_BeagleBone_Black']:
                    return Hardware.BoardType.BBB
                if board_type in ['TI_AM335x_BeagleBone_Green_Wireless']:
                    return Hardware.BoardType.BBGW
                if board_type in ['TI_AM335x_esafe_Custom']:
                    return Hardware.BoardType.ESAFE
        except IOError:
            pass
        try:
            with open('/proc/meminfo', 'r') as memfh:
                mem_total = memfh.readline()
                if '254228 kB' in mem_total:
                    return Hardware.BoardType.BB
                if '510716 kB' in mem_total:
                    return Hardware.BoardType.BBB
        except IOError:
            pass
        logger.warning('could not detect board type, unknown')
        return  # Unknown

    @staticmethod
    def get_main_interface():
        board_type = Hardware.get_board_type()
        if board_type in [Hardware.BoardType.BB, Hardware.BoardType.BBB, Hardware.BoardType.ESAFE]:
            return 'eth0'
        if board_type == Hardware.BoardType.BBGW:
            return 'wlan0'
        logger.warning('Could not detect local interface. Fallback: lo')
        return 'lo'

    @staticmethod
    def get_mac_address():  # type: () -> Union[str, None]
        """ Get the main interface mac address """
        interface = Hardware.get_main_interface()
        try:
            # this works both on Angstrom and Debian
            return open('/sys/class/net/{0}/address'.format(interface)).read().strip().upper()
        except Exception:
            return None


class System(object):
    """
    Abstracts the system related functions
    """

    SYSTEMD_UNIT_MAP = {'openmotics': 'openmotics-api.service',
                        'vpn_service': 'openmotics-vpn.service'}

    class OS(object):
        ANGSTROM = 'angstrom'
        DEBIAN = 'debian'
        BUILDROOT = 'buildroot'


    @staticmethod
    def restart_service(service):
        # type: (str) -> None
        System.run_service_action('restart', service)

    @staticmethod
    def run_service_action(action, service):
        # type: (str) -> subprocess.Popen
        unit_name = System.SYSTEMD_UNIT_MAP.get(service, service)
        try:
            subprocess.check_output(['systemctl', 'is-enabled', unit_name])
            is_systemd = True
        except subprocess.CalledProcessError:
            is_systemd = False

        if is_systemd:
            return subprocess.Popen(['systemctl', action, '--no-pager', unit_name],
                                    stdout=subprocess.PIPE, stderr=subprocess.STDOUT)
        else:
            return subprocess.Popen(['supervisorctl', action, service],
                                    stdout=subprocess.PIPE, stderr=subprocess.STDOUT)

    @staticmethod
    def get_operating_system():
        operating_system = {}
        try:
            with open('/etc/os-release', 'r') as osfh:
                lines = osfh.readlines()
                for line in lines:
                    k, v = line.strip().split('=')
                    operating_system[k] = v
            operating_system['ID'] = operating_system['ID'].lower()
        except IOError:
            logger.warning('could not detect operating system, unknown')
        return operating_system

    @staticmethod
    def get_ip_address():
        """ Get the local ip address. """
        interface = Hardware.get_main_interface()
        operating_system = System.get_operating_system()
        try:
            lines = subprocess.check_output('ifconfig {0}'.format(interface), shell=True)
            # In python3, lines is a bytes array variable, not a string. -> decoding it into a string
            if not isinstance(lines, str):
                lines = lines.decode('utf-8')
            if operating_system['ID'] == System.OS.ANGSTROM:
                return lines.split('\n')[1].strip().split(' ')[1].split(':')[1]
            elif operating_system['ID'] == System.OS.DEBIAN:
                return lines.split('\n')[1].strip().split(' ')[1]
            elif operating_system['ID'] == System.OS.BUILDROOT:
                return lines.split('\n')[1].strip().split(' ')[1].replace('addr:','')  # The buildroot OS prefixes addresses with 'addr'
            else:
                return
        except Exception:
            return

    @staticmethod
    def get_vpn_service():
        return 'openvpn.service' if System.get_operating_system().get('ID') == System.OS.ANGSTROM else 'openvpn-client@omcloud'

    @staticmethod
    def _use_pyopenssl():
        return System.get_operating_system().get('ID') == System.OS.ANGSTROM

    @staticmethod
    def get_ssl_socket(sock, private_key_filename, certificate_filename):
        if System._use_pyopenssl():
            from OpenSSL import SSL
            context = SSL.Context(SSL.SSLv23_METHOD)
            context.use_privatekey_file(private_key_filename)
            context.use_certificate_file(certificate_filename)
            return SSL.Connection(context, sock)
        import ssl
        return ssl.wrap_socket(sock,
                               keyfile=private_key_filename,
                               certfile=certificate_filename,
                               ssl_version=ssl.PROTOCOL_SSLv23,
                               do_handshake_on_connect=False,
                               suppress_ragged_eofs=False)

    @staticmethod
    def setup_cherrypy_ssl(https_server):
        if System._use_pyopenssl():
            https_server.ssl_module = 'pyopenssl'
        else:
            import ssl
            https_server.ssl_module = 'builtin'
            if sys.version_info[:3] < (3, 6, 0):
                https_server.ssl_context = ssl.SSLContext(ssl.PROTOCOL_SSLv23)

    @staticmethod
    def handle_socket_exception(connection, exception, logger):
        if System._use_pyopenssl():
            import select
            from OpenSSL import SSL
            if isinstance(exception, SSL.SysCallError):
                if exception[0] == 11:  # Temporarily unavailable
                    # This should be ok, just wait for more data to arrive
                    return True  # continue
                if exception[0] == -1:  # Unexpected EOF
                    logger.info('Got (unexpected) EOF, aborting due to lost connection')
                    return False  # break
            elif isinstance(exception, SSL.WantReadError):
                # This should be ok, just wait for more data to arrive
                select.select([connection], [], [], 1.0)
                return True  # continue
        else:
            import select
            import ssl
            if isinstance(exception, ssl.SSLEOFError):
                logger.info('Got SSLEOFError, aborting due to lost connection')
                return False  # break
            elif isinstance(exception, ssl.SSLError):
                if 'The read operation timed out' in str(exception):
                    # Got read timeout, just wait for data to arrive
                    return True  # continue
        raise exception

    @staticmethod
    def import_libs():
        operating_system = System.get_operating_system().get('ID')
        # check if running in python 2 mode, otherwise packages should be included in the build (PyInstaller)
        if sys.version_info.major == 2:
            if os.path.exists('/opt/openmotics/python-deps/lib/python2.7/site-packages'):
                sys.path.insert(0, '/opt/openmotics/python-deps/lib/python2.7/site-packages')
            if os.path.exists('/opt/openmotics/python-deps/lib/python2.7/dist-packages'):
                sys.path.insert(0, '/opt/openmotics/python-deps/lib/python2.7/dist-packages')

        # Patching where/if required
        if operating_system == System.OS.ANGSTROM:
            from pkg_resources import resource_filename, resource_stream, Requirement
            resource_stream(Requirement.parse('requests'), 'requests/cacert.pem')
            os.environ['REQUESTS_CA_BUNDLE'] = resource_filename(Requirement.parse('requests'), 'requests/cacert.pem')


class Platform(object):
    """
    Abstracts the platform related functions
    """

    class Type(object):
        DUMMY = 'DUMMY'
        CLASSIC = 'CLASSIC'
        CORE_PLUS = 'CORE_PLUS'
        CORE = 'CORE'

    AnyTypes = [Type.DUMMY]
    ClassicTypes = [Type.CLASSIC]
    CoreTypes = [Type.CORE, Type.CORE_PLUS]
    Types = AnyTypes + ClassicTypes + CoreTypes

    @staticmethod
    def get_platform():
        # type: () -> str
        from six.moves.configparser import ConfigParser
        config = ConfigParser()
        config.read(constants.get_config_file())

        if config.has_option('OpenMotics', 'platform'):
            platform = config.get('OpenMotics', 'platform')
            if platform in Platform.Types:
                return platform
        return Platform.Type.CLASSIC<|MERGE_RESOLUTION|>--- conflicted
+++ resolved
@@ -22,12 +22,9 @@
 import sys
 import constants
 
-<<<<<<< HEAD
 from six.moves.configparser import ConfigParser
-=======
 if False:  # MYPY
     from typing import Union
->>>>>>> f9a32818
 
 logger = logging.getLogger('openmotics')
 
