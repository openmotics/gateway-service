--- conflicted
+++ resolved
@@ -198,9 +198,5 @@
     #######
 
     def write(self, message):
-<<<<<<< HEAD
-        self._maintenance_communicator.write(message.decode())
-=======
         # type: (str) -> None
-        self._maintenance_communicator.write(message)
->>>>>>> bc9945b1
+        self._maintenance_communicator.write(message.decode())