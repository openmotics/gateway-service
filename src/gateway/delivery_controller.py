# Copyright (C) 2021 OpenMotics BV
#
# This program is free software: you can redistribute it and/or modify
# it under the terms of the GNU Affero General Public License as
# published by the Free Software Foundation, either version 3 of the
# License, or (at your option) any later version.
#
# This program is distributed in the hope that it will be useful,
# but WITHOUT ANY WARRANTY; without even the implied warranty of
# MERCHANTABILITY or FITNESS FOR A PARTICULAR PURPOSE.  See the
# GNU Affero General Public License for more details.
#
# You should have received a copy of the GNU Affero General Public License
# along with this program.  If not, see <http://www.gnu.org/licenses/>.

"""
delivery controller manages the delivery objects that are known in the system
"""

import datetime
from dateutil.tz import tzlocal
import logging

from gateway.dto import DeliveryDTO
from gateway.events import EsafeEvent
from gateway.models import Delivery, User
from gateway.mappers import DeliveryMapper
from gateway.pubsub import PubSub
from ioc import INJECTED, Inject, Injectable, Singleton

if False:  # MyPy
    from typing import List, Optional, Dict, Any
    from gateway.user_controller import UserController
    from esafe.rebus.rebus_controller import RebusController

logger = logging.getLogger(__name__)


@Injectable.named('delivery_controller')
@Singleton
class DeliveryController(object):

    @Inject
    def __init__(self, user_controller=INJECTED, pubsub=INJECTED):
        # type: (UserController, PubSub) -> None
        self.user_controller = user_controller
        self.pubsub = pubsub
        self.rebus_controller = None  # type: Optional[RebusController]

    def set_rebus_controller(self, rebus_controller):
        # type: (Optional[RebusController]) -> None
        self.rebus_controller = rebus_controller

    @staticmethod
    def load_delivery(delivery_id, include_picked_up=False):
        # type: (int, bool) -> Optional[DeliveryDTO]
        if include_picked_up:
            delivery_orm = Delivery.select().where(Delivery.id == delivery_id).first()
        else:
            delivery_orm = Delivery.select().where(Delivery.id == delivery_id).where(Delivery.timestamp_pickup.is_null()).first()
        if delivery_orm is None:
            return None
        delivery_dto = DeliveryMapper.orm_to_dto(delivery_orm)
        return delivery_dto

    @staticmethod
<<<<<<< HEAD
    def load_deliveries(user_id=None, delivery_type=None, history=False, from_id=0, limit=100):
        # type: (Optional[int], Optional[str], bool, int, int) -> List[DeliveryDTO]
=======
    def load_deliveries(user_id=None, history=False, before_id=None, limit=100):
        # type: (Optional[int], bool, Optional[int], int) -> List[DeliveryDTO]
>>>>>>> 1d58be66
        deliveries = []
        query = Delivery.select()
        # filter on user id when needed
        if user_id is not None:
            query = query.where(
                ((Delivery.user_delivery_id == user_id) |
                 (Delivery.user_pickup_id == user_id))
            )
        # Filter on delivery type
        if delivery_type is not None:
            query = query.where(Delivery.type == delivery_type)
        # filter on picked up when needed
        query = query.where(Delivery.timestamp_pickup.is_null(not history))

        # add the from_id
        if before_id is not None:
            query = query.where(Delivery.id < before_id)

        # Add the limit
        query = query.limit(limit)

        # Sort on id
        query = query.order_by(-Delivery.id)  # sort by id descending

        for delivery_orm in query:
            delivery_dto = DeliveryMapper.orm_to_dto(delivery_orm)
            deliveries.append(delivery_dto)
        return deliveries

    @staticmethod
    def load_deliveries_filter(include_picked_up=False, **kwargs):
        # type: (bool, Dict[str, Any]) -> List[DeliveryDTO]
        query = Delivery.select()
        for arg, value in kwargs.items():
            if not arg.startswith('delivery_'):
                raise ValueError('Cannot filter on value that does not start with "delivery_"')
            field = arg.replace('delivery_', '')
            field_orm = getattr(Delivery, field, None)
            if field_orm is None:
                raise ValueError('Cannot filter deliveries on {}: Delivery does not contain that key'.format(field))
            query = query.where(field_orm == value)
        if not include_picked_up:
            query = query.where(Delivery.timestamp_pickup.is_null())
        deliveries = []
        for delivery_orm in query:
            delivery_dto = DeliveryMapper.orm_to_dto(delivery_orm)
            deliveries.append(delivery_dto)
        return deliveries

    @staticmethod
    def get_delivery_count():
        # type: () -> int
        return Delivery.select().count()

    @staticmethod
    def delivery_id_exists(delivery_id):
        # type: (int) -> bool
        deliveries = DeliveryController.load_deliveries()
        ids = (x.id for x in deliveries)
        return delivery_id in ids

    def save_delivery(self, delivery_dto):
        # type: (DeliveryDTO) -> Optional[DeliveryDTO]
        if self.rebus_controller is not None:
            exists = self.rebus_controller.verify_device_exists(delivery_dto.parcelbox_rebus_id)
            if not exists:
                raise ValueError('Could not save the delivery, the parcelbox_id "{}" does not exists'.format(delivery_dto.parcelbox_rebus_id))
        else:
            raise RuntimeError('Cannot verify if parcelbox exists, not saving delivery')
        if delivery_dto.parcelbox_rebus_id is None:
            raise RuntimeError('Could not save the delivery since the parcelbox id is not defined')
        if not DeliveryController.parcel_id_available(delivery_dto.parcelbox_rebus_id, delivery_dto.id):
            raise RuntimeError('Could not save the delivery: parcelbox id is already in use')
        if 'timestamp_delivery' not in delivery_dto.loaded_fields:
            # save a default timestamp of now
            delivery_dto.timestamp_delivery = DeliveryController.current_timestamp_to_string_format()
        DeliveryController._validate_delivery_type(delivery_dto)

        delivery_orm = DeliveryMapper.dto_to_orm(delivery_dto)
        delivery_orm.save()
        event = EsafeEvent(EsafeEvent.Types.DELIVERY_CHANGE, {
            'type': delivery_dto.type,
            'action': 'DELIVERY',
            'user_delivery_id': delivery_dto.user_id_delivery,
            'user_pickup_id': delivery_dto.user_id_pickup,
            'parcel_rebus_id': delivery_dto.parcelbox_rebus_id
        })
        self.pubsub.publish_esafe_event(PubSub.EsafeTopics.DELIVERY, event)
        return DeliveryMapper.orm_to_dto(delivery_orm)

    @staticmethod
    def parcel_id_available(parcelbox_id, delivery_id=None):
        if delivery_id is None:
            delivery_id = -1
        query = Delivery.select().where((Delivery.parcelbox_rebus_id == parcelbox_id) &
                                        (Delivery.timestamp_pickup.is_null()) &
                                        (Delivery.id != delivery_id))
        delivery_orm = query.first()
        return delivery_orm is None

    @staticmethod
    def datetime_to_string_format(timestamp):
        # type: (datetime.datetime) -> str
        # replace the microseconds to not show them in the string
        return timestamp.replace(microsecond=0).isoformat('T')

    @classmethod
    def current_timestamp_to_string_format(cls):
        # type: () -> str
        timestamp = datetime.datetime.now(tzlocal())
        return cls.datetime_to_string_format(timestamp)

    def pickup_delivery(self, delivery_id):
        delivery_dto = DeliveryController.load_delivery(delivery_id, include_picked_up=True)
        if delivery_dto is None:
            raise RuntimeError('Cannot update the delivery with id {}: Delivery does not exists'.format(delivery_id))

        if delivery_dto.timestamp_pickup is not None:
            raise RuntimeError('Cannot update the delivery with id: {}: Delivery has already been picked up'.format(delivery_id))

        delivery_dto.timestamp_pickup = DeliveryController.current_timestamp_to_string_format()
        if delivery_dto.type == Delivery.DeliveryType.RETURN:
            pickup_user_dto = delivery_dto.user_pickup
            delivery_dto.user_pickup = delivery_dto.user_delivery
            delivery_dto_saved = self.save_delivery(delivery_dto)
            self.user_controller.remove_user(pickup_user_dto)
        else:
            delivery_dto_saved = self.save_delivery(delivery_dto)

        event = EsafeEvent(EsafeEvent.Types.CONFIG_CHANGE, {
            'type': delivery_dto.type,
            'action': 'PICKUP',
            'user_delivery_id': delivery_dto.user_id_delivery,
            'user_pickup_id': delivery_dto.user_id_pickup,
            'parcel_rebus_id': delivery_dto.parcelbox_rebus_id
        })
        self.pubsub.publish_esafe_event(PubSub.EsafeTopics.DELIVERY, event)

        return delivery_dto_saved

    @staticmethod
    def _validate_delivery_type(delivery_dto):
        # type: (DeliveryDTO) -> None
        if delivery_dto.type == Delivery.DeliveryType.RETURN:
            # Delivery needs a delivery user, otherwise it does not come from one of the local users
            if delivery_dto.user_delivery is None:
                raise ValueError('Delivery needs an delivery user when it is a return delivery')

            # Delivery needs a courier when it is not picked up, otherwise the user needs to be deleted.
            if delivery_dto.timestamp_pickup is None:
                # not picked up
                if delivery_dto.user_pickup is None or delivery_dto.user_pickup.role != User.UserRoles.COURIER:
                    raise ValueError('when the delivery is not picked up, the delivery needs a COURIER pickup user')
        else:
            if delivery_dto.user_delivery is not None:
                raise ValueError('Delivery cannot have a delivery user when the delivery is of type DELIVERY')<|MERGE_RESOLUTION|>--- conflicted
+++ resolved
@@ -64,13 +64,8 @@
         return delivery_dto
 
     @staticmethod
-<<<<<<< HEAD
-    def load_deliveries(user_id=None, delivery_type=None, history=False, from_id=0, limit=100):
+    def load_deliveries(user_id=None, delivery_type=None, history=False, before_id=0, limit=100):
         # type: (Optional[int], Optional[str], bool, int, int) -> List[DeliveryDTO]
-=======
-    def load_deliveries(user_id=None, history=False, before_id=None, limit=100):
-        # type: (Optional[int], bool, Optional[int], int) -> List[DeliveryDTO]
->>>>>>> 1d58be66
         deliveries = []
         query = Delivery.select()
         # filter on user id when needed
