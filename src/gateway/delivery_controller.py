--- conflicted
+++ resolved
@@ -64,22 +64,8 @@
         return delivery_dto
 
     @staticmethod
-<<<<<<< HEAD
-    def load_delivery_by_pickup_user(pickup_user_id):
-        # type: (int) -> Optional[DeliveryDTO]
-        delivery_orm = Delivery.select().where(Delivery.user_pickup_id == pickup_user_id).first()
-        if delivery_orm is None:
-            return None
-        delivery_dto = DeliveryMapper.orm_to_dto(delivery_orm)
-        return delivery_dto
-
-    @staticmethod
-    def load_deliveries(user_id=None, delivery_type=None, include_picked_up=False):
-        # type: (Optional[int], Optional[str], bool) -> List[DeliveryDTO]
-=======
-    def load_deliveries(user_id=None, history=False, from_id=0, limit=100):
-        # type: (Optional[int], bool, int, int) -> List[DeliveryDTO]
->>>>>>> 4f99b620
+    def load_deliveries(user_id=None, delivery_type=None, history=False, from_id=0, limit=100):
+        # type: (Optional[int], Optional[str], bool, int, int) -> List[DeliveryDTO]
         deliveries = []
         query = Delivery.select()
         # filter on user id when needed
