# Copyright (C) 2021 OpenMotics BV
#
# This program is free software: you can redistribute it and/or modify
# it under the terms of the GNU Affero General Public License as
# published by the Free Software Foundation, either version 3 of the
# License, or (at your option) any later version.
#
# This program is distributed in the hope that it will be useful,
# but WITHOUT ANY WARRANTY; without even the implied warranty of
# MERCHANTABILITY or FITNESS FOR A PARTICULAR PURPOSE.  See the
# GNU Affero General Public License for more details.
#
# You should have received a copy of the GNU Affero General Public License
# along with this program.  If not, see <http://www.gnu.org/licenses/>.

""" Includes the WebService_v1 class """

from __future__ import absolute_import
import base64
import cherrypy
from decorator import decorator
from enum import Enum
import logging
import ujson as json
import time

from ioc import INJECTED, Inject, Injectable, Singleton
from gateway.authentication_controller import AuthenticationToken, AuthenticationController, LoginMethod
from gateway.exceptions import ItemDoesNotExistException, UnAuthorizedException, \
    GatewayException, ForbiddenException, ParseException, \
    InvalidOperationException, WrongInputParametersException, \
    TimeOutException, NotImplementedException
from gateway.user_controller import UserController
from gateway.webservice import params_parser

if False:  # MyPy
    from gateway.webservice import WebService
    from typing import Optional, List, Dict, Any, Type, Callable

logger = logging.getLogger(__name__)

# ------------------------
#  api decorator
# ------------------------


# api decorator -> Use @decorator to not loose the function arguments
@decorator
def _openmotics_api_v1(f, *args, **kwargs):
    start = time.time()
    timings = {}
    status = 200  # OK
    try:
        data = f(*args, **kwargs)
    except cherrypy.HTTPError as ex:
        status = ex.status
        data = ex._message
    except UnAuthorizedException as ex:
        status = 401
        data = ex.message
    except ForbiddenException as ex:
        status = 403
        data = ex.message
    except ItemDoesNotExistException as ex:
        status = 404
        data = ex.message
    except WrongInputParametersException as ex:
        status = 400
        data = ex.message
    except ParseException as ex:
        status = 400
        data = ex.message
    except TimeOutException as ex:
        status = 500
        data = ex.message
    except InvalidOperationException as ex:
        status = 409
        data = ex.message
    except NotImplementedException as ex:
        status = 503
        data = ex.message
    except Exception as ex:
        status = 500
        data = 'General Error occurred during api call: {}: {}'.format(type(ex).__name__, ex)
        logger.error(data)
        import traceback
        print(traceback.print_exc())

    timings['process'] = ('Processing', time.time() - start)
    serialization_start = time.time()
    contents = str(data).encode() if data is not None else None
    timings['serialization'] = 'Serialization', time.time() - serialization_start
    cherrypy.response.headers['Content-Type'] = 'application/json'
    cherrypy.response.headers['Server-Timing'] = ','.join(['{0}={1}; "{2}"'.format(key, value[1] * 1000, value[0])
                                                           for key, value in timings.items()])
    cherrypy.response.status = status
    return contents


class AuthenticationLevel(enum.Enum):
    NONE = 'none'  # Not authenticated at all on any level
    HIGH = 'high'  # Authenticated with username/password or having X-API-Secret or both


@Inject
def check_authentication_security_level(checked_token, required_level=None, authentication_controller=INJECTED):
    # type: (AuthenticationToken, Optional[AuthenticationLevel], AuthenticationController) -> AuthenticationLevel
    api_secret = cherrypy.request.headers.get('X-API-Secret')
    level = AuthenticationLevel.NONE
    if authentication_controller.check_api_secret(api_secret):
        level = AuthenticationLevel.HIGH
    if checked_token is not None and checked_token.login_method == LoginMethod.PASSWORD:
        level = AuthenticationLevel.HIGH
    if required_level is not None and level != required_level and required_level == AuthenticationLevel.HIGH:
        raise UnAuthorizedException('Authentication level "HIGH" required')
    return level


def _get_authentication_token_from_request():
    request = cherrypy.request
    token = None
    # check if token is passed with the params
    if 'token' in request.params:
        token = request.params.pop('token')
    # check if the token is passed as a Bearer token in the headers
    if token is None:
        header = request.headers.get('Authorization')
        if header is not None and 'Bearer ' in header:
            token = header.replace('Bearer ', '')
    # check if the token is passed as a web-socket Bearer token
    if token is None:
        header = request.headers.get('Sec-WebSocket-Protocol')
        if header is not None and 'authorization.bearer.' in header:
            unpadded_base64_token = header.replace('authorization.bearer.', '')
            base64_token = unpadded_base64_token + '=' * (-len(unpadded_base64_token) % 4)
            try:
                token = base64.decodestring(base64_token).decode('utf-8')
            except Exception:
                pass
    return token


<<<<<<< HEAD
class AuthenticationLevel(Enum):
    NONE = 'none'  # Not authenticated at all on any level
    HIGH = 'high'  # Authenticated with username/password or having X-API-Secret or both


=======
>>>>>>> b1f2cd42
def authentication_handler_v1(pass_token=False, pass_role=False, auth=False, auth_level=AuthenticationLevel.NONE, allowed_user_roles=None, pass_security_level=False):
    request = cherrypy.request
    if request.method == 'OPTIONS':
        return
    try:
        token = _get_authentication_token_from_request()
        auth_controller = request.handler.callable.__self__.authentication_controller  # type: AuthenticationController
        # Fetch the checkToken function that is placed under the main webservice or under the plugin webinterface.
        check_token = auth_controller.check_token
        checked_token = check_token(token)  # type: Optional[AuthenticationToken]

        # check the security level for this call
        if auth:
            if checked_token is None:
                raise UnAuthorizedException('Unauthorized API call: No login information')
            if allowed_user_roles is not None and checked_token.user.role not in allowed_user_roles:
                raise UnAuthorizedException('User role is not allowed for this API call: Allowed: {}, Got: {}'.format(allowed_user_roles, checked_token.user.role))
        checked_auth_level = check_authentication_security_level(checked_token, auth_level)

        # Pass the appropriate data to the api call
        if pass_token is True:
            request.params['auth_token'] = checked_token
        if pass_role is True:
            request.params['auth_role'] = checked_token.user.role if checked_token is not None else None
        if pass_security_level is True:
            request.params['auth_security_level'] = checked_auth_level
    except UnAuthorizedException as ex:
        cherrypy.response.headers['Content-Type'] = 'application/json'
        cherrypy.response.status = 401  # Unauthorized
        contents = ex.message
        cherrypy.response.body = contents.encode()
        # do not handle the request, just return the unauthorized message
        request.handler = None


def params_handler_v1(expect_body_type=None, check_for_missing=True, **kwargs):
    """ Converts/parses/loads specified request params. """
    request = cherrypy.request
    response = cherrypy.response
    try:
        if request.method in request.methods_with_bodies:
            body = request.body.read()
            if body:
                parsed_body = body
                if expect_body_type == 'JSON':
                    try:
                        parsed_body = json.loads(body)
                    except Exception:
                        raise ParseException('Could not parse the json body type')
                elif expect_body_type is None:
                    raise ParseException('Received a body, but no body is required')
                elif expect_body_type == 'RAW':
                    pass
                else:
                    raise ValueError('Unexpected value for `expect_body_type`: {}'.format(expect_body_type))
                request.params['request_body'] = parsed_body
            else:
                if expect_body_type is not None:
                    raise WrongInputParametersException('No body has been passed to the request')
    except (ParseException, WrongInputParametersException) as ex:
        response.status = 400
        contents = ex.message
        response.body = contents.encode()
        request.handler = None
        return
    except Exception:
        response.status = 406  # No Acceptable
        contents = 'Generic Error: invalid_body'
        response.body = contents.encode()
        request.handler = None
        return
    try:
        params_parser(request.params, kwargs)
    except ValueError:
        response.status = 400  # No Acceptable
        contents = WrongInputParametersException.DESC
        response.body = contents.encode()
        request.handler = None
    if check_for_missing and not set(kwargs).issubset(set(request.params)):
        response.status = 400
        contents = WrongInputParametersException.DESC
        contents += ': Missing parameters'
        response.body = contents.encode()
        request.handler = None


# Assign the v1 authentication handler
cherrypy.tools.authenticated_v1 = cherrypy.Tool('before_handler', authentication_handler_v1)
cherrypy.tools.params_v1 = cherrypy.Tool('before_handler', params_handler_v1)


# Decorator to be used in the RestAPIEndpoint subclasses for defining how the api is exposed
def openmotics_api_v1(_func=None, check=None, check_for_missing=False, auth=False, auth_level=AuthenticationLevel.NONE, pass_token=False, pass_role=False,
                      allowed_user_roles=None, expect_body_type=None, pass_security_level=False):
    # type: (Callable[..., Any], Dict[Any, Any], bool, bool, AuthenticationLevel, bool, bool, List[Any], Optional[str], bool) -> Callable[..., Any]
    def decorator_openmotics_api_v1(func):
        # First layer decorator: Error handling
        func = _openmotics_api_v1(func)

        # Second layer decorator: Authentication
        func = cherrypy.tools.authenticated_v1(pass_token=pass_token,
                                               pass_role=pass_role,
                                               allowed_user_roles=allowed_user_roles,
                                               pass_security_level=pass_security_level,
                                               auth=auth,
                                               auth_level=auth_level
                                               )(func)

        # Third layer decorator: Check parameters
        _check = None
        if check is not None:
            check['expect_body_type'] = expect_body_type
            check['check_for_missing'] = check_for_missing
        else:
            _check = {'expect_body_type': expect_body_type, 'check_for_missing': False}  # default check_for_missing to false when there is nothing to check
        func = cherrypy.tools.params_v1(**(check or _check))(func)

        return func

    if _func is None:
        return decorator_openmotics_api_v1
    else:
        return decorator_openmotics_api_v1(_func)


# ----------------------------
# REST API
# ----------------------------

class RestAPIEndpoint(object):
    exposed = True  # Cherrypy specific flag to set the class as exposed
    API_ENDPOINT = None  # type: Optional[str]

    @Inject
    def __init__(self, user_controller=INJECTED, authentication_controller=INJECTED):
        # type: (UserController, AuthenticationController) -> None
        self.user_controller = user_controller
        self.authentication_controller = authentication_controller

    def GET(self):
        raise NotImplementedException

    def POST(self):
        raise NotImplementedException

    def PUT(self):
        raise NotImplementedException

    def DELETE(self):
        raise NotImplementedException

    def __repr__(self):
        return self.__str__()

    def __str__(self):
        return 'Rest Endpoint class: "{}"'.format(self.__class__.__name__)


<<<<<<< HEAD
@Inject
def expose(cls, api_endpoint_register=INJECTED):
    """
    Decorator to expose a RestAPIEndpoint subclass
    This will register the api class to the V1 webservice
    """
    if not issubclass(cls, RestAPIEndpoint):
        raise GatewayException('Cannot expose a non "RestAPIEndpoint" subclass')
    api_endpoint_register.register(cls)
    return cls
=======
class Users(RestAPIEndpoint):
    API_ENDPOINT = '/api/v1/users'

    def __init__(self):
        # type: () -> None
        super(Users, self).__init__()
        # Set a custom route dispatcher in the class so that you have full
        # control over how the routes are defined.
        self.route_dispatcher = cherrypy.dispatch.RoutesDispatcher()
        # --- GET ---
        self.route_dispatcher.connect('get_users', '',
                                      controller=self, action='get_users',
                                      conditions={'method': ['GET']})
        self.route_dispatcher.connect('get_user', '/:user_id',
                                      controller=self, action='get_user',
                                      conditions={'method': ['GET']})
        self.route_dispatcher.connect('get_available_code', '/available_code',
                                      controller=self, action='get_available_code',
                                      conditions={'method': ['GET']})
        self.route_dispatcher.connect('get_pin_code', '/:user_id/pin',
                                      controller=self, action='get_pin_code',
                                      conditions={'method': ['GET']})
        # --- POST ---
        self.route_dispatcher.connect('post_user', '',
                                      controller=self, action='post_user',
                                      conditions={'method': ['POST']})
        self.route_dispatcher.connect('post_activate_user', '/:user_id/activate',
                                      controller=self, action='post_activate_user',
                                      conditions={'method': ['POST']})
        # --- PUT ---
        self.route_dispatcher.connect('put_user', '/:user_id',
                                      controller=self, action='put_update_user',
                                      conditions={'method': ['PUT']})
        # --- DELETE ---
        self.route_dispatcher.connect('delete_user', '/:user_id',
                                      controller=self, action='delete_user',
                                      conditions={'method': ['DELETE']})

    @openmotics_api_v1(auth=False, pass_role=True, check={'role': str, 'include_inactive': bool})
    def get_users(self, auth_role=None, role=None, include_inactive=False):
        if auth_role is None or auth_role not in [User.UserRoles.ADMIN, User.UserRoles.TECHNICIAN, User.UserRoles.SUPER]:
            users = self.user_controller.load_users(roles=[User.UserRoles.USER], include_inactive=include_inactive)
        else:
            roles = [role] if role is not None else None
            users = self.user_controller.load_users(roles=roles, include_inactive=include_inactive)

        users_serial = [UserSerializer.serialize(user) for user in users]
        return json.dumps(users_serial)

    @openmotics_api_v1(auth=False, pass_role=True)
    def get_user(self, user_id, auth_role=None):
        # return the requested user
        if user_id is None:
            raise WrongInputParametersException('Could not get the user_id from the request')
        user = self.user_controller.load_user(user_id=user_id)
        if user is None:
            raise ItemDoesNotExistException('User with id {} does not exists'.format(user_id))
        # Filter the users when no role is provided or when the role is not admin
        if auth_role is None or auth_role not in [User.UserRoles.ADMIN, User.UserRoles.TECHNICIAN, User.UserRoles.SUPER]:
            if user.role in [User.UserRoles.ADMIN, User.UserRoles.TECHNICIAN, User.UserRoles.SUPER]:
                raise UnAuthorizedException('Cannot request an admin or technician user when not authenticated as one')
        user_serial = UserSerializer.serialize(user)
        return json.dumps(user_serial)

    @openmotics_api_v1(auth=False, auth_level=AuthenticationLevel.HIGH, check={'role': str})
    def get_available_code(self, role):
        roles = [x for x in User.UserRoles.__dict__ if not x.startswith('_')]
        if role not in roles:
            raise WrongInputParametersException('Role needs to be one of {}'.format(roles))
        return str(self.user_controller.generate_new_pin_code(UserController.PinCodeLength[role]))

    @openmotics_api_v1(auth=True, auth_level=AuthenticationLevel.HIGH, check={'user_id': int},
                       allowed_user_roles=[User.UserRoles.SUPER, User.UserRoles.ADMIN])
    def get_pin_code(self, user_id):
        # type: (int) -> str
        # Authentication: When SUPER or ADMIN, you can request all the pin codes
        user_dto = self.user_controller.load_user(user_id)
        if user_dto is None:
            raise ItemDoesNotExistException('Cannot request the pin code for user_id: {}: User does not exists'.format(user_id))
        return json.dumps({'pin_code': user_dto.pin_code})

    @openmotics_api_v1(auth=False, pass_role=True, expect_body_type='JSON')
    def post_user(self, auth_role, request_body):
        # Authentication:
        # only ADMIN & TECHNICIAN can create new USER, ADMIN, TECHNICIAN user types,
        # anyone can create a new COURIER
        tmp_password = None
        if 'role' not in request_body:
            raise WrongInputParametersException('The role is required to pass when creating a user')
        if 'password' in request_body:
            tmp_password = request_body['password']
            del request_body['password']
        try:
            user_dto = UserSerializer.deserialize(request_body)
        except RuntimeError as ex:
            raise WrongInputParametersException('Could not deserialize user json format: {}'.format(ex))
        if tmp_password is not None:
            user_dto.set_password(tmp_password)

        if 'pin_code' in user_dto.loaded_fields:
            user_dto.pin_code = None
            user_dto.loaded_fields.remove('pin_code')

        if user_dto.username is None:
            user_dto.username = uuid.uuid4().hex
        # add a custom user code
        user_dto.pin_code = str(self.user_controller.generate_new_pin_code(UserController.PinCodeLength[user_dto.role]))
        user_dto.accepted_terms = True
        # Generate a random password as a dummy to fill in the gap
        random_password = uuid.uuid4().hex
        user_dto.set_password(random_password)

        # Authenticated as a technician or admin, creating the user
        if auth_role not in [User.UserRoles.ADMIN, User.UserRoles.TECHNICIAN, User.UserRoles.SUPER]:
            # if the user is not an admin or technician, check if the user to create is a COURIER
            if user_dto.role != User.UserRoles.COURIER:
                raise UnAuthorizedException('As a normal user, you can only create a COURIER user')

        try:
            user_dto_saved = self.user_controller.save_user(user_dto)
        except RuntimeError as e:
            raise WrongInputParametersException('The user could not be saved: {}'.format(e))
        user_dto_serial = UserSerializer.serialize(user_dto_saved)
        # explicitly add the pin code when a new user is created, this way, the generated pin code is known to the user when created.
        user_dto_serial['pin_code'] = user_dto.pin_code
        return json.dumps(user_dto_serial)

    @openmotics_api_v1(auth=False, pass_role=False, expect_body_type='JSON')
    def post_activate_user(self, user_id, request_body):
        # request to activate a certain user
        request_code = request_body.get('code') or request_body.get('rfid_tag')
        if request_code is None:
            raise WrongInputParametersException('when activating, a pin code or rfid tag is expected.')

        user_dto = self.user_controller.load_user(user_id)
        is_rfid = 'rfid_tag' in request_code
        if not is_rfid and request_code != user_dto.pin_code:
            raise UnAuthorizedException('pin code is not correct to authenticate the user')
        elif is_rfid:
            # TODO: Add the rfid check
            raise NotImplementedException('Rfid token check not implemented yet')
        # if all checks are passed, activate the user
        self.user_controller.activate_user(user_id)
        return 'OK'

    @openmotics_api_v1(auth=True, pass_role=False, pass_token=True, pass_security_level=True, expect_body_type='JSON')
    def put_update_user(self, user_id, auth_token, auth_security_level, request_body=None, **kwargs):
        user_json = request_body
        if auth_token.user.role not in [User.UserRoles.ADMIN, User.UserRoles.TECHNICIAN, User.UserRoles.SUPER]:
            if auth_token.user.id != user_id:
                raise UnAuthorizedException('As a non admin or technician user, you cannot change another user')

        # check if the pin code or rfid tag is changed
        if 'pin_code' in user_json or 'rfid' in user_json:
            check_authentication_security_level(auth_token, AuthenticationLevel.HIGH)

        user_dto_orig = self.user_controller.load_user(user_id, clear_password=False)
        user_dto = UserSerializer.deserialize(user_json)
        # only allow a subset of fields to be altered
        for field in ['first_name', 'last_name', 'pin_code', 'language', 'apartment', 'email']:
            if field in user_dto.loaded_fields:
                setattr(user_dto_orig, field, getattr(user_dto, field))
        saved_user = self.user_controller.save_user(user_dto_orig)
        saved_user.clear_password()
        return json.dumps(UserSerializer.serialize(saved_user))

    @openmotics_api_v1(auth=False, pass_role=False, pass_token=True)
    def delete_user(self, user_id, auth_token=None):
        user_to_delete_dto = self.user_controller.load_user(user_id)
        if user_to_delete_dto is None:
            raise ItemDoesNotExistException('Cannot delete an user that does not exists')

        if auth_token is None:
            if user_to_delete_dto.role != User.UserRoles.COURIER:
                raise UnAuthorizedException('As a non logged in user, you only can delete a Courier type')
        else:
            if auth_token.user.role not in [User.UserRoles.ADMIN, User.UserRoles.TECHNICIAN, User.UserRoles.SUPER]:
                raise UnAuthorizedException('As a non admin or technician user, you cannot delete another user')

        self.user_controller.remove_user(user_to_delete_dto)
        return 'OK'


class Apartments(RestAPIEndpoint):
    API_ENDPOINT = '/api/v1/apartments'

    @Inject
    def __init__(self, apartment_controller=INJECTED):
        # type: (ApartmentController) -> None
        super(Apartments, self).__init__()
        self.apartment_controller = apartment_controller
        # Set a custom route dispatcher in the class so that you have full
        # control over how the routes are defined.
        self.route_dispatcher = cherrypy.dispatch.RoutesDispatcher()
        # --- GET ---
        self.route_dispatcher.connect('get_apartment', '',
                                      controller=self, action='get_apartments',
                                      conditions={'method': ['GET']})
        self.route_dispatcher.connect('get_apartment', '/:apartment_id',
                                      controller=self, action='get_apartment',
                                      conditions={'method': ['GET']})
        # --- POST ---
        self.route_dispatcher.connect('post_apartment', '',
                                      controller=self, action='post_apartment',
                                      conditions={'method': ['POST']})
        self.route_dispatcher.connect('post_apartment_list', '/list',
                                      controller=self, action='post_apartments',
                                      conditions={'method': ['POST']})
        # --- PUT ---
        self.route_dispatcher.connect('put_apartments', '',
                                      controller=self, action='put_apartments',
                                      conditions={'method': ['PUT']})
        self.route_dispatcher.connect('put_apartment', '/:apartment_id',
                                      controller=self, action='put_apartment',
                                      conditions={'method': ['PUT']})
        # --- DELETE ---
        self.route_dispatcher.connect('delete_apartment', '/:apartment_id',
                                      controller=self, action='delete_apartment',
                                      conditions={'method': ['DELETE']})

    @openmotics_api_v1(auth=False, pass_role=False, pass_token=False)
    def get_apartments(self):
        apartments = self.apartment_controller.load_apartments()
        apartments_serial = []
        for apartment in apartments:
            apartments_serial.append(ApartmentSerializer.serialize(apartment))
        return json.dumps(apartments_serial)

    @openmotics_api_v1(auth=False, pass_role=False, pass_token=False)
    def get_apartment(self, apartment_id):
        apartment_dto = self.apartment_controller.load_apartment(apartment_id)
        if apartment_dto is None:
            raise ItemDoesNotExistException('Apartment with id {} does not exists'.format(apartment_id))
        apartment_serial = ApartmentSerializer.serialize(apartment_dto)
        return json.dumps(apartment_serial)

    @openmotics_api_v1(auth=True, pass_role=False, pass_token=False,
                       allowed_user_roles=[User.UserRoles.ADMIN, User.UserRoles.TECHNICIAN, User.UserRoles.SUPER],
                       expect_body_type='JSON')
    def post_apartments(self, request_body):
        to_create_apartments = []
        for apartment in request_body:
            apartment_dto = ApartmentSerializer.deserialize(apartment)
            if 'id' in apartment_dto.loaded_fields:
                raise WrongInputParametersException('The apartments cannot have an ID set when creating a new apartment')
            if apartment_dto is None:
                raise WrongInputParametersException('Could not parse the json body: Could not parse apartment: {}'.format(apartment))
            to_create_apartments.append(apartment_dto)

        apartments_serial = []
        for apartment in to_create_apartments:
            apartment_dto = self.apartment_controller.save_apartment(apartment)
            apartments_serial.append(ApartmentSerializer.serialize(apartment_dto))
        return json.dumps(apartments_serial)

    @openmotics_api_v1(auth=True, pass_role=False, pass_token=False,
                       allowed_user_roles=[User.UserRoles.ADMIN, User.UserRoles.TECHNICIAN, User.UserRoles.SUPER],
                       expect_body_type='JSON')
    def post_apartment(self, request_body=None):
        apartment_deserialized = ApartmentSerializer.deserialize(request_body)
        apartment_dto = self.apartment_controller.save_apartment(apartment_deserialized)
        if 'id' in apartment_dto.loaded_fields:
            raise WrongInputParametersException('The apartments cannot have an ID set when creating a new apartment')
        if apartment_dto is None:
            raise ItemDoesNotExistException('Could not create the apartment: Could not load after creation')
        apartment_serial = ApartmentSerializer.serialize(apartment_dto)
        return json.dumps(apartment_serial)

    @openmotics_api_v1(auth=True, pass_role=False, pass_token=False,
                       allowed_user_roles=[User.UserRoles.ADMIN, User.UserRoles.TECHNICIAN, User.UserRoles.SUPER],
                       expect_body_type='JSON')
    def put_apartment(self, apartment_id, request_body):
        try:
            apartment_dto = ApartmentSerializer.deserialize(request_body)
            apartment_dto.id = apartment_id
        except Exception:
            raise WrongInputParametersException('Could not parse the json body into an apartment object')
        apartment_dto = self.apartment_controller.update_apartment(apartment_dto)
        return json.dumps(ApartmentSerializer.serialize(apartment_dto))

    @openmotics_api_v1(auth=True, pass_role=False, pass_token=False,
                       allowed_user_roles=[User.UserRoles.ADMIN, User.UserRoles.TECHNICIAN, User.UserRoles.SUPER],
                       expect_body_type='JSON')
    def put_apartments(self, request_body):
        apartments_to_update = []
        for apartment in request_body:
            apartment_dto = ApartmentSerializer.deserialize(apartment)
            if 'id' not in apartment_dto.loaded_fields or apartment_dto.id is None:
                raise WrongInputParametersException('The ID is needed to know which apartment to update.')
            apartments_to_update.append(apartment_dto)

        updated_apartments = []
        for apartment in apartments_to_update:
            apartment_dto = self.apartment_controller.update_apartment(apartment)
            updated_apartments.append(apartment_dto)
        return json.dumps([ApartmentSerializer.serialize(apartment_dto) for apartment_dto in updated_apartments])

    @openmotics_api_v1(auth=True, pass_role=True, pass_token=False)
    def delete_apartment(self, apartment_id, auth_role=None):
        if auth_role is None:
            raise UnAuthorizedException('Authentication is needed when updating an apartment')
        if auth_role not in [User.UserRoles.ADMIN, User.UserRoles.TECHNICIAN, User.UserRoles.SUPER]:
            raise UnAuthorizedException('You need to be logged in as an admin or technician to update an apartment')
        apartment_dto = ApartmentDTO(id=apartment_id)
        self.apartment_controller.delete_apartment(apartment_dto)
        return 'OK'


class Deliveries(RestAPIEndpoint):
    API_ENDPOINT = '/api/v1/deliveries'

    @Inject
    def __init__(self, delivery_controller=INJECTED):
        # type: (DeliveryController) -> None
        super(Deliveries, self).__init__()
        self.delivery_controller = delivery_controller
        # Set a custom route dispatcher in the class so that you have full
        # control over how the routes are defined.
        self.route_dispatcher = cherrypy.dispatch.RoutesDispatcher()
        # --- GET ---
        self.route_dispatcher.connect('get_deliveries', '',
                                      controller=self, action='get_deliveries',
                                      conditions={'method': ['GET']})
        self.route_dispatcher.connect('get_delivery', '/:delivery_id',
                                      controller=self, action='get_delivery',
                                      conditions={'method': ['GET']})
        # --- POST ---
        self.route_dispatcher.connect('post_delivery', '',
                                      controller=self, action='post_delivery',
                                      conditions={'method': ['POST']})
        # --- PUT ---
        self.route_dispatcher.connect('put_delivery_pickup', '/:delivery_id/pickup',
                                      controller=self, action='put_delivery_pickup',
                                      conditions={'method': ['PUT']})

    @openmotics_api_v1(auth=True, pass_token=True)
    def get_deliveries(self, auth_token):
        # type: (AuthenticationToken) -> str
        role = auth_token.user.role
        user_id = auth_token.user.id

        # get all the deliveries
        deliveries = self.delivery_controller.load_deliveries()  # type: List[DeliveryDTO]

        # filter the deliveries for only the user id when they are not technician or admin
        if role not in [User.UserRoles.ADMIN, User.UserRoles.TECHNICIAN, User.UserRoles.SUPER]:
            deliveries = [delivery for delivery in deliveries if user_id in [delivery.user_id_delivery, delivery.user_id_pickup]]

        deliveries_serial = [DeliverySerializer.serialize(delivery) for delivery in deliveries]
        return json.dumps(deliveries_serial)

    @openmotics_api_v1(auth=True, pass_token=True)
    def get_delivery(self, delivery_id, auth_token):
        # type: (int, AuthenticationToken) -> str
        delivery = self.delivery_controller.load_delivery(delivery_id)
        if delivery is None:
            raise ItemDoesNotExistException('Could not find the delivery with id: {}'.format(delivery_id))
        user_id = auth_token.user.id
        user_role = auth_token.user.role
        if user_role not in [User.UserRoles.ADMIN, User.UserRoles.TECHNICIAN, User.UserRoles.SUPER]:
            if user_id not in [delivery.user_id_delivery, delivery.user_id_pickup]:
                raise UnAuthorizedException('You are not allowed to request this delivery')
        deliveries_serial = DeliverySerializer.serialize(delivery)
        return json.dumps(deliveries_serial)

    @openmotics_api_v1(auth=False, pass_token=True, expect_body_type='JSON')
    def post_delivery(self, auth_token=None, request_body=None):
        try:
            delivery_dto = DeliverySerializer.deserialize(request_body)
        except Exception as ex:
            raise ParseException('Could not create a valid delivery from the passed json data: {}'.format(ex))
        if delivery_dto.type == Delivery.DeliveryType.RETURN:
            if auth_token is None or auth_token.user.role == User.UserRoles.COURIER:
                raise UnAuthorizedException('To create a return delivery, you need to be logged in as USER, ADMIN or TECHNICIAN')

        saved_delivery = self.delivery_controller.save_delivery(delivery_dto)
        if saved_delivery is None:
            raise RuntimeError('Unexpected error: Delivery is None when save_delivery is called')
        saved_delivery_serial = DeliverySerializer.serialize(saved_delivery)
        return json.dumps(saved_delivery_serial)

    @openmotics_api_v1(auth=True, pass_token=True)
    def put_delivery_pickup(self, delivery_id, auth_token):
        # type: (int, AuthenticationToken) -> str
        delivery_dto = self.delivery_controller.load_delivery(delivery_id)
        if delivery_dto is None:
            raise ItemDoesNotExistException('Cannot pickup a delivery that does not exists: id: {}'.format(delivery_id))

        if auth_token.user.role not in [User.UserRoles.ADMIN, User.UserRoles.TECHNICIAN, User.UserRoles.SUPER]:
            auth_user_id = auth_token.user.id
            if auth_user_id not in [delivery_dto.user_id_delivery, delivery_dto.user_id_pickup]:
                raise UnAuthorizedException('Cannot pick up a package that is not yours when you are not admin or technician')

        delivery_dto_returned = self.delivery_controller.pickup_delivery(delivery_id)
        if delivery_dto_returned is None:
            raise RuntimeError('Unexpected error: Delivery is None when pickup_delivery is called')
        delivery_serial = DeliverySerializer.serialize(delivery_dto_returned)
        return json.dumps(delivery_serial)


class SystemConfiguration(RestAPIEndpoint):
    API_ENDPOINT = '/api/v1/system'

    @Inject
    def __init__(self, system_config_controller=INJECTED):
        # type: (SystemConfigController) -> None
        super(SystemConfiguration, self).__init__()
        self.system_config_controller = system_config_controller
        self.route_dispatcher = cherrypy.dispatch.RoutesDispatcher()
        # --- GET ---
        self.route_dispatcher.connect('get_doorbell_config', '/configuration/doorbell',
                                      controller=self, action='get_doorbell_config',
                                      conditions={'method': ['GET']})
        self.route_dispatcher.connect('get_rfid_config', '/configuration/rfid',
                                      controller=self, action='get_rfid_config',
                                      conditions={'method': ['GET']})
        self.route_dispatcher.connect('get_rfid_sector_block_config', '/configuration/rfid_sector_block',
                                      controller=self, action='get_rfid_sector_block_config',
                                      conditions={'method': ['GET']})
        self.route_dispatcher.connect('get_touchscreen_config', '/configuration/touchscreen',
                                      controller=self, action='get_touchscreen_config',
                                      conditions={'method': ['GET']})
        self.route_dispatcher.connect('get_global_config', '/configuration/global',
                                      controller=self, action='get_global_config',
                                      conditions={'method': ['GET']})
        self.route_dispatcher.connect('get_activate_user_config', '/configuration/activate_user',
                                      controller=self, action='get_activate_user_config',
                                      conditions={'method': ['GET']})
        # --- PUT ---
        self.route_dispatcher.connect('put_doorbell_delivery', '/configuration/doorbell',
                                      controller=self, action='put_doorbell_config',
                                      conditions={'method': ['PUT']})
        self.route_dispatcher.connect('put_rfid_config', '/configuration/rfid',
                                      controller=self, action='put_rfid_config',
                                      conditions={'method': ['PUT']})
        self.route_dispatcher.connect('put_rfid_sector_block_delivery', '/configuration/rfid_sector_block',
                                      controller=self, action='put_rfid_sector_block_config',
                                      conditions={'method': ['PUT']})
        self.route_dispatcher.connect('put_touchscreen_delivery', '/touchscreen/calibrate',
                                      controller=self, action='put_touchscreen_config',
                                      conditions={'method': ['PUT']})
        self.route_dispatcher.connect('put_global_delivery', '/configuration/global',
                                      controller=self, action='put_global_config',
                                      conditions={'method': ['PUT']})
        self.route_dispatcher.connect('put_activate_user_delivery', '/configuration/activate_user',
                                      controller=self, action='put_activate_user_config',
                                      conditions={'method': ['PUT']})

    @openmotics_api_v1(auth=False)
    def get_doorbell_config(self):
        # type: () -> str
        config_dto = self.system_config_controller.get_doorbell_config()
        config_serial = SystemDoorbellConfigSerializer.serialize(config_dto)
        return json.dumps(config_serial)

    @openmotics_api_v1(auth=True, allowed_user_roles=[User.UserRoles.ADMIN, User.UserRoles.TECHNICIAN, User.UserRoles.SUPER], expect_body_type='JSON')
    def put_doorbell_config(self, request_body):
        # type: (Dict) -> None
        config_dto = SystemDoorbellConfigSerializer.deserialize(request_body)
        self.system_config_controller.save_doorbell_config(config_dto)
        return

    @openmotics_api_v1(auth=False)
    def get_rfid_config(self):
        # type: () -> str
        config_dto = self.system_config_controller.get_rfid_config()
        config_serial = SystemRFIDConfigSerializer.serialize(config_dto)
        return json.dumps(config_serial)

    @openmotics_api_v1(auth=True, allowed_user_roles=[User.UserRoles.ADMIN, User.UserRoles.TECHNICIAN, User.UserRoles.SUPER], expect_body_type='JSON')
    def put_rfid_config(self, request_body):
        # type: (Dict) -> None
        config_dto = SystemRFIDConfigSerializer.deserialize(request_body)
        self.system_config_controller.save_rfid_config(config_dto)
        return

    @openmotics_api_v1(auth=False)
    def get_rfid_sector_block_config(self):
        # type: () -> str
        config_dto = self.system_config_controller.get_rfid_sector_block_config()
        config_serial = SystemRFIDSectorBlockConfigSerializer.serialize(config_dto)
        return json.dumps(config_serial)

    @openmotics_api_v1(auth=True, allowed_user_roles=[User.UserRoles.ADMIN, User.UserRoles.TECHNICIAN, User.UserRoles.SUPER], expect_body_type='JSON')
    def put_rfid_sector_block_config(self, request_body):
        # type: (Dict) -> None
        config_dto = SystemRFIDSectorBlockConfigSerializer.deserialize(request_body)
        self.system_config_controller.save_rfid_sector_block_config(config_dto)
        return

    @openmotics_api_v1(auth=False)
    def get_touchscreen_config(self):
        # type: () -> str
        config_dto = self.system_config_controller.get_touchscreen_config()
        config_serial = SystemTouchscreenConfigSerializer.serialize(config_dto)
        return json.dumps(config_serial)

    @openmotics_api_v1(auth=True, allowed_user_roles=[User.UserRoles.ADMIN, User.UserRoles.TECHNICIAN, User.UserRoles.SUPER])
    def put_touchscreen_config(self):
        # type: () -> None
        try:
            self.system_config_controller.save_touchscreen_config()
        except Exception as ex:
            raise RuntimeError('Could not calibrate the touchscreen: {}'.format(ex))
        return
>>>>>>> b1f2cd42


@Injectable.named('api_endpoint_register')
@Singleton
class APIEndpointRegister(object):
    """ A class that will hold all the endpoints. This is to not have to include the complete webservice when registering an api"""
    def __init__(self):
        self.endpoints = []

    def register(self, api):
        # type: (Type[RestAPIEndpoint]) -> None
        logger.info("Registering a new API: {:<20} @ {}".format(api.__name__, api.API_ENDPOINT))
        self.endpoints.append(api)

    def __len__(self):
        return len(self.endpoints)

    def __next__(self):
        return next(self.endpoints)

    def __iter__(self):
        return iter(self.endpoints)

    def __getitem__(self, item):
        if not isinstance(item, int):
            raise TypeError('Wrong type if item passed: Need a integer')
        return self.endpoints[item]


@Injectable.named('web_service_v1')
@Singleton
class WebServiceV1(object):
    def __init__(self, web_service=INJECTED, api_endpoint_register=INJECTED):
        # type: (Optional[WebService], APIEndpointRegister) -> None
        logger.debug('Creating V1 webservice')
        self.web_service = web_service
        self.endpoints = api_endpoint_register

    def start(self):
        logger.info('Starting the V1 webservice: {}'.format(self))
        self.add_api_tree()

    def stop(self):
        """ No use for the stop function at the moment """
        pass

    def set_web_service(self, web_service):
        # type: (WebService) -> None
        self.web_service = web_service

    def add_api_tree(self):
        mounts = []
        if self.endpoints is None:
            raise AttributeError('No endpoints defined at this stage, could not add them to the api tree')
        for endpoint in self.endpoints:
            # creating an instance of the class
            endpoint = endpoint()
            logger.debug('Mounting api endpoint: {}'.format(endpoint))
            if endpoint.API_ENDPOINT is None:
                logger.error('Could not add endpoint {}: No "ENDPOINT" variable defined in the endpoint object.'.format(endpoint))
                continue
            root = endpoint
            script_name = endpoint.API_ENDPOINT
            dispatcher = getattr(endpoint, 'route_dispatcher', cherrypy.dispatch.MethodDispatcher())
            config = {
                '/': {'request.dispatch': dispatcher}
            }
            mounts.append({
                'root': root,
                'script_name': script_name,
                'config': config
            })
        self.web_service.update_tree(mounts)

    def __str__(self):
        return '<Webservice V1: Endpoints: {}>'.format([endpoint.__name__ for endpoint in self.endpoints])

    def __repr__(self):
        return self.__str__()<|MERGE_RESOLUTION|>--- conflicted
+++ resolved
@@ -97,7 +97,7 @@
     return contents
 
 
-class AuthenticationLevel(enum.Enum):
+class AuthenticationLevel(Enum):
     NONE = 'none'  # Not authenticated at all on any level
     HIGH = 'high'  # Authenticated with username/password or having X-API-Secret or both
 
@@ -140,14 +140,11 @@
     return token
 
 
-<<<<<<< HEAD
 class AuthenticationLevel(Enum):
     NONE = 'none'  # Not authenticated at all on any level
     HIGH = 'high'  # Authenticated with username/password or having X-API-Secret or both
 
 
-=======
->>>>>>> b1f2cd42
 def authentication_handler_v1(pass_token=False, pass_role=False, auth=False, auth_level=AuthenticationLevel.NONE, allowed_user_roles=None, pass_security_level=False):
     request = cherrypy.request
     if request.method == 'OPTIONS':
@@ -221,9 +218,10 @@
         return
     try:
         params_parser(request.params, kwargs)
-    except ValueError:
+    except ValueError as ex:
         response.status = 400  # No Acceptable
         contents = WrongInputParametersException.DESC
+        contents += ': {}'.format(ex)
         response.body = contents.encode()
         request.handler = None
     if check_for_missing and not set(kwargs).issubset(set(request.params)):
@@ -306,7 +304,6 @@
         return 'Rest Endpoint class: "{}"'.format(self.__class__.__name__)
 
 
-<<<<<<< HEAD
 @Inject
 def expose(cls, api_endpoint_register=INJECTED):
     """
@@ -317,513 +314,6 @@
         raise GatewayException('Cannot expose a non "RestAPIEndpoint" subclass')
     api_endpoint_register.register(cls)
     return cls
-=======
-class Users(RestAPIEndpoint):
-    API_ENDPOINT = '/api/v1/users'
-
-    def __init__(self):
-        # type: () -> None
-        super(Users, self).__init__()
-        # Set a custom route dispatcher in the class so that you have full
-        # control over how the routes are defined.
-        self.route_dispatcher = cherrypy.dispatch.RoutesDispatcher()
-        # --- GET ---
-        self.route_dispatcher.connect('get_users', '',
-                                      controller=self, action='get_users',
-                                      conditions={'method': ['GET']})
-        self.route_dispatcher.connect('get_user', '/:user_id',
-                                      controller=self, action='get_user',
-                                      conditions={'method': ['GET']})
-        self.route_dispatcher.connect('get_available_code', '/available_code',
-                                      controller=self, action='get_available_code',
-                                      conditions={'method': ['GET']})
-        self.route_dispatcher.connect('get_pin_code', '/:user_id/pin',
-                                      controller=self, action='get_pin_code',
-                                      conditions={'method': ['GET']})
-        # --- POST ---
-        self.route_dispatcher.connect('post_user', '',
-                                      controller=self, action='post_user',
-                                      conditions={'method': ['POST']})
-        self.route_dispatcher.connect('post_activate_user', '/:user_id/activate',
-                                      controller=self, action='post_activate_user',
-                                      conditions={'method': ['POST']})
-        # --- PUT ---
-        self.route_dispatcher.connect('put_user', '/:user_id',
-                                      controller=self, action='put_update_user',
-                                      conditions={'method': ['PUT']})
-        # --- DELETE ---
-        self.route_dispatcher.connect('delete_user', '/:user_id',
-                                      controller=self, action='delete_user',
-                                      conditions={'method': ['DELETE']})
-
-    @openmotics_api_v1(auth=False, pass_role=True, check={'role': str, 'include_inactive': bool})
-    def get_users(self, auth_role=None, role=None, include_inactive=False):
-        if auth_role is None or auth_role not in [User.UserRoles.ADMIN, User.UserRoles.TECHNICIAN, User.UserRoles.SUPER]:
-            users = self.user_controller.load_users(roles=[User.UserRoles.USER], include_inactive=include_inactive)
-        else:
-            roles = [role] if role is not None else None
-            users = self.user_controller.load_users(roles=roles, include_inactive=include_inactive)
-
-        users_serial = [UserSerializer.serialize(user) for user in users]
-        return json.dumps(users_serial)
-
-    @openmotics_api_v1(auth=False, pass_role=True)
-    def get_user(self, user_id, auth_role=None):
-        # return the requested user
-        if user_id is None:
-            raise WrongInputParametersException('Could not get the user_id from the request')
-        user = self.user_controller.load_user(user_id=user_id)
-        if user is None:
-            raise ItemDoesNotExistException('User with id {} does not exists'.format(user_id))
-        # Filter the users when no role is provided or when the role is not admin
-        if auth_role is None or auth_role not in [User.UserRoles.ADMIN, User.UserRoles.TECHNICIAN, User.UserRoles.SUPER]:
-            if user.role in [User.UserRoles.ADMIN, User.UserRoles.TECHNICIAN, User.UserRoles.SUPER]:
-                raise UnAuthorizedException('Cannot request an admin or technician user when not authenticated as one')
-        user_serial = UserSerializer.serialize(user)
-        return json.dumps(user_serial)
-
-    @openmotics_api_v1(auth=False, auth_level=AuthenticationLevel.HIGH, check={'role': str})
-    def get_available_code(self, role):
-        roles = [x for x in User.UserRoles.__dict__ if not x.startswith('_')]
-        if role not in roles:
-            raise WrongInputParametersException('Role needs to be one of {}'.format(roles))
-        return str(self.user_controller.generate_new_pin_code(UserController.PinCodeLength[role]))
-
-    @openmotics_api_v1(auth=True, auth_level=AuthenticationLevel.HIGH, check={'user_id': int},
-                       allowed_user_roles=[User.UserRoles.SUPER, User.UserRoles.ADMIN])
-    def get_pin_code(self, user_id):
-        # type: (int) -> str
-        # Authentication: When SUPER or ADMIN, you can request all the pin codes
-        user_dto = self.user_controller.load_user(user_id)
-        if user_dto is None:
-            raise ItemDoesNotExistException('Cannot request the pin code for user_id: {}: User does not exists'.format(user_id))
-        return json.dumps({'pin_code': user_dto.pin_code})
-
-    @openmotics_api_v1(auth=False, pass_role=True, expect_body_type='JSON')
-    def post_user(self, auth_role, request_body):
-        # Authentication:
-        # only ADMIN & TECHNICIAN can create new USER, ADMIN, TECHNICIAN user types,
-        # anyone can create a new COURIER
-        tmp_password = None
-        if 'role' not in request_body:
-            raise WrongInputParametersException('The role is required to pass when creating a user')
-        if 'password' in request_body:
-            tmp_password = request_body['password']
-            del request_body['password']
-        try:
-            user_dto = UserSerializer.deserialize(request_body)
-        except RuntimeError as ex:
-            raise WrongInputParametersException('Could not deserialize user json format: {}'.format(ex))
-        if tmp_password is not None:
-            user_dto.set_password(tmp_password)
-
-        if 'pin_code' in user_dto.loaded_fields:
-            user_dto.pin_code = None
-            user_dto.loaded_fields.remove('pin_code')
-
-        if user_dto.username is None:
-            user_dto.username = uuid.uuid4().hex
-        # add a custom user code
-        user_dto.pin_code = str(self.user_controller.generate_new_pin_code(UserController.PinCodeLength[user_dto.role]))
-        user_dto.accepted_terms = True
-        # Generate a random password as a dummy to fill in the gap
-        random_password = uuid.uuid4().hex
-        user_dto.set_password(random_password)
-
-        # Authenticated as a technician or admin, creating the user
-        if auth_role not in [User.UserRoles.ADMIN, User.UserRoles.TECHNICIAN, User.UserRoles.SUPER]:
-            # if the user is not an admin or technician, check if the user to create is a COURIER
-            if user_dto.role != User.UserRoles.COURIER:
-                raise UnAuthorizedException('As a normal user, you can only create a COURIER user')
-
-        try:
-            user_dto_saved = self.user_controller.save_user(user_dto)
-        except RuntimeError as e:
-            raise WrongInputParametersException('The user could not be saved: {}'.format(e))
-        user_dto_serial = UserSerializer.serialize(user_dto_saved)
-        # explicitly add the pin code when a new user is created, this way, the generated pin code is known to the user when created.
-        user_dto_serial['pin_code'] = user_dto.pin_code
-        return json.dumps(user_dto_serial)
-
-    @openmotics_api_v1(auth=False, pass_role=False, expect_body_type='JSON')
-    def post_activate_user(self, user_id, request_body):
-        # request to activate a certain user
-        request_code = request_body.get('code') or request_body.get('rfid_tag')
-        if request_code is None:
-            raise WrongInputParametersException('when activating, a pin code or rfid tag is expected.')
-
-        user_dto = self.user_controller.load_user(user_id)
-        is_rfid = 'rfid_tag' in request_code
-        if not is_rfid and request_code != user_dto.pin_code:
-            raise UnAuthorizedException('pin code is not correct to authenticate the user')
-        elif is_rfid:
-            # TODO: Add the rfid check
-            raise NotImplementedException('Rfid token check not implemented yet')
-        # if all checks are passed, activate the user
-        self.user_controller.activate_user(user_id)
-        return 'OK'
-
-    @openmotics_api_v1(auth=True, pass_role=False, pass_token=True, pass_security_level=True, expect_body_type='JSON')
-    def put_update_user(self, user_id, auth_token, auth_security_level, request_body=None, **kwargs):
-        user_json = request_body
-        if auth_token.user.role not in [User.UserRoles.ADMIN, User.UserRoles.TECHNICIAN, User.UserRoles.SUPER]:
-            if auth_token.user.id != user_id:
-                raise UnAuthorizedException('As a non admin or technician user, you cannot change another user')
-
-        # check if the pin code or rfid tag is changed
-        if 'pin_code' in user_json or 'rfid' in user_json:
-            check_authentication_security_level(auth_token, AuthenticationLevel.HIGH)
-
-        user_dto_orig = self.user_controller.load_user(user_id, clear_password=False)
-        user_dto = UserSerializer.deserialize(user_json)
-        # only allow a subset of fields to be altered
-        for field in ['first_name', 'last_name', 'pin_code', 'language', 'apartment', 'email']:
-            if field in user_dto.loaded_fields:
-                setattr(user_dto_orig, field, getattr(user_dto, field))
-        saved_user = self.user_controller.save_user(user_dto_orig)
-        saved_user.clear_password()
-        return json.dumps(UserSerializer.serialize(saved_user))
-
-    @openmotics_api_v1(auth=False, pass_role=False, pass_token=True)
-    def delete_user(self, user_id, auth_token=None):
-        user_to_delete_dto = self.user_controller.load_user(user_id)
-        if user_to_delete_dto is None:
-            raise ItemDoesNotExistException('Cannot delete an user that does not exists')
-
-        if auth_token is None:
-            if user_to_delete_dto.role != User.UserRoles.COURIER:
-                raise UnAuthorizedException('As a non logged in user, you only can delete a Courier type')
-        else:
-            if auth_token.user.role not in [User.UserRoles.ADMIN, User.UserRoles.TECHNICIAN, User.UserRoles.SUPER]:
-                raise UnAuthorizedException('As a non admin or technician user, you cannot delete another user')
-
-        self.user_controller.remove_user(user_to_delete_dto)
-        return 'OK'
-
-
-class Apartments(RestAPIEndpoint):
-    API_ENDPOINT = '/api/v1/apartments'
-
-    @Inject
-    def __init__(self, apartment_controller=INJECTED):
-        # type: (ApartmentController) -> None
-        super(Apartments, self).__init__()
-        self.apartment_controller = apartment_controller
-        # Set a custom route dispatcher in the class so that you have full
-        # control over how the routes are defined.
-        self.route_dispatcher = cherrypy.dispatch.RoutesDispatcher()
-        # --- GET ---
-        self.route_dispatcher.connect('get_apartment', '',
-                                      controller=self, action='get_apartments',
-                                      conditions={'method': ['GET']})
-        self.route_dispatcher.connect('get_apartment', '/:apartment_id',
-                                      controller=self, action='get_apartment',
-                                      conditions={'method': ['GET']})
-        # --- POST ---
-        self.route_dispatcher.connect('post_apartment', '',
-                                      controller=self, action='post_apartment',
-                                      conditions={'method': ['POST']})
-        self.route_dispatcher.connect('post_apartment_list', '/list',
-                                      controller=self, action='post_apartments',
-                                      conditions={'method': ['POST']})
-        # --- PUT ---
-        self.route_dispatcher.connect('put_apartments', '',
-                                      controller=self, action='put_apartments',
-                                      conditions={'method': ['PUT']})
-        self.route_dispatcher.connect('put_apartment', '/:apartment_id',
-                                      controller=self, action='put_apartment',
-                                      conditions={'method': ['PUT']})
-        # --- DELETE ---
-        self.route_dispatcher.connect('delete_apartment', '/:apartment_id',
-                                      controller=self, action='delete_apartment',
-                                      conditions={'method': ['DELETE']})
-
-    @openmotics_api_v1(auth=False, pass_role=False, pass_token=False)
-    def get_apartments(self):
-        apartments = self.apartment_controller.load_apartments()
-        apartments_serial = []
-        for apartment in apartments:
-            apartments_serial.append(ApartmentSerializer.serialize(apartment))
-        return json.dumps(apartments_serial)
-
-    @openmotics_api_v1(auth=False, pass_role=False, pass_token=False)
-    def get_apartment(self, apartment_id):
-        apartment_dto = self.apartment_controller.load_apartment(apartment_id)
-        if apartment_dto is None:
-            raise ItemDoesNotExistException('Apartment with id {} does not exists'.format(apartment_id))
-        apartment_serial = ApartmentSerializer.serialize(apartment_dto)
-        return json.dumps(apartment_serial)
-
-    @openmotics_api_v1(auth=True, pass_role=False, pass_token=False,
-                       allowed_user_roles=[User.UserRoles.ADMIN, User.UserRoles.TECHNICIAN, User.UserRoles.SUPER],
-                       expect_body_type='JSON')
-    def post_apartments(self, request_body):
-        to_create_apartments = []
-        for apartment in request_body:
-            apartment_dto = ApartmentSerializer.deserialize(apartment)
-            if 'id' in apartment_dto.loaded_fields:
-                raise WrongInputParametersException('The apartments cannot have an ID set when creating a new apartment')
-            if apartment_dto is None:
-                raise WrongInputParametersException('Could not parse the json body: Could not parse apartment: {}'.format(apartment))
-            to_create_apartments.append(apartment_dto)
-
-        apartments_serial = []
-        for apartment in to_create_apartments:
-            apartment_dto = self.apartment_controller.save_apartment(apartment)
-            apartments_serial.append(ApartmentSerializer.serialize(apartment_dto))
-        return json.dumps(apartments_serial)
-
-    @openmotics_api_v1(auth=True, pass_role=False, pass_token=False,
-                       allowed_user_roles=[User.UserRoles.ADMIN, User.UserRoles.TECHNICIAN, User.UserRoles.SUPER],
-                       expect_body_type='JSON')
-    def post_apartment(self, request_body=None):
-        apartment_deserialized = ApartmentSerializer.deserialize(request_body)
-        apartment_dto = self.apartment_controller.save_apartment(apartment_deserialized)
-        if 'id' in apartment_dto.loaded_fields:
-            raise WrongInputParametersException('The apartments cannot have an ID set when creating a new apartment')
-        if apartment_dto is None:
-            raise ItemDoesNotExistException('Could not create the apartment: Could not load after creation')
-        apartment_serial = ApartmentSerializer.serialize(apartment_dto)
-        return json.dumps(apartment_serial)
-
-    @openmotics_api_v1(auth=True, pass_role=False, pass_token=False,
-                       allowed_user_roles=[User.UserRoles.ADMIN, User.UserRoles.TECHNICIAN, User.UserRoles.SUPER],
-                       expect_body_type='JSON')
-    def put_apartment(self, apartment_id, request_body):
-        try:
-            apartment_dto = ApartmentSerializer.deserialize(request_body)
-            apartment_dto.id = apartment_id
-        except Exception:
-            raise WrongInputParametersException('Could not parse the json body into an apartment object')
-        apartment_dto = self.apartment_controller.update_apartment(apartment_dto)
-        return json.dumps(ApartmentSerializer.serialize(apartment_dto))
-
-    @openmotics_api_v1(auth=True, pass_role=False, pass_token=False,
-                       allowed_user_roles=[User.UserRoles.ADMIN, User.UserRoles.TECHNICIAN, User.UserRoles.SUPER],
-                       expect_body_type='JSON')
-    def put_apartments(self, request_body):
-        apartments_to_update = []
-        for apartment in request_body:
-            apartment_dto = ApartmentSerializer.deserialize(apartment)
-            if 'id' not in apartment_dto.loaded_fields or apartment_dto.id is None:
-                raise WrongInputParametersException('The ID is needed to know which apartment to update.')
-            apartments_to_update.append(apartment_dto)
-
-        updated_apartments = []
-        for apartment in apartments_to_update:
-            apartment_dto = self.apartment_controller.update_apartment(apartment)
-            updated_apartments.append(apartment_dto)
-        return json.dumps([ApartmentSerializer.serialize(apartment_dto) for apartment_dto in updated_apartments])
-
-    @openmotics_api_v1(auth=True, pass_role=True, pass_token=False)
-    def delete_apartment(self, apartment_id, auth_role=None):
-        if auth_role is None:
-            raise UnAuthorizedException('Authentication is needed when updating an apartment')
-        if auth_role not in [User.UserRoles.ADMIN, User.UserRoles.TECHNICIAN, User.UserRoles.SUPER]:
-            raise UnAuthorizedException('You need to be logged in as an admin or technician to update an apartment')
-        apartment_dto = ApartmentDTO(id=apartment_id)
-        self.apartment_controller.delete_apartment(apartment_dto)
-        return 'OK'
-
-
-class Deliveries(RestAPIEndpoint):
-    API_ENDPOINT = '/api/v1/deliveries'
-
-    @Inject
-    def __init__(self, delivery_controller=INJECTED):
-        # type: (DeliveryController) -> None
-        super(Deliveries, self).__init__()
-        self.delivery_controller = delivery_controller
-        # Set a custom route dispatcher in the class so that you have full
-        # control over how the routes are defined.
-        self.route_dispatcher = cherrypy.dispatch.RoutesDispatcher()
-        # --- GET ---
-        self.route_dispatcher.connect('get_deliveries', '',
-                                      controller=self, action='get_deliveries',
-                                      conditions={'method': ['GET']})
-        self.route_dispatcher.connect('get_delivery', '/:delivery_id',
-                                      controller=self, action='get_delivery',
-                                      conditions={'method': ['GET']})
-        # --- POST ---
-        self.route_dispatcher.connect('post_delivery', '',
-                                      controller=self, action='post_delivery',
-                                      conditions={'method': ['POST']})
-        # --- PUT ---
-        self.route_dispatcher.connect('put_delivery_pickup', '/:delivery_id/pickup',
-                                      controller=self, action='put_delivery_pickup',
-                                      conditions={'method': ['PUT']})
-
-    @openmotics_api_v1(auth=True, pass_token=True)
-    def get_deliveries(self, auth_token):
-        # type: (AuthenticationToken) -> str
-        role = auth_token.user.role
-        user_id = auth_token.user.id
-
-        # get all the deliveries
-        deliveries = self.delivery_controller.load_deliveries()  # type: List[DeliveryDTO]
-
-        # filter the deliveries for only the user id when they are not technician or admin
-        if role not in [User.UserRoles.ADMIN, User.UserRoles.TECHNICIAN, User.UserRoles.SUPER]:
-            deliveries = [delivery for delivery in deliveries if user_id in [delivery.user_id_delivery, delivery.user_id_pickup]]
-
-        deliveries_serial = [DeliverySerializer.serialize(delivery) for delivery in deliveries]
-        return json.dumps(deliveries_serial)
-
-    @openmotics_api_v1(auth=True, pass_token=True)
-    def get_delivery(self, delivery_id, auth_token):
-        # type: (int, AuthenticationToken) -> str
-        delivery = self.delivery_controller.load_delivery(delivery_id)
-        if delivery is None:
-            raise ItemDoesNotExistException('Could not find the delivery with id: {}'.format(delivery_id))
-        user_id = auth_token.user.id
-        user_role = auth_token.user.role
-        if user_role not in [User.UserRoles.ADMIN, User.UserRoles.TECHNICIAN, User.UserRoles.SUPER]:
-            if user_id not in [delivery.user_id_delivery, delivery.user_id_pickup]:
-                raise UnAuthorizedException('You are not allowed to request this delivery')
-        deliveries_serial = DeliverySerializer.serialize(delivery)
-        return json.dumps(deliveries_serial)
-
-    @openmotics_api_v1(auth=False, pass_token=True, expect_body_type='JSON')
-    def post_delivery(self, auth_token=None, request_body=None):
-        try:
-            delivery_dto = DeliverySerializer.deserialize(request_body)
-        except Exception as ex:
-            raise ParseException('Could not create a valid delivery from the passed json data: {}'.format(ex))
-        if delivery_dto.type == Delivery.DeliveryType.RETURN:
-            if auth_token is None or auth_token.user.role == User.UserRoles.COURIER:
-                raise UnAuthorizedException('To create a return delivery, you need to be logged in as USER, ADMIN or TECHNICIAN')
-
-        saved_delivery = self.delivery_controller.save_delivery(delivery_dto)
-        if saved_delivery is None:
-            raise RuntimeError('Unexpected error: Delivery is None when save_delivery is called')
-        saved_delivery_serial = DeliverySerializer.serialize(saved_delivery)
-        return json.dumps(saved_delivery_serial)
-
-    @openmotics_api_v1(auth=True, pass_token=True)
-    def put_delivery_pickup(self, delivery_id, auth_token):
-        # type: (int, AuthenticationToken) -> str
-        delivery_dto = self.delivery_controller.load_delivery(delivery_id)
-        if delivery_dto is None:
-            raise ItemDoesNotExistException('Cannot pickup a delivery that does not exists: id: {}'.format(delivery_id))
-
-        if auth_token.user.role not in [User.UserRoles.ADMIN, User.UserRoles.TECHNICIAN, User.UserRoles.SUPER]:
-            auth_user_id = auth_token.user.id
-            if auth_user_id not in [delivery_dto.user_id_delivery, delivery_dto.user_id_pickup]:
-                raise UnAuthorizedException('Cannot pick up a package that is not yours when you are not admin or technician')
-
-        delivery_dto_returned = self.delivery_controller.pickup_delivery(delivery_id)
-        if delivery_dto_returned is None:
-            raise RuntimeError('Unexpected error: Delivery is None when pickup_delivery is called')
-        delivery_serial = DeliverySerializer.serialize(delivery_dto_returned)
-        return json.dumps(delivery_serial)
-
-
-class SystemConfiguration(RestAPIEndpoint):
-    API_ENDPOINT = '/api/v1/system'
-
-    @Inject
-    def __init__(self, system_config_controller=INJECTED):
-        # type: (SystemConfigController) -> None
-        super(SystemConfiguration, self).__init__()
-        self.system_config_controller = system_config_controller
-        self.route_dispatcher = cherrypy.dispatch.RoutesDispatcher()
-        # --- GET ---
-        self.route_dispatcher.connect('get_doorbell_config', '/configuration/doorbell',
-                                      controller=self, action='get_doorbell_config',
-                                      conditions={'method': ['GET']})
-        self.route_dispatcher.connect('get_rfid_config', '/configuration/rfid',
-                                      controller=self, action='get_rfid_config',
-                                      conditions={'method': ['GET']})
-        self.route_dispatcher.connect('get_rfid_sector_block_config', '/configuration/rfid_sector_block',
-                                      controller=self, action='get_rfid_sector_block_config',
-                                      conditions={'method': ['GET']})
-        self.route_dispatcher.connect('get_touchscreen_config', '/configuration/touchscreen',
-                                      controller=self, action='get_touchscreen_config',
-                                      conditions={'method': ['GET']})
-        self.route_dispatcher.connect('get_global_config', '/configuration/global',
-                                      controller=self, action='get_global_config',
-                                      conditions={'method': ['GET']})
-        self.route_dispatcher.connect('get_activate_user_config', '/configuration/activate_user',
-                                      controller=self, action='get_activate_user_config',
-                                      conditions={'method': ['GET']})
-        # --- PUT ---
-        self.route_dispatcher.connect('put_doorbell_delivery', '/configuration/doorbell',
-                                      controller=self, action='put_doorbell_config',
-                                      conditions={'method': ['PUT']})
-        self.route_dispatcher.connect('put_rfid_config', '/configuration/rfid',
-                                      controller=self, action='put_rfid_config',
-                                      conditions={'method': ['PUT']})
-        self.route_dispatcher.connect('put_rfid_sector_block_delivery', '/configuration/rfid_sector_block',
-                                      controller=self, action='put_rfid_sector_block_config',
-                                      conditions={'method': ['PUT']})
-        self.route_dispatcher.connect('put_touchscreen_delivery', '/touchscreen/calibrate',
-                                      controller=self, action='put_touchscreen_config',
-                                      conditions={'method': ['PUT']})
-        self.route_dispatcher.connect('put_global_delivery', '/configuration/global',
-                                      controller=self, action='put_global_config',
-                                      conditions={'method': ['PUT']})
-        self.route_dispatcher.connect('put_activate_user_delivery', '/configuration/activate_user',
-                                      controller=self, action='put_activate_user_config',
-                                      conditions={'method': ['PUT']})
-
-    @openmotics_api_v1(auth=False)
-    def get_doorbell_config(self):
-        # type: () -> str
-        config_dto = self.system_config_controller.get_doorbell_config()
-        config_serial = SystemDoorbellConfigSerializer.serialize(config_dto)
-        return json.dumps(config_serial)
-
-    @openmotics_api_v1(auth=True, allowed_user_roles=[User.UserRoles.ADMIN, User.UserRoles.TECHNICIAN, User.UserRoles.SUPER], expect_body_type='JSON')
-    def put_doorbell_config(self, request_body):
-        # type: (Dict) -> None
-        config_dto = SystemDoorbellConfigSerializer.deserialize(request_body)
-        self.system_config_controller.save_doorbell_config(config_dto)
-        return
-
-    @openmotics_api_v1(auth=False)
-    def get_rfid_config(self):
-        # type: () -> str
-        config_dto = self.system_config_controller.get_rfid_config()
-        config_serial = SystemRFIDConfigSerializer.serialize(config_dto)
-        return json.dumps(config_serial)
-
-    @openmotics_api_v1(auth=True, allowed_user_roles=[User.UserRoles.ADMIN, User.UserRoles.TECHNICIAN, User.UserRoles.SUPER], expect_body_type='JSON')
-    def put_rfid_config(self, request_body):
-        # type: (Dict) -> None
-        config_dto = SystemRFIDConfigSerializer.deserialize(request_body)
-        self.system_config_controller.save_rfid_config(config_dto)
-        return
-
-    @openmotics_api_v1(auth=False)
-    def get_rfid_sector_block_config(self):
-        # type: () -> str
-        config_dto = self.system_config_controller.get_rfid_sector_block_config()
-        config_serial = SystemRFIDSectorBlockConfigSerializer.serialize(config_dto)
-        return json.dumps(config_serial)
-
-    @openmotics_api_v1(auth=True, allowed_user_roles=[User.UserRoles.ADMIN, User.UserRoles.TECHNICIAN, User.UserRoles.SUPER], expect_body_type='JSON')
-    def put_rfid_sector_block_config(self, request_body):
-        # type: (Dict) -> None
-        config_dto = SystemRFIDSectorBlockConfigSerializer.deserialize(request_body)
-        self.system_config_controller.save_rfid_sector_block_config(config_dto)
-        return
-
-    @openmotics_api_v1(auth=False)
-    def get_touchscreen_config(self):
-        # type: () -> str
-        config_dto = self.system_config_controller.get_touchscreen_config()
-        config_serial = SystemTouchscreenConfigSerializer.serialize(config_dto)
-        return json.dumps(config_serial)
-
-    @openmotics_api_v1(auth=True, allowed_user_roles=[User.UserRoles.ADMIN, User.UserRoles.TECHNICIAN, User.UserRoles.SUPER])
-    def put_touchscreen_config(self):
-        # type: () -> None
-        try:
-            self.system_config_controller.save_touchscreen_config()
-        except Exception as ex:
-            raise RuntimeError('Could not calibrate the touchscreen: {}'.format(ex))
-        return
->>>>>>> b1f2cd42
 
 
 @Injectable.named('api_endpoint_register')
