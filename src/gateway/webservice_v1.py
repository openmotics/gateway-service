--- conflicted
+++ resolved
@@ -17,10 +17,6 @@
 
 from __future__ import absolute_import
 import base64
-<<<<<<< HEAD
-=======
-
->>>>>>> a63184c9
 import cherrypy
 from decorator import decorator
 from enum import Enum
@@ -29,11 +25,7 @@
 import time
 
 from ioc import INJECTED, Inject, Injectable, Singleton
-<<<<<<< HEAD
 from gateway.authentication_controller import AuthenticationToken, AuthenticationController, LoginMethod
-=======
-from gateway.authentication_controller import AuthenticationToken, AuthenticationController
->>>>>>> a63184c9
 from gateway.exceptions import ItemDoesNotExistException, UnAuthorizedException, \
     GatewayException, ForbiddenException, ParseException, \
     InvalidOperationException, WrongInputParametersException, \
@@ -43,11 +35,7 @@
 
 if False:  # MyPy
     from gateway.webservice import WebService
-<<<<<<< HEAD
     from typing import Optional, List, Dict, Any, Type, Callable
-=======
-    from typing import Optional, List, Dict, Any, Type
->>>>>>> a63184c9
 
 logger = logging.getLogger(__name__)
 
@@ -241,14 +229,10 @@
 cherrypy.tools.params_v1 = cherrypy.Tool('before_handler', params_handler_v1)
 
 
-<<<<<<< HEAD
+# Decorator to be used in the RestAPIEndpoint subclasses for defining how the api is exposed
 def openmotics_api_v1(_func=None, check=None, check_for_missing=False, auth=False, auth_level=AuthenticationLevel.NONE, pass_token=False, pass_role=False,
                       allowed_user_roles=None, expect_body_type=None, pass_security_level=False):
     # type: (Callable[..., Any], Dict[Any, Any], bool, bool, AuthenticationLevel, bool, bool, List[Any], Optional[str], bool) -> Callable[..., Any]
-=======
-# Decorator to be used in the RestAPIEndpoint subclasses for defining how the api is exposed
-def openmotics_api_v1(_func=None, check=None, check_for_missing=False, auth=False, pass_token=False, pass_role=False, allowed_user_roles=None, expect_body_type=None):
->>>>>>> a63184c9
     def decorator_openmotics_api_v1(func):
         # First layer decorator: Error handling
         func = _openmotics_api_v1(func)
