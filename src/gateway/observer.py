# Copyright (C) 2018 OpenMotics BVBA
#
# This program is free software: you can redistribute it and/or modify
# it under the terms of the GNU Affero General Public License as
# published by the Free Software Foundation, either version 3 of the
# License, or (at your option) any later version.
#
# This program is distributed in the hope that it will be useful,
# but WITHOUT ANY WARRANTY; without even the implied warranty of
# MERCHANTABILITY or FITNESS FOR A PARTICULAR PURPOSE.  See the
# GNU Affero General Public License for more details.
#
# You should have received a copy of the GNU Affero General Public License
# along with this program.  If not, see <http://www.gnu.org/licenses/>.
"""
The observer module contains logic to observe various states of the system. It keeps track of what is changing
"""

import time
import logging
from wiring import provides, inject, SingletonScope, scope
from threading import Thread
from gateway.hal.master_controller import MasterEvent
from gateway.maintenance_service import InMaintenanceModeException
from master.master_communicator import BackgroundConsumer, CommunicationTimedOutException
<<<<<<< HEAD
=======
from gateway.outputs import OutputStatus
>>>>>>> 85e9b9a6
from master.thermostats import ThermostatStatus
from gateway.inputs import InputStatus
from master import master_api
from bus.om_bus_events import OMBusEvents


logger = logging.getLogger("openmotics")


class Event(object):
    """
    Event object
    """

    class Types(object):
        INPUT_CHANGE = 'INPUT_CHANGE'
        OUTPUT_CHANGE = 'OUTPUT_CHANGE'
        SHUTTER_CHANGE = 'SHUTTER_CHANGE'
        THERMOSTAT_CHANGE = 'THERMOSTAT_CHANGE'
        THERMOSTAT_GROUP_CHANGE = 'THERMOSTAT_GROUP_CHANGE'
        ACTION = 'ACTION'
        PING = 'PING'
        PONG = 'PONG'

    def __init__(self, event_type, data):
        self.type = event_type
        self.data = data

    def serialize(self):
        return {'type': self.type,
                'data': self.data,
                '_version': 1.0}  # Add version so that event processing code can handle multiple formats

    def __str__(self):
        return json.dumps(self.serialize())

    @staticmethod
    def deserialize(data):
        return Event(event_type=data['type'],
                     data=data['data'])


class Observer(object):
    """
    The Observer gets various (change) events and will also monitor certain datasets to manually detect changes
    """

    # TODO: Part of the observer must be moved to the MasterController

    class LegacyMasterEvents(object):
        ON_OUTPUTS = 'ON_OUTPUTS'
        ON_SHUTTER_UPDATE = 'ON_SHUTTER_UPDATE'
        ON_INPUT_CHANGE = 'INPUT_CHANGE'
        ONLINE = 'ONLINE'

    class Types(object):
        THERMOSTATS = 'THERMOSTATS'
        SHUTTERS = 'SHUTTERS'

    @provides('observer')
    @scope(SingletonScope)
    @inject(master_communicator='master_classic_communicator', master_controller='master_controller', message_client='message_client', shutter_controller='shutter_controller')
    def __init__(self, master_communicator, master_controller, message_client, shutter_controller):
        """
        :param master_communicator: Master communicator
        :type master_communicator: master.master_communicator.MasterCommunicator
        :param master_controller: Master controller
        :type master_controller: gateway.master_controller.MasterController
        :param message_client: MessageClient instance
        :type message_client: bus.om_bus_client.MessageClient
        :param shutter_controller: Shutter Controller
        :type shutter_controller: gateway.shutters.ShutterController
        """
        self._master_communicator = master_communicator
        self._master_controller = master_controller
        self._message_client = message_client
        self._gateway_api = None

<<<<<<< HEAD
        self._master_subscriptions = {Observer.LegacyMasterEvents.ON_OUTPUTS: [],
                                      Observer.LegacyMasterEvents.ON_SHUTTER_UPDATE: [],
                                      Observer.LegacyMasterEvents.INPUT_TRIGGER: [],
                                      Observer.LegacyMasterEvents.ONLINE: []}
        self._event_subscriptions = []

        self._input_status = InputStatus()
=======
        self._master_subscriptions = {Observer.MasterEvents.ON_OUTPUTS: [],
                                      Observer.MasterEvents.ON_SHUTTER_UPDATE: [],
                                      Observer.MasterEvents.ON_INPUT_CHANGE: [],
                                      Observer.MasterEvents.ONLINE: []}
        self._event_subscriptions = []

        self._input_status = InputStatus(on_input_change=self._input_changed)
        self._output_status = OutputStatus(on_output_change=self._output_changed)
>>>>>>> 85e9b9a6
        self._thermostat_status = ThermostatStatus(on_thermostat_change=self._thermostat_changed,
                                                   on_thermostat_group_change=self._thermostat_group_changed)
        self._shutter_controller = shutter_controller
        self._shutter_controller.set_shutter_changed_callback(self._shutter_changed)

<<<<<<< HEAD
        self._master_controller.subscribe_event(self._master_event)

=======
        self._input_interval = 300
        self._input_last_updated = 0
        self._input_config = {}
        self._output_interval = 600
        self._output_last_updated = 0
        self._output_config = {}
>>>>>>> 85e9b9a6
        self._thermostats_original_interval = 30
        self._thermostats_interval = self._thermostats_original_interval
        self._thermostats_last_updated = 0
        self._thermostats_restore = 0
        self._thermostats_config = {}
        self._shutters_interval = 600
        self._shutters_last_updated = 0
        self._master_online = False
        self._background_consumers_registered = False
        self._master_version = None

        self._thread = Thread(target=self._monitor)
        self._thread.daemon = True

<<<<<<< HEAD
        # TODO
        # self._master_communicator.register_consumer(BackgroundConsumer(master_api.input_list(), 0, self._on_input))
=======
        self._master_communicator.register_consumer(BackgroundConsumer(master_api.output_list(), 0, self._on_output, True))
>>>>>>> 85e9b9a6

    def set_gateway_api(self, gateway_api):
        """
        Sets the Gateway API instance
        :param gateway_api: Gateway API (business logic)
        :type gateway_api: gateway.gateway_api.GatewayApi
        """
        self._gateway_api = gateway_api

    def subscribe_master(self, event, callback):
        """
        Subscribes a callback to a certain event
        :param event: The event on which to call the callback
        :param callback: The callback to call
        """
        self._master_subscriptions[event].append(callback)

    def subscribe_events(self, callback):
        """
        Subscribes a callback to generic events
        :param callback: the callback to call
        """
        self._event_subscriptions.append(callback)

    def start(self):
        """ Starts the monitoring thread """
        self._ensure_gateway_api()
        self._thread.start()

    def invalidate_cache(self, object_type=None):
        """
        Triggered when an external service knows certain settings might be changed in the background.
        For example: maintenance mode or module discovery
        """
        if object_type is None or object_type == Observer.Types.THERMOSTATS:
            self._thermostats_last_updated = 0
        if object_type is None or object_type == Observer.Types.SHUTTERS:
            self._shutters_last_updated = 0

    def increase_interval(self, object_type, interval, window):
        """ Increases a certain interval to a new setting for a given amount of time """
        if object_type == Observer.Types.THERMOSTATS:
            self._thermostats_interval = interval
            self._thermostats_restore = time.time() + window

    def _monitor(self):
        """ Monitors certain system states to detect changes without events """
        while True:
            try:
                self._check_master_version()
                # Refresh if required
                if self._thermostats_last_updated + self._thermostats_interval < time.time():
                    self._refresh_thermostats()
                    self._set_master_state(True)
                if self._shutters_last_updated + self._shutters_interval < time.time():
                    self._refresh_shutters()
                    self._set_master_state(True)
                if self._input_last_updated + self._input_interval < time.time():
                    self._refresh_inputs()
                    self._set_master_state(True)
                # Restore interval if required
                if self._thermostats_restore < time.time():
                    self._thermostats_interval = self._thermostats_original_interval
                self._register_background_consumers()
                time.sleep(1)
            except CommunicationTimedOutException:
                logger.error('Got communication timeout during monitoring, waiting 10 seconds.')
                self._set_master_state(False)
                time.sleep(10)
            except InMaintenanceModeException:
                # This is an expected situation
                time.sleep(10)
            except Exception as ex:
                logger.exception('Unexpected error during monitoring: {0}'.format(ex))
                time.sleep(10)

    def _ensure_gateway_api(self):
        if self._gateway_api is None:
            raise RuntimeError('The observer has no access to the Gateway API yet')

    def _check_master_version(self):
        if self._master_version is None:
            self._master_version = self._gateway_api.get_master_version()
            self._set_master_state(True)

    def _set_master_state(self, online):
        if online != self._master_online:
            self._master_online = online
            # Notify subscribers
            for callback in self._master_subscriptions[Observer.LegacyMasterEvents.ONLINE]:
                callback(online)

    # Handle master "events"

    def _register_background_consumers(self):
        if self._master_version and not self._background_consumers_registered:
            self._master_communicator.register_consumer(BackgroundConsumer(master_api.input_list(self._master_version), 0, self._on_input))
            self._master_communicator.register_consumer(BackgroundConsumer(master_api.shutter_status(self._master_version), 0, self._on_shutter_update))
            self._background_consumers_registered = True

    # Handle master "events"

    def _on_output(self, data):
        """ Triggers when the master informs us of an Output state change """
        on_outputs = data['outputs']
        for callback in self._master_subscriptions[Observer.LegacyMasterEvents.ON_OUTPUTS]:
            callback(on_outputs)

    def _on_input(self, data):
        """ Triggers when the master informs us of an Input state change """
        # Update status tracker
        self._input_status.set_input(data)
        # Notify subscribers
<<<<<<< HEAD
        for callback in self._master_subscriptions[Observer.LegacyMasterEvents.INPUT_TRIGGER]:
=======
        for callback in self._master_subscriptions[Observer.MasterEvents.ON_INPUT_CHANGE]:
>>>>>>> 85e9b9a6
            callback(data)

    def _on_shutter_update(self, data):
        """ Triggers when the master informs us of an Shutter state change """
        # Update status tracker
        self._shutter_controller.update_from_master_state(data)
        # Notify subscribers
        for callback in self._master_subscriptions[Observer.LegacyMasterEvents.ON_SHUTTER_UPDATE]:
            callback(self._shutter_controller.get_states())

    def _master_event(self, naster_event):
        """
        Triggers when the MasterController generates events
        :type naster_event: gateway.hal.master_controller.MasterEvent
        """
        if naster_event.type == MasterEvent.Types.OUTPUT_CHANGE:
            self._message_client.send_event(OMBusEvents.OUTPUT_CHANGE, {'id': naster_event.data['id']})
            for callback in self._event_subscriptions:
                callback(Event(event_type=Event.Types.OUTPUT_CHANGE,
                               data=naster_event.data))

    # Inputs

    def get_inputs(self):
        """ Returns a list of Inputs with their status """
        self._ensure_gateway_api()
        return self._input_status.get_inputs()

    def get_recent(self):
        """ Returns a list of recently changed inputs """
        self._ensure_gateway_api()
        return self._input_status.get_recent()

    def _input_changed(self, input_id, status):
        """ Executed by the Input Status tracker when an input changed state """
        for callback in self._event_subscriptions:
            resp_data = {'id': input_id,
                         'status': status,
                         'location': {'room_id': self._input_config[input_id]['room']}}
            callback(Event(event_type=Event.Types.INPUT_CHANGE, data=resp_data))

    def _refresh_inputs(self):
        """ Refreshes the Input Status tracker """
        self._input_config = self._gateway_api.get_input_configurations()
        try:
            number_of_input_modules = self._master_communicator.do_command(master_api.number_of_io_modules())['in']
            inputs = []
            for i in xrange(number_of_input_modules):
                result = self._master_communicator.do_command(master_api.read_input_module(self._master_version), {'input_module_nr': i})
                module_status = result['input_status']
                # module_status byte contains bits for each individual input, use mask and bitshift to get status
                for n in xrange(8):
                    input_nr = i * 8 + n
                    input_status = module_status & (1 << n) != 0
                    data = {'input': input_nr, 'status': input_status}
                    inputs.append(data)
            self._input_status.full_update(inputs)
        except NotImplementedError as e:
            logger.error('Cannot refresh inputs: {}', e)
        self._input_last_updated = time.time()

    # Shutters

    def get_shutter_status(self):
        return self._shutter_controller.get_states()

    def _shutter_changed(self, shutter_id, shutter_data, shutter_state):
        """ Executed by the Shutter Status tracker when a shutter changed state """
        for callback in self._event_subscriptions:
            callback(Event(event_type=Event.Types.SHUTTER_CHANGE,
                           data={'id': shutter_id,
                                 'status': {'state': shutter_state},
                                 'location': {'room_id': shutter_data['room']}}))

    def _refresh_shutters(self):
        """ Refreshes the Shutter status tracker """
        number_of_shutter_modules = self._master_communicator.do_command(master_api.number_of_io_modules())['shutter']
        self._shutter_controller.update_config(self._gateway_api.get_shutter_configurations())
        for module_id in xrange(number_of_shutter_modules):
            self._shutter_controller.update_from_master_state(
                {'module_nr': module_id,
                 'status': self._master_communicator.do_command(master_api.shutter_status(self._master_version),
                                                                {'module_nr': module_id})['status']}
            )
        self._shutters_last_updated = time.time()

    # Thermostats

    def get_thermostats(self):
        """ Returns thermostat information """
        self._ensure_gateway_api()
        self._refresh_thermostats()  # Always return the latest information
        return self._thermostat_status.get_thermostats()

    def _thermostat_changed(self, thermostat_id, status):
        """ Executed by the Thermostat Status tracker when an output changed state """
        self._message_client.send_event(OMBusEvents.THERMOSTAT_CHANGE, {'id': thermostat_id})
        location = {'room_id': self._thermostats_config[thermostat_id]['room']}
        for callback in self._event_subscriptions:
            callback(Event(event_type=Event.Types.THERMOSTAT_CHANGE,
                           data={'id': thermostat_id,
                                 'status': {'preset': status['preset'],
                                            'current_setpoint': status['current_setpoint'],
                                            'actual_temperature': status['actual_temperature'],
                                            'output_0': status['output_0'],
                                            'output_1': status['output_1']},
                                 'location': location}))

    def _thermostat_group_changed(self, status):
        self._message_client.send_event(OMBusEvents.THERMOSTAT_CHANGE, {'id': None})
        for callback in self._event_subscriptions:
            callback(Event(event_type=Event.Types.THERMOSTAT_GROUP_CHANGE,
                           data={'id': 0,
                                 'status': {'state': status['state'],
                                            'mode': status['mode']},
                                 'location': {}}))

    def _refresh_thermostats(self):
        """
        Get basic information about all thermostats and pushes it in to the Thermostat Status tracker
        """
        def get_automatic_setpoint(_mode):
            _automatic = bool(_mode & 1 << 3)
            return _automatic, 0 if _automatic else (_mode & 0b00000111)

        thermostat_info = self._master_communicator.do_command(master_api.thermostat_list())
        thermostat_mode = self._master_communicator.do_command(master_api.thermostat_mode_list())
        aircos = self._master_communicator.do_command(master_api.read_airco_status_bits())
        outputs = self._master_controller.get_output_statuses()

        mode = thermostat_info['mode']
        thermostats_on = bool(mode & 1 << 7)
        cooling = bool(mode & 1 << 4)
        automatic, setpoint = get_automatic_setpoint(thermostat_mode['mode0'])

        fields = ['sensor', 'output0', 'output1', 'name', 'room']
        if cooling:
            self._thermostats_config = self._gateway_api.get_cooling_configurations(fields=fields)
        else:
            self._thermostats_config = self._gateway_api.get_thermostat_configurations(fields=fields)

        thermostats = []
        for thermostat_id in xrange(32):
            config = self._thermostats_config[thermostat_id]
            if (config['sensor'] <= 31 or config['sensor'] == 240) and config['output0'] <= 240:
                t_mode = thermostat_mode['mode{0}'.format(thermostat_id)]
                t_automatic, t_setpoint = get_automatic_setpoint(t_mode)
                thermostat = {'id': thermostat_id,
                              'act': thermostat_info['tmp{0}'.format(thermostat_id)].get_temperature(),
                              'csetp': thermostat_info['setp{0}'.format(thermostat_id)].get_temperature(),
                              'outside': thermostat_info['outside'].get_temperature(),
                              'mode': t_mode,
                              'automatic': t_automatic,
                              'setpoint': t_setpoint,
                              'name': config['name'],
                              'sensor_nr': config['sensor'],
                              'airco': aircos['ASB{0}'.format(thermostat_id)]}
                for output in [0, 1]:
                    output_nr = config['output{0}'.format(output)]
                    if output_nr < len(outputs) and outputs[output_nr]['status']:
                        thermostat['output{0}'.format(output)] = outputs[output_nr]['dimmer']
                    else:
                        thermostat['output{0}'.format(output)] = 0
                thermostats.append(thermostat)

        self._thermostat_status.full_update({'thermostats_on': thermostats_on,
                                             'automatic': automatic,
                                             'setpoint': setpoint,
                                             'cooling': cooling,
                                             'status': thermostats})
        self._thermostats_last_updated = time.time()<|MERGE_RESOLUTION|>--- conflicted
+++ resolved
@@ -23,10 +23,6 @@
 from gateway.hal.master_controller import MasterEvent
 from gateway.maintenance_service import InMaintenanceModeException
 from master.master_communicator import BackgroundConsumer, CommunicationTimedOutException
-<<<<<<< HEAD
-=======
-from gateway.outputs import OutputStatus
->>>>>>> 85e9b9a6
 from master.thermostats import ThermostatStatus
 from gateway.inputs import InputStatus
 from master import master_api
@@ -105,40 +101,23 @@
         self._message_client = message_client
         self._gateway_api = None
 
-<<<<<<< HEAD
         self._master_subscriptions = {Observer.LegacyMasterEvents.ON_OUTPUTS: [],
                                       Observer.LegacyMasterEvents.ON_SHUTTER_UPDATE: [],
-                                      Observer.LegacyMasterEvents.INPUT_TRIGGER: [],
+                                      Observer.LegacyMasterEvents.ON_INPUT_CHANGE: [],
                                       Observer.LegacyMasterEvents.ONLINE: []}
         self._event_subscriptions = []
 
-        self._input_status = InputStatus()
-=======
-        self._master_subscriptions = {Observer.MasterEvents.ON_OUTPUTS: [],
-                                      Observer.MasterEvents.ON_SHUTTER_UPDATE: [],
-                                      Observer.MasterEvents.ON_INPUT_CHANGE: [],
-                                      Observer.MasterEvents.ONLINE: []}
-        self._event_subscriptions = []
-
         self._input_status = InputStatus(on_input_change=self._input_changed)
-        self._output_status = OutputStatus(on_output_change=self._output_changed)
->>>>>>> 85e9b9a6
         self._thermostat_status = ThermostatStatus(on_thermostat_change=self._thermostat_changed,
                                                    on_thermostat_group_change=self._thermostat_group_changed)
         self._shutter_controller = shutter_controller
         self._shutter_controller.set_shutter_changed_callback(self._shutter_changed)
 
-<<<<<<< HEAD
         self._master_controller.subscribe_event(self._master_event)
 
-=======
         self._input_interval = 300
         self._input_last_updated = 0
         self._input_config = {}
-        self._output_interval = 600
-        self._output_last_updated = 0
-        self._output_config = {}
->>>>>>> 85e9b9a6
         self._thermostats_original_interval = 30
         self._thermostats_interval = self._thermostats_original_interval
         self._thermostats_last_updated = 0
@@ -152,13 +131,6 @@
 
         self._thread = Thread(target=self._monitor)
         self._thread.daemon = True
-
-<<<<<<< HEAD
-        # TODO
-        # self._master_communicator.register_consumer(BackgroundConsumer(master_api.input_list(), 0, self._on_input))
-=======
-        self._master_communicator.register_consumer(BackgroundConsumer(master_api.output_list(), 0, self._on_output, True))
->>>>>>> 85e9b9a6
 
     def set_gateway_api(self, gateway_api):
         """
@@ -272,11 +244,7 @@
         # Update status tracker
         self._input_status.set_input(data)
         # Notify subscribers
-<<<<<<< HEAD
-        for callback in self._master_subscriptions[Observer.LegacyMasterEvents.INPUT_TRIGGER]:
-=======
-        for callback in self._master_subscriptions[Observer.MasterEvents.ON_INPUT_CHANGE]:
->>>>>>> 85e9b9a6
+        for callback in self._master_subscriptions[Observer.LegacyMasterEvents.ON_INPUT_CHANGE]:
             callback(data)
 
     def _on_shutter_update(self, data):
