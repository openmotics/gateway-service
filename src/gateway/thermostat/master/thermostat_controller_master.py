# Copyright (C) 2020 OpenMotics BV
#
# This program is free software: you can redistribute it and/or modify
# it under the terms of the GNU Affero General Public License as
# published by the Free Software Foundation, either version 3 of the
# License, or (at your option) any later version.
#
# This program is distributed in the hope that it will be useful,
# but WITHOUT ANY WARRANTY; without even the implied warranty of
# MERCHANTABILITY or FITNESS FOR A PARTICULAR PURPOSE.  See the
# GNU Affero General Public License for more details.
#
# You should have received a copy of the GNU Affero General Public License
# along with this program.  If not, see <http://www.gnu.org/licenses/>.

import logging
import time

from gateway.daemon_thread import DaemonThread, DaemonThreadWait
from gateway.dto import RTD10DTO, GlobalRTD10DTO, PumpGroupDTO, \
    ThermostatAircoStatusDTO, ThermostatDTO, ThermostatGroupDTO, \
    ThermostatGroupStatusDTO, ThermostatScheduleDTO, ThermostatStatusDTO
from gateway.events import GatewayEvent
from gateway.exceptions import CommunicationFailure
from gateway.hal.master_event import MasterEvent
from gateway.models import Sensor
from gateway.pubsub import PubSub
from gateway.thermostat.master.thermostat_status_master import \
    ThermostatStatusMaster
from gateway.thermostat.thermostat_controller import ThermostatController
from ioc import INJECTED, Inject
from master.classic.eeprom_controller import EepromAddress, \
    EepromController
from master.classic.master_communicator import CommunicationTimedOutException
from toolbox import Toolbox

if False:  # MYPY
    from typing import Any, List, Dict, Optional, Tuple
    from gateway.dto import OutputStatusDTO
    from gateway.hal.master_controller_classic import MasterClassicController
    from gateway.output_controller import OutputController

logger = logging.getLogger(__name__)

THERMOSTATS = 'THERMOSTATS'


class ThermostatControllerMaster(ThermostatController):
    DEFAULT_TIMINGS = ['07:00', '09:00', '17:00', '22:00']
    DEFAULT_TEMPS_HEATING = [20.0, 21.0, 16.0]
    DEFAULT_TEMPS_COOLING = [24.0, 23.0, 25.0]

<<<<<<< HEAD
    EEPROM_MASTER_ENABLE = EepromAddress(0, 40, 1)

=======
>>>>>>> 86a7d834
    @Inject
    def __init__(self, output_controller=INJECTED, master_controller=INJECTED, eeprom_controller=INJECTED, pubsub=INJECTED):
        # type: (OutputController, MasterClassicController, EepromController, PubSub) -> None
        super(ThermostatControllerMaster, self).__init__(output_controller)
        self._master_controller = master_controller  # classic only
        self._eeprom_controller = eeprom_controller  # classic only
        self._pubsub = pubsub

        self._monitor_thread = DaemonThread(name='thermostatctl',
                                            target=self._monitor,
                                            interval=30, delay=10)

        self._thermostat_status = ThermostatStatusMaster(on_thermostat_change=self._thermostat_changed,
                                                         on_thermostat_group_change=self._thermostat_group_changed)
        self._thermostats_original_interval = 60
        self._thermostats_interval = self._thermostats_original_interval
        self._thermostats_last_updated = 0.0
        self._thermostats_restore = 0
        self._thermostats_config = {}  # type: Dict[int, ThermostatDTO]
        self._enabled = True

        self._pubsub.subscribe_master_events(PubSub.MasterTopics.EEPROM, self._handle_master_event)

    def start(self):
        # type: () -> None
        self._monitor_thread.start()

    def stop(self):
        # type: () -> None
        self._monitor_thread.stop()

    def _handle_master_event(self, master_event):
        # type: (MasterEvent) -> None
        if master_event.type in [MasterEvent.Types.EEPROM_CHANGE]:
            self.invalidate_cache(THERMOSTATS)
            gateway_event = GatewayEvent(GatewayEvent.Types.CONFIG_CHANGE, {'type': 'thermostats'})
            self._pubsub.publish_gateway_event(PubSub.GatewayTopics.CONFIG, gateway_event)

    def _thermostat_changed(self, thermostat_id, status):
        # type: (int, Dict[str,Any]) -> None
        """ Executed by the Thermostat Status tracker when an output changed state """
        location = {'room_id': Toolbox.denonify(self._thermostats_config[thermostat_id].room, 255)}
        gateway_event = GatewayEvent(GatewayEvent.Types.THERMOSTAT_CHANGE,
                                     {'id': thermostat_id,
                                      'status': {'preset': status['preset'],
                                                 'current_setpoint': status['current_setpoint'],
                                                 'actual_temperature': status['actual_temperature'],
                                                 'output_0': status['output_0'],
                                                 'output_1': status['output_1']},
                                      'location': location})
        self._pubsub.publish_gateway_event(PubSub.GatewayTopics.STATE, gateway_event)

    def _thermostat_group_changed(self, status):
        # type: (Dict[str,Any]) -> None
        gateway_event = GatewayEvent(GatewayEvent.Types.THERMOSTAT_GROUP_CHANGE,
                                     {'id': 0,
                                      'status': {'state': status['state'],
                                                 'mode': status['mode']},
                                      'location': {}})
        self._pubsub.publish_gateway_event(PubSub.GatewayTopics.STATE, gateway_event)

    @staticmethod
    def check_basic_action(ret_dict):
        """ Checks if the response is 'OK', throws a ValueError otherwise. """
        if ret_dict['resp'] != 'OK':
            raise ValueError('Basic action did not return OK.')

    def increase_interval(self, object_type, interval, window):
        """ Increases a certain interval to a new setting for a given amount of time """
        if object_type == THERMOSTATS:
            self._thermostats_interval = interval
            self._thermostats_restore = time.time() + window

    def invalidate_cache(self, object_type=None):
        """
        Triggered when an external service knows certain settings might be changed in the background.
        For example: maintenance mode or module discovery
        """
        if object_type is None or object_type == THERMOSTATS:
            self._thermostats_last_updated = 0

    ################################
    # New API
    ################################

    def get_current_preset(self, thermostat_number):
        raise NotImplementedError()

    def set_current_preset(self, thermostat_number, preset_type):
        raise NotImplementedError()

    ################################
    # Legacy API
    ################################

    @staticmethod
    def _patch_thermostat(ref_thermostat, mode):  # type: (ThermostatDTO, str) -> bool
        # The parameter `ref_thermostat` is passed by reference and might be updated
        was_incorrect = False
        for day in ['mon', 'tue', 'wed', 'thu', 'fri', 'sat', 'sun']:
            schedule_dto = getattr(ref_thermostat, 'auto_{0}'.format(day))  # type: Optional[ThermostatScheduleDTO]
            if schedule_dto is None:
                schedule_dto = ThermostatScheduleDTO(None, None, None, '', '', '', '')  # Invalid
                setattr(ref_thermostat, 'auto_{0}'.format(day), schedule_dto)
            incorrect_timing = '42:30' in [schedule_dto.start_day_1, schedule_dto.end_day_1,
                                           schedule_dto.start_day_2, schedule_dto.end_day_2]
            incorrect_temps = None in [schedule_dto.temp_day_1, schedule_dto.temp_day_2, schedule_dto.temp_night]
            if incorrect_temps or incorrect_timing:
                schedule_dto.start_day_1 = ThermostatControllerMaster.DEFAULT_TIMINGS[0]
                schedule_dto.end_day_1 = ThermostatControllerMaster.DEFAULT_TIMINGS[1]
                schedule_dto.start_day_2 = ThermostatControllerMaster.DEFAULT_TIMINGS[2]
                schedule_dto.end_day_2 = ThermostatControllerMaster.DEFAULT_TIMINGS[3]
                if mode == 'heating':
                    schedule_dto.temp_day_1 = ThermostatControllerMaster.DEFAULT_TEMPS_HEATING[0]
                    schedule_dto.temp_day_2 = ThermostatControllerMaster.DEFAULT_TEMPS_HEATING[1]
                    schedule_dto.temp_night = ThermostatControllerMaster.DEFAULT_TEMPS_HEATING[2]
                else:
                    schedule_dto.temp_day_1 = ThermostatControllerMaster.DEFAULT_TEMPS_COOLING[0]
                    schedule_dto.temp_day_2 = ThermostatControllerMaster.DEFAULT_TEMPS_COOLING[1]
                    schedule_dto.temp_night = ThermostatControllerMaster.DEFAULT_TEMPS_COOLING[2]
                was_incorrect = True
        return was_incorrect

    def load_heating_thermostat(self, thermostat_id):  # type: (int) -> ThermostatDTO
        if not self._enabled:
            raise RuntimeError('Master thermostats are disabled')
        thermostat_dto = self._master_controller.load_heating_thermostat(thermostat_id)
        thermostat_dto.sensor = self._sensor_to_orm(thermostat_dto.sensor)
        if ThermostatControllerMaster._patch_thermostat(ref_thermostat=thermostat_dto,
                                                        mode='heating'):
            # Make sure that times/temperature are always set to a valid value
            self.save_heating_thermostats([thermostat_dto])
        return thermostat_dto

    def load_heating_thermostats(self):  # type: () -> List[ThermostatDTO]
        if not self._enabled:
            return []
        thermostats = self._master_controller.load_heating_thermostats()
        changed_thermostat_dtos = []
        for thermostat_dto in thermostats:
            thermostat_dto.sensor = self._sensor_to_orm(thermostat_dto.sensor)
            if ThermostatControllerMaster._patch_thermostat(ref_thermostat=thermostat_dto,
                                                            mode='heating'):
                # Make sure that times/temperature are always set to a valid value
                changed_thermostat_dtos.append(thermostat_dto)
        if changed_thermostat_dtos:
            self.save_heating_thermostats(changed_thermostat_dtos)
        return thermostats

    def save_heating_thermostats(self, thermostats):  # type: (List[ThermostatDTO]) -> None
        if not self._enabled:
            raise RuntimeError('Master thermostats are disabled')
        for thermostat_dto in thermostats:
            if 'sensor' in thermostat_dto.loaded_fields:
                thermostat_dto.sensor = self._sensor_to_master(thermostat_dto.sensor)
            # Make sure that times/temperature are always set to a valid value
            ThermostatControllerMaster._patch_thermostat(ref_thermostat=thermostat_dto,
                                                         mode='heating')
        self._master_controller.save_heating_thermostats(thermostats)
        self.invalidate_cache(THERMOSTATS)

    def load_cooling_thermostat(self, thermostat_id):  # type: (int) -> ThermostatDTO
        if not self._enabled:
            raise RuntimeError('Master thermostats are disabled')
        thermostat_dto = self._master_controller.load_cooling_thermostat(thermostat_id)
        thermostat_dto.sensor = self._sensor_to_orm(thermostat_dto.sensor)
        if ThermostatControllerMaster._patch_thermostat(ref_thermostat=thermostat_dto,
                                                        mode='cooling'):
            # Make sure that times/temperature are always set to a valid value
            self.save_cooling_thermostats([thermostat_dto])
        return thermostat_dto

    def load_cooling_thermostats(self):  # type: () -> List[ThermostatDTO]
        if not self._enabled:
            return []
        thermostats = self._master_controller.load_cooling_thermostats()
        changed_thermostat_dtos = []
        for thermostat_dto in thermostats:
            thermostat_dto.sensor = self._sensor_to_orm(thermostat_dto.sensor)
            if ThermostatControllerMaster._patch_thermostat(ref_thermostat=thermostat_dto,
                                                            mode='cooling'):
                # Make sure that times/temperature are always set to a valid value
                changed_thermostat_dtos.append(thermostat_dto)
        self.save_cooling_thermostats(changed_thermostat_dtos)
        return thermostats

    def save_cooling_thermostats(self, thermostats):  # type: (List[ThermostatDTO]) -> None
        if not self._enabled:
            raise RuntimeError('Master thermostats are disabled')
        for thermostat_dto in thermostats:
            if 'sensor' in thermostat_dto.loaded_fields:
                thermostat_dto.sensor = self._sensor_to_master(thermostat_dto.sensor)
            # Make sure that times/temperature are always set to a valid value
            ThermostatControllerMaster._patch_thermostat(ref_thermostat=thermostat_dto,
                                                         mode='cooling')
        self._master_controller.save_cooling_thermostats(thermostats)
        self.invalidate_cache(THERMOSTATS)

    def _sensor_to_orm(self, sensor_id):  # type: (Optional[int]) -> Optional[int]
        if sensor_id in (None, 240, 255):
            return sensor_id
        else:
            sensor = Sensor.select() \
                .where(Sensor.source == Sensor.Sources.MASTER) \
                .where(Sensor.physical_quantity == Sensor.PhysicalQuantities.TEMPERATURE) \
                .where(Sensor.external_id == str(sensor_id)) \
                .first()
            if sensor is None:
                logger.warning('Invalid <Sensor external_id={}> configured on thermostat'.format(sensor_id))
                return None
            else:
                return sensor.id

    def _sensor_to_master(self, sensor_id):  # type: (Optional[int]) -> Optional[int]
        if sensor_id in (None, 240, 255):
            return sensor_id
        else:
            sensor = Sensor.get(Sensor.id == sensor_id)
            if sensor.source != Sensor.Sources.MASTER:
                raise ValueError('Invalid <Sensor {}> {} for thermostats'.format(sensor_id, sensor.source))
            if sensor.physical_quantity != Sensor.PhysicalQuantities.TEMPERATURE:
                raise ValueError('Invalid <Sensor {}> {} for thermostats'.format(sensor_id, sensor.physical_quantity))
            return int(sensor.external_id)

    def load_cooling_pump_group(self, pump_group_id):  # type: (int) -> PumpGroupDTO
        return self._master_controller.load_cooling_pump_group(pump_group_id)

    def load_cooling_pump_groups(self):  # type: () -> List[PumpGroupDTO]
        return self._master_controller.load_cooling_pump_groups()

    def save_cooling_pump_groups(self, pump_groups):  # type: (List[PumpGroupDTO]) -> None
        self._master_controller.save_cooling_pump_groups(pump_groups)

    def load_global_rtd10(self):  # type: () -> GlobalRTD10DTO
        return self._master_controller.load_global_rtd10()

    def save_global_rtd10(self, global_rtd10):  # type: (GlobalRTD10DTO) -> None
        self._master_controller.save_global_rtd10(global_rtd10)

    def load_heating_rtd10(self, rtd10_id):  # type: (int) -> RTD10DTO
        return self._master_controller.load_heating_rtd10(rtd10_id)

    def load_heating_rtd10s(self):  # type: () -> List[RTD10DTO]
        return self._master_controller.load_heating_rtd10s()

    def save_heating_rtd10s(self, rtd10s):  # type: (List[RTD10DTO]) -> None
        self._master_controller.save_heating_rtd10s(rtd10s)

    def load_cooling_rtd10(self, rtd10_id):  # type: (int) -> RTD10DTO
        return self._master_controller.load_cooling_rtd10(rtd10_id)

    def load_cooling_rtd10s(self):  # type: () -> List[RTD10DTO]
        return self._master_controller.load_cooling_rtd10s()

    def save_cooling_rtd10s(self, rtd10s):  # type: (List[RTD10DTO]) -> None
        self._master_controller.save_cooling_rtd10s(rtd10s)

    def load_thermostat_group(self, thermostat_group_id):
        # type: (int) -> ThermostatGroupDTO
        if thermostat_group_id != self.GLOBAL_THERMOSTAT:
            raise NotImplementedError('Thermostat groups not supported')

        return self._master_controller.load_thermostat_group()

    def save_thermostat_group(self, thermostat_group):  # type: (ThermostatGroupDTO) -> None
        self._master_controller.save_thermostat_group(thermostat_group)
        self.invalidate_cache(THERMOSTATS)

    def load_heating_pump_group(self, pump_group_id):  # type: (int) -> PumpGroupDTO
        return self._master_controller.load_heating_pump_group(pump_group_id)

    def load_heating_pump_groups(self):  # type: () -> List[PumpGroupDTO]
        return self._master_controller.load_heating_pump_groups()

    def save_heating_pump_groups(self, pump_groups):  # type: (List[PumpGroupDTO]) -> None
        self._master_controller.save_heating_pump_groups(pump_groups)

    def set_thermostat_group(self, thermostat_group_id, group_on, cooling_mode=False, cooling_on=False, automatic=None, setpoint=None):
        # type: (int, bool, bool, bool, Optional[bool], Optional[int]) -> None
        """ Set the mode of the thermostats. """
        if thermostat_group_id != self.GLOBAL_THERMOSTAT:
            raise NotImplementedError('Thermostat groups not supported')

        # Figure out whether the system should be on or off
        set_on = False
        if cooling_mode is True and cooling_on is True:
            set_on = True
        if cooling_mode is False:
            # Heating means threshold based
            thermostat_group = self.load_thermostat_group(self.GLOBAL_THERMOSTAT)
            outside_sensor = Toolbox.denonify(thermostat_group.outside_sensor_id, 255)
            current_temperatures = self._master_controller.get_sensors_temperature()[:32]
            if len(current_temperatures) < 32:
                current_temperatures += [None] * (32 - len(current_temperatures))
            if len(current_temperatures) > outside_sensor:
                current_temperature = current_temperatures[outside_sensor]
                set_on = thermostat_group.threshold_temperature > current_temperature
            else:
                set_on = True

        # Calculate and set the global mode
        mode = 0
        mode |= (1 if set_on is True else 0) << 7
        mode |= 1 << 6  # multi-tenant mode
        mode |= (1 if cooling_mode else 0) << 4
        if automatic is not None:
            mode |= (1 if automatic else 0) << 3
        self._master_controller.set_thermostat_mode(mode)

        # Caclulate and set the cooling/heating mode
        cooling_heating_mode = 0
        if cooling_mode is True:
            cooling_heating_mode = 1 if cooling_on is False else 2
        self._master_controller.set_thermostat_cooling_heating(cooling_heating_mode)

        # Then, set manual/auto
        if automatic is not None:
            action_number = 1 if automatic is True else 0
            self._master_controller.set_thermostat_automatic(action_number)

        # If manual, set the setpoint if appropriate
        if automatic is False and setpoint is not None and 3 <= setpoint <= 5:
            self._master_controller.set_thermostat_all_setpoints(setpoint)

        self.invalidate_cache(THERMOSTATS)
        self.increase_interval(THERMOSTATS, interval=2, window=10)

    def set_per_thermostat_mode(self, thermostat_id, automatic, setpoint):
        # type: (int, bool, int) -> None
        """ Set the setpoint/mode for a certain thermostat. """
        if thermostat_id < 0 or thermostat_id > 31:
            raise ValueError('Thermostat_id not in [0, 31]: %d' % thermostat_id)

        if setpoint < 0 or setpoint > 5:
            raise ValueError('Setpoint not in [0, 5]: %d' % setpoint)

        if automatic:
            self._master_controller.set_thermostat_tenant_auto(thermostat_id)
        else:
            self._master_controller.set_thermostat_tenant_manual(thermostat_id)
            self._master_controller.set_thermostat_setpoint(thermostat_id, setpoint)

        self.invalidate_cache(THERMOSTATS)
        self.increase_interval(THERMOSTATS, interval=2, window=10)

    def set_airco_status(self, thermostat_id, airco_on):
        # type: (int, bool) -> None
        """ Set the mode of the airco attached to a given thermostat. """
        if thermostat_id < 0 or thermostat_id > 31:
            raise ValueError('Thermostat id not in [0, 31]: {0}'.format(thermostat_id))
        self._master_controller.set_airco_status(thermostat_id, airco_on)

    def load_airco_status(self):
        # type: () -> ThermostatAircoStatusDTO
        """ Get the mode of the airco attached to a all thermostats. """
        return self._master_controller.load_airco_status()

    @staticmethod
    def __check_thermostat(thermostat):
        """ :raises ValueError if thermostat not in range [0, 32]. """
        if thermostat not in range(0, 32):
            raise ValueError('Thermostat not in [0,32]: %d' % thermostat)

    def set_current_setpoint(self, thermostat_number, temperature=None, heating_temperature=None, cooling_temperature=None):
        # type: (int, Optional[float], Optional[float], Optional[float]) -> None
        """ Set the current setpoint of a thermostat. """
        if temperature is None:
            temperature = heating_temperature
        if temperature is None:
            temperature = cooling_temperature

        self.__check_thermostat(thermostat_number)
        self._master_controller.write_thermostat_setpoint(thermostat_number, temperature)

        self.invalidate_cache(THERMOSTATS)
        self.increase_interval(THERMOSTATS, interval=2, window=10)

    def _monitor(self):
        # type: () -> None
        """ Monitors certain system states to detect changes without events """
        try:
            # Refresh if required
            if self._thermostats_last_updated + self._thermostats_interval < time.time():
                self._refresh_thermostats()
            # Restore interval if required
            if self._thermostats_restore < time.time():
                self._thermostats_interval = self._thermostats_original_interval
        except CommunicationTimedOutException:
            logger.error('Got communication timeout during thermostat monitoring, waiting 10 seconds.')
            raise DaemonThreadWait

    def _refresh_thermostats(self):
        # type: () -> None
        """
        Get basic information about all thermostats and pushes it in to the Thermostat Status tracker
        """
        master_enable = self._eeprom_controller.read_address(self.EEPROM_MASTER_ENABLE)
        if master_enable.bytes == bytearray([0x00]):
            self._enabled = False
            logger.warning('Master thermostats are disabled: %s', master_enable)
            return

        def get_automatic_setpoint(_mode):
            _automatic = bool(_mode & 1 << 3)
            return _automatic, 0 if _automatic else (_mode & 0b00000111)

        try:
            thermostat_info = self._master_controller.get_thermostats()
            thermostat_mode = self._master_controller.get_thermostat_modes()
            aircos = self._master_controller.load_airco_status()
        except CommunicationFailure:
            return

        status = {state.id: state for state in self._output_controller.get_output_statuses()}  # type: Dict[int,OutputStatusDTO]

        mode = thermostat_info['mode']
        thermostats_on = bool(mode & 1 << 7)
        cooling = bool(mode & 1 << 4)
        automatic, setpoint = get_automatic_setpoint(thermostat_mode['mode0'])

        try:
            if cooling:
                self._thermostats_config = {thermostat.id: thermostat
                                            for thermostat in self.load_cooling_thermostats()}
            else:
                self._thermostats_config = {thermostat.id: thermostat
                                            for thermostat in self.load_heating_thermostats()}
        except CommunicationFailure:
            return

        thermostats = []
        for thermostat_id in range(32):
            thermostat_dto = self._thermostats_config.get(thermostat_id)  # type: Optional[ThermostatDTO]
            if thermostat_dto and thermostat_dto.in_use:
                t_mode = thermostat_mode['mode{0}'.format(thermostat_id)]
                t_automatic, t_setpoint = get_automatic_setpoint(t_mode)
                thermostat = {'id': thermostat_id,
                              'act': thermostat_info['tmp{0}'.format(thermostat_id)].get_temperature(),
                              'csetp': thermostat_info['setp{0}'.format(thermostat_id)].get_temperature(),
                              'outside': thermostat_info['outside'].get_temperature(),
                              'mode': t_mode,
                              'automatic': t_automatic,
                              'setpoint': t_setpoint,
                              'name': thermostat_dto.name,
                              'sensor_nr': thermostat_dto.sensor,
                              'airco': 1 if aircos.status[thermostat_id] else 0}
                for output in [0, 1]:
                    output_id = getattr(thermostat_dto, 'output{0}'.format(output))
                    output_state_dto = status.get(output_id)
                    if output_id is not None and output_state_dto is not None and output_state_dto.status:
                        thermostat['output{0}'.format(output)] = output_state_dto.dimmer
                    else:
                        thermostat['output{0}'.format(output)] = 0
                thermostats.append(thermostat)

        self._thermostat_status.full_update({'thermostats_on': thermostats_on,
                                             'automatic': automatic,
                                             'setpoint': setpoint,
                                             'cooling': cooling,
                                             'status': thermostats})
        self._thermostats_last_updated = time.time()

    def get_thermostat_group_status(self):
        # type: () -> List[ThermostatGroupStatusDTO]
        """ Returns thermostat information """
        if not self._enabled:
            return ThermostatGroupStatusDTO(id=0,
                                            on=False,
                                            automatic=False,
                                            setpoint=None,
                                            cooling=False,
                                            statusses=[])

        self._refresh_thermostats()  # Always return the latest information
        master_status = self._thermostat_status.get_thermostats()
<<<<<<< HEAD
        return ThermostatGroupStatusDTO(id=0,
                                        on=master_status['thermostats_on'],
                                        automatic=master_status['automatic'],
                                        setpoint=master_status['setpoint'],
                                        cooling=master_status['cooling'],
                                        statusses=[ThermostatStatusDTO(id=thermostat['id'],
                                                                       actual_temperature=thermostat['act'],
                                                                       setpoint_temperature=thermostat['csetp'],
                                                                       outside_temperature=thermostat['outside'],
                                                                       mode=thermostat['mode'],
                                                                       automatic=thermostat['automatic'],
                                                                       setpoint=thermostat['setpoint'],
                                                                       name=thermostat['name'],
                                                                       sensor_id=thermostat['sensor_nr'],
                                                                       airco=thermostat['airco'],
                                                                       output_0_level=thermostat['output0'],
                                                                       output_1_level=thermostat['output1'])
                                                   for thermostat in master_status['status']])
=======
        statusses = [ThermostatStatusDTO(id=thermostat['id'],
                                         actual_temperature=thermostat['act'],
                                         setpoint_temperature=thermostat['csetp'],
                                         outside_temperature=thermostat['outside'],
                                         mode=thermostat['mode'],
                                         automatic=thermostat['automatic'],
                                         setpoint=thermostat['setpoint'],
                                         output_0_level=thermostat['output0'],
                                         output_1_level=thermostat['output1'])
                     for thermostat in master_status['status']]
        return [ThermostatGroupStatusDTO(id=0,
                                         on=master_status['thermostats_on'],
                                         automatic=master_status['automatic'],
                                         setpoint=master_status['setpoint'],
                                         cooling=master_status['cooling'],
                                         statusses=statusses)]
>>>>>>> 86a7d834
<|MERGE_RESOLUTION|>--- conflicted
+++ resolved
@@ -49,12 +49,8 @@
     DEFAULT_TIMINGS = ['07:00', '09:00', '17:00', '22:00']
     DEFAULT_TEMPS_HEATING = [20.0, 21.0, 16.0]
     DEFAULT_TEMPS_COOLING = [24.0, 23.0, 25.0]
-
-<<<<<<< HEAD
     EEPROM_MASTER_ENABLE = EepromAddress(0, 40, 1)
 
-=======
->>>>>>> 86a7d834
     @Inject
     def __init__(self, output_controller=INJECTED, master_controller=INJECTED, eeprom_controller=INJECTED, pubsub=INJECTED):
         # type: (OutputController, MasterClassicController, EepromController, PubSub) -> None
@@ -530,26 +526,6 @@
 
         self._refresh_thermostats()  # Always return the latest information
         master_status = self._thermostat_status.get_thermostats()
-<<<<<<< HEAD
-        return ThermostatGroupStatusDTO(id=0,
-                                        on=master_status['thermostats_on'],
-                                        automatic=master_status['automatic'],
-                                        setpoint=master_status['setpoint'],
-                                        cooling=master_status['cooling'],
-                                        statusses=[ThermostatStatusDTO(id=thermostat['id'],
-                                                                       actual_temperature=thermostat['act'],
-                                                                       setpoint_temperature=thermostat['csetp'],
-                                                                       outside_temperature=thermostat['outside'],
-                                                                       mode=thermostat['mode'],
-                                                                       automatic=thermostat['automatic'],
-                                                                       setpoint=thermostat['setpoint'],
-                                                                       name=thermostat['name'],
-                                                                       sensor_id=thermostat['sensor_nr'],
-                                                                       airco=thermostat['airco'],
-                                                                       output_0_level=thermostat['output0'],
-                                                                       output_1_level=thermostat['output1'])
-                                                   for thermostat in master_status['status']])
-=======
         statusses = [ThermostatStatusDTO(id=thermostat['id'],
                                          actual_temperature=thermostat['act'],
                                          setpoint_temperature=thermostat['csetp'],
@@ -565,5 +541,4 @@
                                          automatic=master_status['automatic'],
                                          setpoint=master_status['setpoint'],
                                          cooling=master_status['cooling'],
-                                         statusses=statusses)]
->>>>>>> 86a7d834
+                                         statusses=statusses)]