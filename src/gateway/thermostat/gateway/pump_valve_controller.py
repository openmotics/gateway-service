--- conflicted
+++ resolved
@@ -1,6 +1,3 @@
-<<<<<<< HEAD
-from __future__ import absolute_import
-=======
 # Copyright (C) 2020 OpenMotics BV
 #
 # This program is free software: you can redistribute it and/or modify
@@ -16,14 +13,11 @@
 # You should have received a copy of the GNU Affero General Public License
 # along with this program.  If not, see <http://www.gnu.org/licenses/>.
 
->>>>>>> 001cd054
 import logging
 from threading import Lock
 from ioc import INJECTED, Inject
 from models import Valve
 from gateway.thermostat.gateway.valve_driver import ValveDriver
-import six
-from six.moves import range
 
 logger = logging.getLogger('openmotics')
 
@@ -96,11 +90,7 @@
     def prepare_pumps_for_transition(self):
         active_pump_drivers = set()
         potential_inactive_pump_drivers = set()
-<<<<<<< HEAD
-        for valve_number, valve_driver in six.iteritems(self._valve_drivers):
-=======
         for valve_number, valve_driver in self._valve_drivers.items():
->>>>>>> 001cd054
             if valve_driver.is_open():
                 for pump_driver in valve_driver.pump_drivers:
                     active_pump_drivers.add(pump_driver)
@@ -113,21 +103,13 @@
             pump_driver.turn_off()
 
     def steer_valves(self):
-<<<<<<< HEAD
-        for valve_number, valve_driver in six.iteritems(self._valve_drivers):
-=======
         for valve_number, valve_driver in self._valve_drivers.items():
->>>>>>> 001cd054
             valve_driver.steer_output()
 
     def steer_pumps(self):
         active_pump_drivers = set()
         potential_inactive_pump_drivers = set()
-<<<<<<< HEAD
-        for valve_number, valve_driver in six.iteritems(self._valve_drivers):
-=======
         for valve_number, valve_driver in self._valve_drivers.items():
->>>>>>> 001cd054
             if valve_driver.is_open():
                 for pump_driver in valve_driver.pump_drivers:
                     active_pump_drivers.add(pump_driver)
