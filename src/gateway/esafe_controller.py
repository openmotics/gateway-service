--- conflicted
+++ resolved
@@ -49,14 +49,7 @@
     def __init__(self, rebus_device=INJECTED, pubsub=INJECTED, apartment_controller=INJECTED, delivery_controller=INJECTED):
         # type: (str, PubSub, ApartmentController, DeliveryController) -> None
         logger.debug('Creating esafe controller')
-<<<<<<< HEAD
-        self.rebus_device = Rebus(rebus_device, power_off_on_del=False)
-        self.rebus_device.power_on()
-        time.sleep(0.2)
-        logger.debug('Created rebus device')
-=======
         self.rebus_dev_file = rebus_device
->>>>>>> ef075856
         self.pub_sub = pubsub
         self.apartment_controller = apartment_controller
         self.delivery_controller = delivery_controller
