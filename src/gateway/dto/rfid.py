# Copyright (C) 2020 OpenMotics BV
#
# This program is free software: you can redistribute it and/or modify
# it under the terms of the GNU Affero General Public License as
# published by the Free Software Foundation, either version 3 of the
# License, or (at your option) any later version.
#
# This program is distributed in the hope that it will be useful,
# but WITHOUT ANY WARRANTY; without even the implied warranty of
# MERCHANTABILITY or FITNESS FOR A PARTICULAR PURPOSE.  See the
# GNU Affero General Public License for more details.
#
# You should have received a copy of the GNU Affero General Public License
# along with this program.  If not, see <http://www.gnu.org/licenses/>.

"""
RFID DTO
"""
from gateway.dto.base import BaseDTO

if False:  # MYPY
    from typing import Any
    from gateway.dto.user import UserDTO


class RfidDTO(BaseDTO):
<<<<<<< HEAD
    def __init__(self, id, tag_string, uid_manufacturer, timestamp_created, user_dto,
                 uid_extension='', enter_count=-1, blacklisted=False, label='',
=======
    @capture_fields
    def __init__(self, id=None, tag_string=None, uid_manufacturer=None, timestamp_created=None,
                 user=None, uid_extension='', enter_count=-1, blacklisted=False, label='',
>>>>>>> 643b8c38
                 timestamp_last_used=''):
        self.id = id  # type: int
        self.tag_string = tag_string  # type: str
        self.uid_manufacturer = uid_manufacturer  # type: str
        self.uid_extension = uid_extension  # type: str
        self.enter_count = enter_count  # type: int
        self.blacklisted = blacklisted  # type: bool
        self.label = label  # type: str
        self.timestamp_created = timestamp_created  # type: str
        self.timestamp_last_used = timestamp_last_used  # type: str
        self.user = user  # type: UserDTO<|MERGE_RESOLUTION|>--- conflicted
+++ resolved
@@ -24,14 +24,9 @@
 
 
 class RfidDTO(BaseDTO):
-<<<<<<< HEAD
-    def __init__(self, id, tag_string, uid_manufacturer, timestamp_created, user_dto,
-                 uid_extension='', enter_count=-1, blacklisted=False, label='',
-=======
-    @capture_fields
+
     def __init__(self, id=None, tag_string=None, uid_manufacturer=None, timestamp_created=None,
                  user=None, uid_extension='', enter_count=-1, blacklisted=False, label='',
->>>>>>> 643b8c38
                  timestamp_last_used=''):
         self.id = id  # type: int
         self.tag_string = tag_string  # type: str
