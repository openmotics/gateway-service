'''
The GatewayApi defines high level functions, these are used by the interface
and call the master_api to complete the actions.

Created on Sep 16, 2012

@author: fryckbos
'''
import logging
LOGGER = logging.getLogger("openmotics")

import time as pytime
import datetime
import traceback
import math
from threading import Timer

from serial_utils import CommunicationTimedOutException

import master.master_api as master_api
from master.outputs import OutputStatus
from master.inputs import InputStatus
from master.thermostats import ThermostatStatus
from master.shutters import ShutterStatus
from master.master_communicator import BackgroundConsumer

from master.eeprom_controller import EepromController, EepromFile
from master.eeprom_models import OutputConfiguration, InputConfiguration, ThermostatConfiguration,\
              SensorConfiguration, PumpGroupConfiguration, GroupActionConfiguration, \
              ScheduledActionConfiguration, PulseCounterConfiguration, StartupActionConfiguration,\
              ShutterConfiguration, ShutterGroupConfiguration, DimmerConfiguration, \
              GlobalThermostatConfiguration, CoolingConfiguration, CoolingPumpGroupConfiguration, \
              GlobalRTD10Configuration, RTD10HeatingConfiguration, RTD10CoolingConfiguration

import power.power_api as power_api

def convert_nan(number):
    """ Convert nan to 0. """
    return 0.0 if math.isnan(number) else number

class GatewayApi(object):
    """ The GatewayApi combines master_api functions into high level functions. """

    def __init__(self, master_communicator, power_communicator, power_controller):
        self.__master_communicator = master_communicator

        self.__last_maintenance_send_time = 0
        self.__maintenance_timeout_timer = None

        self.__discover_mode_timer = None

        self.__output_status = None
        self.__master_communicator.register_consumer(
                    BackgroundConsumer(master_api.output_list(), 0, self.__update_outputs, True))

        self.__input_status = InputStatus()
        self.__master_communicator.register_consumer(
                    BackgroundConsumer(master_api.input_list(), 0, self.__update_inputs))

        self.__module_log = []
        self.__master_communicator.register_consumer(
                    BackgroundConsumer(master_api.module_initialize(), 0, self.__update_modules))

        self.__master_communicator.register_consumer(
                    BackgroundConsumer(master_api.event_triggered(), 0, self.__event_triggered, True))

        self.__thermostat_status = None

        self.__eeprom_controller = EepromController(EepromFile(self.__master_communicator))

        self.__shutter_status = ShutterStatus()
        self.__init_shutter_status()
        self.__master_communicator.register_consumer(
                    BackgroundConsumer(master_api.shutter_status(), 0,
                                       self.__shutter_status.handle_shutter_update))

        self.__extend_method("set_shutter_configuration", self.__init_shutter_status)
        self.__extend_method("set_shutter_configurations", self.__init_shutter_status)

        self.__power_communicator = power_communicator
        self.__power_controller = power_controller

        self.__plugin_controller = None

        self.init_master()
        self.__run_master_timer()

    def __extend_method(self, method_name, extension):
        """ Extend a method of the object to call the extension function after method execution.
        This is used to add an event to the auto-generated code. This way, we don't have to modify
        the auto-generated code.
        """
        old = getattr(self, method_name)

        def override(*args, **kwargs):
            ret = old(*args, **kwargs)
            extension()
            return ret

        setattr(self, method_name, override)

    def set_plugin_controller(self, plugin_controller):
        """ Set the plugin controller. """
        self.__plugin_controller = plugin_controller

    def init_master(self):
        """ Initialize the master: disable the async RO messages, enable async OL messages. """
        try:
            eeprom_data = self.__master_communicator.do_command(master_api.eeprom_list(),
                {"bank" : 0})['data']

            write = False

            if eeprom_data[11] != chr(255):
                LOGGER.info("Disabling async RO messages.")
                self.__master_communicator.do_command(master_api.write_eeprom(),
                    {"bank" : 0, "address": 11, "data": chr(255)})
                write = True

            if eeprom_data[18] != chr(0):
                LOGGER.info("Enabling async OL messages.")
                self.__master_communicator.do_command(master_api.write_eeprom(),
                    {"bank" : 0, "address": 18, "data": chr(0)})
                write = True

            if eeprom_data[20] != chr(0):
                LOGGER.info("Enabling async IL messages.")
                self.__master_communicator.do_command(master_api.write_eeprom(),
                    {"bank" : 0, "address": 20, "data": chr(0)})
                write = True

            if eeprom_data[28] != chr(0):
                LOGGER.info("Enabling async SO messages.")
                self.__master_communicator.do_command(master_api.write_eeprom(),
                    {"bank" : 0, "address": 28, "data": chr(0)})
                write = True

            if write:
                self.__master_communicator.do_command(master_api.activate_eeprom(), {'eep' : 0})

        except CommunicationTimedOutException:
            LOGGER.error("Got CommunicationTimedOutException during gateway_api initialization.")

    def __run_master_timer(self):
        """ Run the master timer, this sets the masters clock if it differs more than 3 minutes
        from the gateway clock. """

        try:
            status = self.__master_communicator.do_command(master_api.status())
            date = "%02d.%02d.%02d %02d:%02d:%02d" % (status['day'], status['month'],
                        status['year'], status['hours'], status['minutes'], status['seconds'])

            epoch_gateway = pytime.time()

            try:
                epoch_master = pytime.mktime(pytime.strptime(date, "%d.%m.%y %H:%M:%S"))
            except ValueError:
                # If the master returns insane values, make sure the time is synced.
                LOGGER.error("Got bad time values from master: %s" % date)
                epoch_master = 0

            if abs(epoch_master - epoch_gateway) > 180: # Allow 3 minutes slack
                self.sync_master_time()

        except:
            LOGGER.error("Got error while setting the time on the master.")
            traceback.print_exc()
        finally:
            Timer(120, self.__run_master_timer).start()

    def sync_master_time(self):
        """ Set the time on the master. """
        LOGGER.info("Setting the time on the master.")
        now = datetime.datetime.now()
        self.__master_communicator.do_command(master_api.set_time(),
                  {'sec': now.second, 'min': now.minute, 'hours': now.hour,
                   'weekday': now.isoweekday(), 'day': now.day, 'month': now.month,
                   'year': now.year % 100})

    def __init_shutter_status(self):
        """ Initialize the shutter status. """
        ret = self.__master_communicator.do_command(master_api.number_of_io_modules())
        num_shutter_modules = ret['shutter']

        configs = []
        for i in range(num_shutter_modules):
            configs.append([ self.get_shutter_configuration(i * 4 + j) for j in range(4) ])

        status = []
        for i in range(num_shutter_modules):
            status.append(self.__master_communicator.do_command(master_api.shutter_status(),
                                                                {'module_nr' : i})['status'])

        self.__shutter_status.init(configs, status)

    def __event_triggered(self, ev_output):
        """ Handle an event triggered by the master. """
        code = ev_output['code']

        if self.__plugin_controller != None:
            self.__plugin_controller.process_event(code)

    ###### Maintenance functions

    def start_maintenance_mode(self, timeout=600):
        """ Start maintenance mode, if the time between send_maintenance_data calls exceeds the
        timeout, the maintenance mode will be closed automatically. """
        try:
            self.set_master_status_leds(True)
        except Exception as exception:
            msg = "Exception while setting status leds before maintenance mode:" + str(exception)
            LOGGER.warning(msg)

        self.__eeprom_controller.invalidate_cache() # Eeprom can be changed in maintenance mode.
        self.__master_communicator.start_maintenance_mode()

        def check_maintenance_timeout():
            """ Checks if the maintenance if the timeout is exceeded, and closes maintenance mode
            if required. """
            if self.__master_communicator.in_maintenance_mode():
                current_time = pytime.time()
                if self.__last_maintenance_send_time + timeout < current_time:
                    LOGGER.info("Stopping maintenance mode because of timeout.")
                    self.stop_maintenance_mode()
                else:
                    wait_time = self.__last_maintenance_send_time + timeout - current_time
                    self.__maintenance_timeout_timer = Timer(wait_time, check_maintenance_timeout)
                    self.__maintenance_timeout_timer.start()

        self.__maintenance_timeout_timer = Timer(timeout, check_maintenance_timeout)
        self.__maintenance_timeout_timer.start()


    def send_maintenance_data(self, data):
        """ Send data to the master in maintenance mode.

        :param data: data to send to the master
        :type data: string
        """
        self.__last_maintenance_send_time = pytime.time()
        self.__master_communicator.send_maintenance_data(data)

    def get_maintenance_data(self):
        """ Get data from the master in maintenance mode.

        :returns: string containing unprocessed output
        """
        return self.__master_communicator.get_maintenance_data()

    def stop_maintenance_mode(self):
        """ Stop maintenance mode. """
        self.__master_communicator.stop_maintenance_mode()
        if self.__output_status != None:
            self.__output_status.force_refresh()

        if self.__thermostat_status != None:
            self.__thermostat_status.force_refresh()

        if self.__maintenance_timeout_timer != None:
            self.__maintenance_timeout_timer.cancel()
            self.__maintenance_timeout_timer = None

        self.__init_shutter_status()

        try:
            self.set_master_status_leds(False)
        except Exception as exception:
            msg = "Exception while setting status leds after maintenance mode:" + str(exception)
            LOGGER.warning(msg)

    def get_status(self):
        """ Get the status of the Master.

        :returns: dict with 'time' (HH:MM), 'date' (DD:MM:YYYY), 'mode', 'version' (a.b.c)
                  and 'hw_version' (hardware version)
        """
        out_dict = self.__master_communicator.do_command(master_api.status())
        return {'time' : '%02d:%02d' % (out_dict['hours'], out_dict['minutes']),
                'date' : '%02d/%02d/%d' % (out_dict['day'], out_dict['month'], out_dict['year']),
                'mode' : out_dict['mode'],
                'version' : "%d.%d.%d" % (out_dict['f1'], out_dict['f2'], out_dict['f3']),
                'hw_version' : out_dict['h']}

    def reset_master(self):
        """ Perform a cold reset on the master. Turns the power off, waits 5 seconds and
        turns the power back on.

        :returns: 'status': 'OK'.
        """
        gpio_direction = open('/sys/class/gpio/gpio44/direction', 'w')
        gpio_direction.write('out')
        gpio_direction.close()

        def power(master_on):
            """ Set the power on the master. """
            gpio_file = open('/sys/class/gpio/gpio44/value', 'w')
            gpio_file.write('1' if master_on else '0')
            gpio_file.close()

        power(False)
        pytime.sleep(5)
        power(True)

        return {'status' : 'OK'}

    ###### Master module functions

    def __update_modules(self, api_data):
        """ Create a log entry when the MI message is received. """
        module_map = {'O' : 'output', 'I' : 'input', 'T' : 'temperature', 'D' : 'dimmer'}
        message_map = {'N' : 'New %s module found.',
                       'E' : 'Existing %s module found.',
                       'D' : 'The %s module tried to register but the registration failed, '
                             'please presse the init button again.'}
        log_level_map = {'N' : 'INFO', 'E' : 'WARN', 'D' : 'ERROR'}

        module_type = module_map.get(api_data['id'][0])
        message = message_map.get(api_data['instr']) % module_type
        log_level = log_level_map.get(api_data['instr'])

        self.__module_log.append((log_level, message))

    def module_discover_start(self, timeout=900):
        """ Start the module discover mode on the master.

        :returns: dict with 'status' ('OK').
        """
        ret = self.__master_communicator.do_command(master_api.module_discover_start())

        if self.__discover_mode_timer != None:
            self.__discover_mode_timer.cancel()

        self.__discover_mode_timer = Timer(timeout, self.module_discover_stop)
        self.__discover_mode_timer.start()

        self.__module_log = []

        return {'status' : ret['resp']}

    def module_discover_stop(self):
        """ Stop the module discover mode on the master.

        :returns: dict with 'status' ('OK').
        """
        ret = self.__master_communicator.do_command(master_api.module_discover_stop())

        if self.__discover_mode_timer != None:
            self.__discover_mode_timer.cancel()
            self.__discover_mode_timer = None

        self.__module_log = []

        return {'status' : ret['resp']}

    def get_module_log(self):
        """ Get the log messages from the module discovery mode. This returns the current log
        messages and clear the log messages.

        :returns: dict with 'log' (list of tuples (log_level, message)).
        """
        (module_log, self.__module_log) = (self.__module_log, [])
        return {'log' : module_log}

    def get_modules(self):
        """ Get a list of all modules attached and registered with the master.

        :returns: dict with 'outputs' (list of module types: O,R,D), 'inputs' \
        (list of input module types: I,T,L) and 'shutters' (List of modules types: S).
        """
        mods = self.__master_communicator.do_command(master_api.number_of_io_modules())

        inputs = []
        outputs = []
        shutters = []

        for i in range(mods['in']):
            ret = self.__master_communicator.do_command(
                            master_api.read_eeprom(),
                            {'bank' : 2 + i, 'addr' : 0, 'num' : 1})

            inputs.append(ret['data'][0])

        for i in range(mods['out']):
            ret = self.__master_communicator.do_command(
                            master_api.read_eeprom(),
                            {'bank' : 33 + i, 'addr' : 0, 'num' : 1})

            outputs.append(ret['data'][0])

        for shutter in range(mods['shutter']):
            shutters.append('S')

        return {'outputs' : outputs, 'inputs' : inputs, 'shutters' : shutters}

    def flash_leds(self, type, id):
        """ Flash the leds on the module for an output/input/sensor.

        :type type: byte
        :param type: The module type: output/dimmer (0), input (1), sensor/temperatur (2).
        :type id: bytes
        :param id: The id of the output/input/sensor.
        :returns: dict with 'status' ('OK').
        """
        ret = self.__master_communicator.do_command(master_api.indicate(),
                                                    {'type' : type, 'id' : id})
        return {'status' : ret['resp']}


    ###### Output functions

    def __read_outputs(self):
        """ Read all output information from the MasterApi.

        :returns: a list of dicts with all fields from master_api.read_output.
        """
        ret = self.__master_communicator.do_command(master_api.number_of_io_modules())
        num_outputs = ret['out'] * 8

        outputs = []
        for i in range(0, num_outputs):
            outputs.append(self.__master_communicator.do_command(master_api.read_output(),
                                                                 {'id' : i}))
        return outputs

    def __update_outputs(self, ol_output):
        """ Update the OutputStatus when an OL is received. """
        on_outputs = ol_output['outputs']

        if self.__output_status != None:
            self.__output_status.partial_update(on_outputs)

        if self.__plugin_controller != None:
            self.__plugin_controller.process_output_status(on_outputs)

    def get_output_status(self):
        """ Get a list containing the status of the Outputs.

        :returns: A list is a dicts containing the following keys: id, status, ctimer
        and dimmer.
        """
        if self.__output_status == None:
            self.__output_status = OutputStatus(self.__read_outputs())

        if self.__output_status.should_refresh():
            self.__output_status.full_update(self.__read_outputs())

        outputs = self.__output_status.get_outputs()
        return [{'id':output['id'], 'status':output['status'],
                 'ctimer':output['ctimer'], 'dimmer':output['dimmer']}
                 for output in outputs]

    def set_output(self, id, is_on, dimmer=None, timer=None):
        """ Set the status, dimmer and timer of an output.

        :param id: The id of the output to set
        :type id: Integer [0, 240]
        :param is_on: Whether the output should be on
        :type is_on: Boolean
        :param dimmer: The dimmer value to set, None if unchanged
        :type dimmer: Integer [0, 100] or None
        :param timer: The timer value to set, None if unchanged
        :type timer: Integer in [150, 450, 900, 1500, 2220, 3120]
        :returns: emtpy dict.
        """
        if not is_on:
            if dimmer != None or timer != None:
                raise ValueError("Cannot set timer and dimmer when setting output to off")
            else:
                self.set_output_status(id, False)
        else:
            if dimmer != None:
                self.set_output_dimmer(id, dimmer)

            self.set_output_status(id, True)

            if timer != None:
                self.set_output_timer(id, timer)

        return dict()

    def set_output_status(self, id, is_on):
        """ Set the status of an output.

        :param id: The id of the output to set
        :type id: Integer [0, 240]
        :param is_on: Whether the output should be on
        :type is_on: Boolean
        :returns: empty dict.
        """
        if id < 0 or id > 240:
            raise ValueError("id not in [0, 240]: %d" % id)

        if is_on:
            self.__master_communicator.do_command(master_api.basic_action(),
                    {"action_type" : master_api.BA_LIGHT_ON, "action_number" : id})
        else:
            self.__master_communicator.do_command(master_api.basic_action(),
                    {"action_type" : master_api.BA_LIGHT_OFF, "action_number" : id})

        return dict()

    def set_output_dimmer(self, id, dimmer):
        """ Set the dimmer of an output.

        :param id: The id of the output to set
        :type id: Integer [0, 240]
        :param dimmer: The dimmer value to set, None if unchanged
        :type dimmer: Integer [0, 100] or None
        :returns: empty dict.
        """
        if id < 0 or id > 240:
            raise ValueError("id not in [0, 240]: %d" % id)

        if dimmer < 0 or dimmer > 100:
            raise ValueError("Dimmer value not in [0, 100]: %d" % dimmer)

        dimmer = int(dimmer) / 10 * 10

        if dimmer == 0:
            dimmer_action = master_api.BA_DIMMER_MIN
        elif dimmer == 100:
            dimmer_action = master_api.BA_DIMMER_MAX
        else:
            dimmer_action = master_api.__dict__['BA_LIGHT_ON_DIMMER_' + str(dimmer)]

        self.__master_communicator.do_command(master_api.basic_action(),
                    {"action_type" : dimmer_action, "action_number" : id})

        return dict()

    def set_output_timer(self, id, timer):
        """ Set the timer of an output.

        :param id: The id of the output to set
        :type id: Integer [0, 240]
        :param timer: The timer value to set, None if unchanged
        :type timer: Integer in [150, 450, 900, 1500, 2220, 3120]
        :returns: empty dict.
        """
        if id < 0 or id > 240:
            raise ValueError("id not in [0, 240]: %d" % id)

        if timer not in [150, 450, 900, 1500, 2220, 3120]:
            raise ValueError("Timer value not in [150, 450, 900, 1500, 2220, 3120]: %d" % timer)

        timer_action = master_api.__dict__['BA_LIGHT_ON_TIMER_'+str(timer)+'_OVERRULE']

        self.__master_communicator.do_command(master_api.basic_action(),
                    {"action_type" : timer_action, "action_number" : id})

        return dict()

    def set_all_lights_off(self):
        """ Turn all lights off.

        :returns: empty dict.
        """
        self.__master_communicator.do_command(master_api.basic_action(),
                    {"action_type" : master_api.BA_ALL_LIGHTS_OFF, "action_number" : 0})

        return dict()

    def set_all_lights_floor_off(self, floor):
        """ Turn all lights on a given floor off.

        :returns: empty dict.
        """
        self.__master_communicator.do_command(master_api.basic_action(),
                    {"action_type" : master_api.BA_LIGHTS_OFF_FLOOR, "action_number" : floor})

        return dict()

    def set_all_lights_floor_on(self, floor):
        """ Turn all lights on a given floor on.

        :returns: empty dict.
        """
        self.__master_communicator.do_command(master_api.basic_action(),
                    {"action_type" : master_api.BA_LIGHTS_ON_FLOOR, "action_number" : floor})

        return dict()

    ###### Shutter functions

    def get_shutter_status(self):
        """ Get a list containing the status of the Shutters.

        :returns: A list is a dicts containing the following keys: id, status.
        """
<<<<<<< HEAD
        return self.__input_status.get_status()
    
    ###### Thermostat functions
    
    def get_thermostats(self):
        """ Get the configuration of the thermostats.
        
        :returns: dict with global status information about the thermostats: 'thermostats_on',
        'automatic' and 'setpoint' and a list ('thermostats') with status information for each
        active thermostats, each element in the list is a dict with the following keys:
        'thermostat', 'act', 'csetp', 'psetp0', 'psetp1', 'psetp2', 'psetp3', 'psetp4', 'psetp5',
        'sensor_nr', 'output0_nr', 'output1_nr', 'output0', 'output1', 'outside', 'mode', 'name',
        'pid_p', 'pid_i', 'pid_d', 'pid_ithresh', 'threshold_temp', 'days', 'hours', 'minutes',
        'mon_start_d1', 'mon_stop_d1', 'mon_start_d2', 'mon_stop_d2', 'tue_start_d1', 'tue_stop_d1',
        'tue_start_d2', 'tue_stop_d2', 'wed_start_d1', 'wed_stop_d1', 'wed_start_d2', 'wed_stop_d2',
        'thu_start_d1', 'thu_stop_d1', 'thu_start_d2', 'thu_stop_d2', 'fri_start_d1', 'fri_stop_d1',
        'fri_start_d2', 'fri_stop_d2', 'sat_start_d1', 'sat_stop_d1', 'sat_start_d2', 'sat_stop_d2',
        'sun_start_d1', 'sun_stop_d1', 'sun_start_d2', 'sun_stop_d2', 'mon_temp_d1', 'tue_temp_d1',
        'wed_temp_d1', 'thu_temp_d1', 'fri_temp_d1', 'sat_temp_d1', 'sun_temp_d1', 'mon_temp_d2',
        'tue_temp_d2', 'wed_temp_d2', 'thu_temp_d2', 'fri_temp_d2', 'sat_temp_d2', 'sun_temp_d2',
        'mon_temp_n', 'tue_temp_n', 'wed_temp_n', 'thu_temp_n', 'fri_temp_n', 'sat_temp_n',
        'sun_temp_n'.
        """
        mode = self.__master_communicator.do_command(master_api.thermostat_mode())['mode']
        
        thermostats_on = (mode & 128 == 128)
        automatic = (mode & 8 == 8)
        setpoint = 0 if automatic else (mode & 7)
        
        thermostats = []
        for thermostat_id in range(0, 24):
            thermostat = self.__master_communicator.do_command(master_api.read_setpoint(),
                            { 'thermostat' :  thermostat_id })
            
            # Check if the thermostat is activated
            if (thermostat['sensor_nr'] < 30 or thermostat['sensor_nr'] == 240) and thermostat['output0_nr'] < 240:
                # Convert the Svt temperature instances into temperatures
                for temperature_key in [ 'act', 'csetp', 'psetp0', 'psetp1', 'psetp2', 'psetp3',
                                         'psetp4', 'psetp5', 'outside', 'threshold_temp',
                                         'mon_temp_d1', 'tue_temp_d1', 'wed_temp_d1', 'thu_temp_d1',
                                         'fri_temp_d1', 'sat_temp_d1', 'sun_temp_d1', 'mon_temp_d2',
                                         'tue_temp_d2', 'wed_temp_d2', 'thu_temp_d2', 'fri_temp_d2',
                                         'sat_temp_d2', 'sun_temp_d2', 'mon_temp_n', 'tue_temp_n',
                                         'wed_temp_n', 'thu_temp_n', 'fri_temp_n', 'sat_temp_n',
                                         'sun_temp_n' ]:
                    thermostat[temperature_key] = thermostat[temperature_key].get_temperature()
                
                # Convert the Svt time instances into times (HH:MM)
                for time_key in [ 'mon_start_d1', 'mon_stop_d1', 'mon_start_d2', 'mon_stop_d2',
                                  'tue_start_d1', 'tue_stop_d1', 'tue_start_d2', 'tue_stop_d2',
                                  'wed_start_d1', 'wed_stop_d1', 'wed_start_d2', 'wed_stop_d2',
                                  'thu_start_d1', 'thu_stop_d1', 'thu_start_d2', 'thu_stop_d2',
                                  'fri_start_d1', 'fri_stop_d1', 'fri_start_d2', 'fri_stop_d2',
                                  'sat_start_d1', 'sat_stop_d1', 'sat_start_d2', 'sat_stop_d2',
                                  'sun_start_d1', 'sun_stop_d1', 'sun_start_d2', 'sun_stop_d2' ]:
                    thermostat[time_key] = thermostat[time_key].get_time()
                
                for output_key in [ 'output0', 'output1' ]:
                    thermostat[output_key] = master_api.dimmer_to_percentage(thermostat[output_key])
                
                thermostats.append(thermostat)
=======
        return self.__shutter_status.get_status()
>>>>>>> 523e627b

    def do_shutter_down(self, id):
        """ Make a shutter go down. The shutter stops automatically when the down position is
        reached (after the predefined number of seconds).

        :param id: The id of the shutter.
        :type id: Byte
        :returns:'status': 'OK'.
        """
        if id < 0 or id > 120:
            raise ValueError("id not in [0, 120]: %d" % id)

        self.__master_communicator.do_command(master_api.basic_action(),
                {"action_type" : master_api.BA_SHUTTER_DOWN, "action_number" : id})

        return {'status' : 'OK'}

    def do_shutter_up(self, id):
        """ Make a shutter go up. The shutter stops automatically when the up position is
        reached (after the predefined number of seconds).

        :param id: The id of the shutter.
        :type id: Byte
        :returns:'status': 'OK'.
        """
        if id < 0 or id > 120:
            raise ValueError("id not in [0, 120]: %d" % id)

        self.__master_communicator.do_command(master_api.basic_action(),
                {"action_type" : master_api.BA_SHUTTER_UP, "action_number" : id})

        return {'status' : 'OK'}

    def do_shutter_stop(self, id):
        """ Make a shutter stop.

        :param id: The id of the shutter.
        :type id: Byte
        :returns:'status': 'OK'.
        """
        if id < 0 or id > 120:
            raise ValueError("id not in [0, 120]: %d" % id)

        self.__master_communicator.do_command(master_api.basic_action(),
                {"action_type" : master_api.BA_SHUTTER_STOP, "action_number" : id})

        return {'status' : 'OK'}

    def do_shutter_group_down(self, id):
        """ Make a shutter group go down. The shutters stop automatically when the down position is
        reached (after the predefined number of seconds).

        :param id: The id of the shutter group.
        :type id: Byte
        :returns:'status': 'OK'.
        """
        if id < 0 or id > 30:
            raise ValueError("id not in [0, 30]: %d" % id)

        self.__master_communicator.do_command(master_api.basic_action(),
                {"action_type" : master_api.BA_SHUTTER_GROUP_DOWN, "action_number" : id})

        return {'status' : 'OK'}

    def do_shutter_group_up(self, id):
        """ Make a shutter group go up. The shutters stop automatically when the up position is
        reached (after the predefined number of seconds).

        :param id: The id of the shutter group.
        :type id: Byte
        :returns:'status': 'OK'.
        """
        if id < 0 or id > 30:
            raise ValueError("id not in [0, 30]: %d" % id)

        self.__master_communicator.do_command(master_api.basic_action(),
                {"action_type" : master_api.BA_SHUTTER_GROUP_UP, "action_number" : id})

        return {'status' : 'OK'}

    def do_shutter_group_stop(self, id):
        """ Make a shutter group stop.

        :param id: The id of the shutter group.
        :type id: Byte
        :returns:'status': 'OK'.
        """
        if id < 0 or id > 30:
            raise ValueError("id not in [0, 30]: %d" % id)

        self.__master_communicator.do_command(master_api.basic_action(),
                {"action_type" : master_api.BA_SHUTTER_GROUP_STOP, "action_number" : id})

        return {'status' : 'OK'}

    ###### Input functions

    def __update_inputs(self, api_data):
        """ Update the InputStatus with data from an IL message. """
        tuple = (api_data['input'], api_data['output'])
        self.__input_status.add_data(tuple)
        if self.__plugin_controller != None:
            self.__plugin_controller.process_input_status(tuple)

    def get_last_inputs(self):
        """ Get the 5 last pressed inputs during the last 5 minutes.

        :returns: a list of tuples (input, output).
        """
        return self.__input_status.get_status()

    ###### Thermostat functions

    def __get_all_thermostats(self):
        """ Get basic information about all thermostats.

        :returns: array containing 24 dicts (one for each thermostats) with the following keys: \
        'active', 'sensor_nr', 'output0_nr', 'output1_nr', 'name'.
        """
        thermostats = {'heating':[], 'cooling':[]}

        fields = ['sensor', 'output0', 'output1', 'name']
        heating_config = self.get_thermostat_configurations(fields=fields)
        cooling_config = self.get_cooling_configurations(fields=fields)

        for (key, config) in [('heating', heating_config), ('cooling', cooling_config)]:
            for thermostat in config:
                info = {}
                info['active'] = (thermostat['sensor'] < 30 or  thermostat['sensor'] == 240) \
                                 and thermostat['output0'] <= 240
                info['sensor_nr'] = thermostat['sensor']
                info['output0_nr'] = thermostat['output0']
                info['output1_nr'] = thermostat['output1']
                info['name'] = thermostat['name']

                thermostats[key].append(info)

        return thermostats

    def get_thermostat_status(self):
        """ Get the status of the thermostats.

        :returns: dict with global status information about the thermostats: 'thermostats_on',
        'automatic' and 'setpoint' and a list ('status') with status information for all
        thermostats, each element in the list is a dict with the following keys:
        'id', 'act', 'csetp', 'output0', 'output1', 'outside', 'mode', 'name', 'sensor_nr'.
        """
        if self.__thermostat_status == None:
            self.__thermostat_status = ThermostatStatus(self.__get_all_thermostats(), 1800)
        elif self.__thermostat_status.should_refresh():
            self.__thermostat_status.update(self.__get_all_thermostats())

        thermostat_info = self.__master_communicator.do_command(master_api.thermostat_list())

        mode = thermostat_info['mode']

        thermostats_on = (mode & 128 == 128)
        cooling = (mode & 16 == 16)
        automatic = (mode & 8 == 8)
        setpoint = 0 if automatic else (mode & 7)
<<<<<<< HEAD
        
=======

>>>>>>> 523e627b
        thermostats = []
        outputs = self.get_output_status()

        cached_thermostats = \
            self.__thermostat_status.get_thermostats()['cooling' if cooling else 'heating']

        aircos = self.__master_communicator.do_command(master_api.read_airco_status_bits())

        for thermostat_id in range(0, 24):
            if cached_thermostats[thermostat_id]['active'] == True:
                thermostat = {'id' : thermostat_id}
                thermostat['act'] = thermostat_info['tmp' + str(thermostat_id)].get_temperature()
                thermostat['csetp'] = thermostat_info['setp' + str(thermostat_id)].get_temperature()
                thermostat['outside'] = thermostat_info['outside'].get_temperature()
                thermostat['mode'] = thermostat_info['mode']

                output0_nr = cached_thermostats[thermostat_id]['output0_nr']
                if output0_nr < len(outputs) and outputs[output0_nr]['status'] == 1:
                    thermostat['output0'] = outputs[output0_nr]['dimmer']
                else:
                    thermostat['output0'] = 0

                output1_nr = cached_thermostats[thermostat_id]['output1_nr']
                if output1_nr < len(outputs) and outputs[output1_nr]['status'] == 1:
                    thermostat['output1'] = outputs[output1_nr]['dimmer']
                else:
                    thermostat['output1'] = 0

                thermostat['name'] = cached_thermostats[thermostat_id]['name']
                thermostat['sensor_nr'] = cached_thermostats[thermostat_id]['sensor_nr']

                thermostat['airco'] = aircos["ASB%d" % thermostat_id]

                thermostats.append(thermostat)

        return {'thermostats_on' : thermostats_on, 'automatic' : automatic,
                'setpoint' : setpoint, 'status' : thermostats, 'cooling' : cooling}

    def __check_thermostat(self, thermostat):
        """ :raises ValueError if thermostat not in range [0, 24]. """
        if thermostat not in range(0, 25):
            raise ValueError("Thermostat not in [0,24]: %d" % thermostat)
<<<<<<< HEAD
    
    def __check_day_of_week(self, day_of_week):
        """ :raises ValueError if day_of_week not in range [1, 7]. """
        if day_of_week not in range(1, 8):
            raise ValueError("Day of week not in [1, 7]: %d" % day_of_week)
    
    def set_programmed_setpoint(self, thermostat, setpoint, temperature):
        """ Set a programmed setpoint of a thermostat.
        
        :param thermostat: The id of the thermostat to set
        :type thermostat: Integer [0, 24]
        :param setpoint: The number of programmed setpoint
        :type setpoint: Integer [0, 5]
        :param temperature: The temperature to set in degrees Celcius
        :type temperature: float
        :returns: dict with 'thermostat', 'config' and 'temp'
        """
        self.__check_thermostat(thermostat)
        if setpoint not in range(0, 6):
            raise ValueError("Setpoint not in [0,5]: %d" % setpoint)
        
        ret = self.__master_communicator.do_command(master_api.write_setpoint(),
            { 'thermostat' : thermostat, 'config' : setpoint + 1,
              'temp' : master_api.Svt.temp(temperature) })
        ret['temp'] = ret['temp'].get_temperature()
        
        # If we are currently in manual mode and in this setpoint, set the mode to update to the new
        # configuration value.
        mode = self.__master_communicator.do_command(master_api.thermostat_mode())['mode']
        (on, automatic) = (mode & 128 == 128, mode & 8 == 8)
        csetp = 0 if automatic else (mode & 7)
        
        if not automatic and csetp == setpoint:
            self.set_thermostat_mode(on, automatic, csetp)
        
        return ret
    
=======

>>>>>>> 523e627b
    def set_current_setpoint(self, thermostat, temperature):
        """ Set the current setpoint of a thermostat.

        :param thermostat: The id of the thermostat to set
        :type thermostat: Integer [0, 24]
        :param temperature: The temperature to set in degrees Celcius
        :type temperature: float
        :returns: dict with 'thermostat', 'config' and 'temp'
        """
        self.__check_thermostat(thermostat)
<<<<<<< HEAD
        
        ret = self.__master_communicator.do_command(master_api.write_setpoint(),
            { 'thermostat' : thermostat, 'config' : 0, 'temp' : master_api.Svt.temp(temperature) })
        ret['temp'] = ret['temp'].get_temperature()
        
        return ret
    
    def set_thermostat_automatic_configuration(self, thermostat, day_of_week, temperature_night,
                                          start_time_day1, stop_time_day1, temperature_day1,
                                          start_time_day2, stop_time_day2, temperature_day2):
        """ Set the configuration for automatic mode for a certain thermostat for a given day of 
        the week. This contains the night and 2 day temperatures and the start and stop times for
        the 2 day periods.
        
        :param thermostat: The id of the thermostat to set
        :type thermostat: Integer [0, 24]
        :param day_of_week: The day of the week
        :type day_of_week: Integer [1, 7]
        :param temperature_night: The low temperature (in degrees Celcius)
        :type temperature_night: float
        :param start_time_day1: The start time of the first high period.
        :type start_time_day1: String HH:MM format
        :param stop_time_day1: The stop time of the first high period.
        :type stop_time_day1: String HH:MM format
        :param temperature_day1: The temperature for the first high interval (in degrees Celcius)
        :type temperature_day1: float
        :param start_time_day2: The start time of the second high period.
        :type start_time_day2: String HH:MM format
        :param stop_time_day2: The stop time of the second high period.
        :type stop_time_day2: String HH:MM format
        :param temperature_day2: The temperature for the second high interval (in degrees Celcius)
        :type temperature_day2: float
        :return: empty dict
        """
        self.__check_thermostat(thermostat)
        self.__check_day_of_week(day_of_week)
        
        day_of_week = day_of_week - 1
        
        for config in [ (18 + day_of_week * 4 + 0, master_api.Svt.time(start_time_day1)),
                        (18 + day_of_week * 4 + 1, master_api.Svt.time(stop_time_day1)),
                        (18 + day_of_week * 4 + 2, master_api.Svt.time(start_time_day2)),
                        (18 + day_of_week * 4 + 3, master_api.Svt.time(stop_time_day2)),
                        (46 + day_of_week,         master_api.Svt.temp(temperature_day1)),
                        (53 + day_of_week,         master_api.Svt.temp(temperature_day2)),
                        (60 + day_of_week,         master_api.Svt.temp(temperature_night)) ]:
            self.__master_communicator.do_command(master_api.write_setpoint(),
                { 'thermostat' : thermostat, 'config' : config[0], 'temp' : config[1] })
        
        # If we are currently in automatic mode, set the mode to update to the new
        # configuration value.
        mode = self.__master_communicator.do_command(master_api.thermostat_mode())['mode']
        (on, automatic) = (mode & 128 == 128, mode & 8 == 8)
        csetp = 0 if automatic else (mode & 7)
        
        if automatic:
            self.set_thermostat_mode(on, automatic, csetp)
        
        return dict()
    
    def set_thermostat_automatic_configuration_batch(self, batch):
        """ Set a batch of automatic configurations. For more info see
        set_thermostat_automatic_configuration.
        
        :param batch: array of dictionaries with keys 'thermostat', 'day_of_week', \
        'temperature_night', 'start_time_day1', 'stop_time_day1', 'temperature_day1', \
        'start_time_day2', 'stop_time_day2', 'temperature_day2'.
        """
        for settings in batch:
            self.__check_thermostat(settings['thermostat'])
            self.__check_day_of_week(settings['day_of_week'])
        
        for settings in batch:
            self.set_thermostat_automatic_configuration(
                settings['thermostat'], settings['day_of_week'], settings['temperature_night'],
                settings['start_time_day1'], settings['stop_time_day1'],
                settings['temperature_day1'], settings['start_time_day2'],
                settings['stop_time_day2'], settings['temperature_day2'])
    
    def set_thermostat_mode(self, thermostat_on, automatic, setpoint):
=======

        _ = self.__master_communicator.do_command(master_api.write_setpoint(),
            {'thermostat' : thermostat, 'config' : 0, 'temp' : master_api.Svt.temp(temperature)})

        return {'status': 'OK'}

    def set_thermostat_mode(self, thermostat_on, automatic, setpoint, cooling_mode=False,
                            cooling_on=False):
>>>>>>> 523e627b
        """ Set the mode of the thermostats. Thermostats can be on or off, automatic or manual
        and is set to one of the 6 setpoints.

        :param thermostat_on: Whether the thermostats are on
        :type thermostat_on: boolean
        :param automatic: Automatic mode (True) or Manual mode (False)
        :type automatic: boolean
        :param setpoint: The current setpoint
        :type setpoint: Integer [0, 5]
        :param cooling_mode: Cooling mode (True) of Heating mode (False)
        :type cooling_mode: boolean (optional)
        :param cooling_on: Turns cooling ON when set to true.
        :param cooling_on: boolean (optional)

        :returns: dict with 'status'
        """
        def check_resp(ret_dict):
            """ Checks if the response is 'OK', throws a ValueError otherwise. """
            if ret_dict['resp'] != 'OK':
                raise ValueError("Setting thermostat mode did not return OK !")

        if setpoint not in range(0, 6):
            raise ValueError("Setpoint not in [0,5]: " + str(setpoint))

        cooling_mode = 0 if not cooling_mode else (1 if not cooling_on else 2)
        check_resp(self.__master_communicator.do_command(master_api.basic_action(),
                    {'action_type' : master_api.BA_THERMOSTAT_COOLING_HEATING,
                     'action_number' : cooling_mode}))

        if automatic:
            check_resp(self.__master_communicator.do_command(master_api.basic_action(),
                    {'action_type' : master_api.BA_THERMOSTAT_AUTOMATIC, 'action_number' : 255}))
        else:
            check_resp(self.__master_communicator.do_command(master_api.basic_action(),
                {'action_type' : master_api.BA_THERMOSTAT_AUTOMATIC, 'action_number' : 0}))

            check_resp(self.__master_communicator.do_command(master_api.basic_action(),
                {'action_type' : master_api.__dict__['BA_ALL_SETPOINT_' + str(setpoint)],
                 'action_number' : 0}))

        return {'status': 'OK'}

    def get_airco_status(self):
        """ Get the mode of the airco attached to a all thermostats.

        :returns: dict with ASB0-ASB23.
        """
        return self.__master_communicator.do_command(master_api.read_airco_status_bits())

    def set_airco_status(self, thermostat_id, airco_on):
        """ Set the mode of the airco attached to a given thermostat.

        :param thermostat_id: The thermostat id.
        :type thermostat_id: Integer [0, 24]
        :param airco_on: Turns the airco on if True.
        :type airco_on: boolean.

        :returns: dict with 'status'.
        """
        if thermostat_id < 0 or thermostat_id > 24:
            raise ValueError("thermostat_idid not in [0, 24]: %d" % thermostat_id)

        modifier = 0 if airco_on else 100

        check_resp(self.__master_communicator.do_command(master_api.basic_action(),
                 {'action_type' : master_api.BA_THERMOSTAT_AIRCO_STATUS,
                  'action_number' : modifier + thermostat_id}))

        return {'status': 'OK'}

    ###### Sensor status

    def get_sensor_temperature_status(self):
        """ Get the current temperature of all sensors.

        :returns: list with 32 temperatures, 1 for each sensor.
        """
        output = []

        list = self.__master_communicator.do_command(master_api.sensor_temperature_list())

        for i in range(32):
            output.append(list['tmp%d' % i].get_temperature())

        return output

    def get_sensor_humidity_status(self):
        """ Get the current humidity of all sensors.

        :returns: list with 32 bytes, 1 for each sensor.
        """
        output = []

        list = self.__master_communicator.do_command(master_api.sensor_humidity_list())

        for i in range(32):
            output.append(list['hum%d' % i])

        return output

    def get_sensor_brightness_status(self):
        """ Get the current brightness of all sensors.

        :returns: list with 32 bytes, 1 for each sensor.
        """
        output = []

        list = self.__master_communicator.do_command(master_api.sensor_brightness_list())

        for i in range(32):
            output.append(list['bri%d' % i])

        return output

    ###### Basic and group actions

    def do_basic_action(self, action_type, action_number):
        """ Execute a basic action.
        
        :param action_type: The type of the action as defined by the master api.
        :type action_type: Integer [0, 254]
        :param action_number: The number provided to the basic action, its meaning depends on the \
        action_type.
        :type action_number: Integer [0, 254]
        """
        if action_type < 0 or action_type > 254:
            raise ValueError("action_type not in [0, 254]: %d" % action_type)

        if action_number < 0 or action_number > 254:
            raise ValueError("action_number not in [0, 254]: %d" % action_number)

        self.__master_communicator.do_command(master_api.basic_action(),
                    {"action_type" : action_type,
                     "action_number" : action_number})

        return dict()

    def do_group_action(self, group_action_id):
        """ Execute a group action.

        :param group_action_id: The id of the group action
        :type group_action_id: Integer (0 - 159)
        :returns: empty dict.
        """
        if group_action_id < 0 or group_action_id > 159:
            raise ValueError("group_action_id not in [0, 160]: %d" % group_action_id)

        self.__master_communicator.do_command(master_api.basic_action(),
                    {"action_type" : master_api.BA_GROUP_ACTION,
                     "action_number" : group_action_id})

        return dict()

    ###### Backup and restore functions

    def get_master_backup(self):
        """ Get a backup of the eeprom of the master.

        :returns: String of bytes (size = 64kb).
        """
        output = ""
        for bank in range(0, 256):
            output += self.__master_communicator.do_command(master_api.eeprom_list(),
                {'bank' : bank})['data']
        return output

    def master_restore(self, data):
        """ Restore a backup of the eeprom of the master.

        :param data: The eeprom backup to restore.
        :type data: string of bytes (size = 64 kb).
        :returns: dict with 'output' key (contains an array with the addresses that were written).
        """
        ret = []
        (num_banks, bank_size, write_size) = (256, 256, 10)

        for bank in range(0, num_banks):
            read = self.__master_communicator.do_command(master_api.eeprom_list(),
                                                         {'bank' : bank})['data']
            for addr in range(0, bank_size, write_size):
                orig = read[addr:addr + write_size]
                new = data[bank * bank_size + addr : bank * bank_size + addr + len(orig)]
                if new != orig:
                    ret.append("B" + str(bank) + "A" + str(addr))

                    self.__master_communicator.do_command(master_api.write_eeprom(),
                        {'bank': bank, 'address': addr, 'data': new})

        self.__master_communicator.do_command(master_api.activate_eeprom(), {'eep' : 0})
        ret.append("Activated eeprom")

        return {'output' : ret}

    def master_reset(self):
        """ Reset the master.

        :returns: emtpy dict.
        """
        self.__master_communicator.do_command(master_api.reset())
        return dict()

    ###### Error functions

    def master_error_list(self):
        """ Get the error list per module (input and output modules). The modules are identified by
        O1, O2, I1, I2, ...

        :returns: dict with 'errors' key, it contains list of tuples (module, nr_errors).
        """
        list = self.__master_communicator.do_command(master_api.error_list())
        return list["errors"]

    def master_last_success(self):
        """ Get the number of seconds since the last successful communication with the master.
        """
        return self.__master_communicator.get_seconds_since_last_success()

    def power_last_success(self):
        """ Get the number of seconds since the last successful communication with the power
        modules.
        """
        return self.__power_communicator.get_seconds_since_last_success()

    def master_clear_error_list(self):
        """ Clear the number of errors.

        :returns: empty dict.
        """
        self.__master_communicator.do_command(master_api.clear_error_list())
        return dict()

    ###### Status led functions

    def set_master_status_leds(self, status):
        """ Set the status of the leds on the master.

        :param status: whether the leds should be on or off.
        :type status: boolean.
        :returns: empty dict.
        """
        on = 1 if status == True else 0
        self.__master_communicator.do_command(master_api.basic_action(),
                    {"action_type" : master_api.BA_STATUS_LEDS, "action_number" : on})
        return dict()

    ###### Pulse counter functions

    def get_pulse_counter_status(self):
        """ Get the pulse counter values.

        :returns: array with the 24 pulse counter values.
        """
        out_dict = self.__master_communicator.do_command(master_api.pulse_list())
        return [out_dict['pv0'], out_dict['pv1'], out_dict['pv2'], out_dict['pv3'],
                out_dict['pv4'], out_dict['pv5'], out_dict['pv6'], out_dict['pv7'],
                out_dict['pv8'], out_dict['pv9'], out_dict['pv10'], out_dict['pv11'],
                out_dict['pv12'], out_dict['pv13'], out_dict['pv14'], out_dict['pv15'],
                out_dict['pv16'], out_dict['pv17'], out_dict['pv18'], out_dict['pv19'],
                out_dict['pv20'], out_dict['pv21'], out_dict['pv22'], out_dict['pv23']]

    ###### Below are the auto generated master configuration functions

    def get_output_configuration(self, id, fields=None):
        """
        Get a specific output_configuration defined by its id.

        :param id: The id of the output_configuration
        :type id: Id
        :param fields: The field of the output_configuration to get. (None gets all fields)
        :type fields: List of strings
        :returns: output_configuration dict: contains 'id' (Id), 'floor' (Byte), 'module_type' (String[1]), 'name' (String[16]), 'timer' (Word), 'type' (Byte)
        """
        return self.__eeprom_controller.read(OutputConfiguration, id, fields).to_dict()

    def get_output_configurations(self, fields=None):
        """
<<<<<<< HEAD
        output = dict()
        
        modules = self.__power_controller.get_power_modules()
        for id in sorted(modules.keys()):
            try:
                addr = modules[id]['address']
    
                volt = self.__power_communicator.do_command(addr, power_api.get_voltage())[0]
                freq = self.__power_communicator.do_command(addr, power_api.get_frequency())[0]
                current = self.__power_communicator.do_command(addr, power_api.get_current())
                power = self.__power_communicator.do_command(addr, power_api.get_power())
    
                out = []
                for i in range(0, 8):
                    out.append([ checkNaN(volt), checkNaN(freq), checkNaN(current[i]),
                                 checkNaN(power[i]) ])
    
                output[str(id)] = out
            except Exception as e:
                LOGGER.exception("Got Exception for power module %s" % id)

        return output
    
    def get_total_energy(self):
        """ Get the total energy (kWh) consumed by the power modules.
        
        :returns: dict with the module id as key and the following array as value: [day, night]. 
        """
        output = dict()
        
=======
        Get all output_configurations.

        :param fields: The field of the output_configuration to get. (None gets all fields)
        :type fields: List of strings
        :returns: list of output_configuration dict: contains 'id' (Id), 'floor' (Byte), 'module_type' (String[1]), 'name' (String[16]), 'timer' (Word), 'type' (Byte)
        """
        return [ o.to_dict() for o in self.__eeprom_controller.read_all(OutputConfiguration, fields) ]

    def set_output_configuration(self, config):
        """
        Set one output_configuration.

        :param config: The output_configuration to set
        :type config: output_configuration dict: contains 'id' (Id), 'floor' (Byte), 'name' (String[16]), 'timer' (Word), 'type' (Byte)
        """
        self.__eeprom_controller.write(OutputConfiguration.from_dict(config))

    def set_output_configurations(self, config):
        """
        Set multiple output_configurations.

        :param config: The list of output_configurations to set
        :type config: list of output_configuration dict: contains 'id' (Id), 'floor' (Byte), 'name' (String[16]), 'timer' (Word), 'type' (Byte)
        """
        self.__eeprom_controller.write_batch([ OutputConfiguration.from_dict(o) for o in config ] )

    def get_shutter_configuration(self, id, fields=None):
        """
        Get a specific shutter_configuration defined by its id.

        :param id: The id of the shutter_configuration
        :type id: Id
        :param fields: The field of the shutter_configuration to get. (None gets all fields)
        :type fields: List of strings
        :returns: shutter_configuration dict: contains 'id' (Id), 'group_1' (Byte), 'group_2' (Byte), 'name' (String[16]), 'timer_down' (Byte), 'timer_up' (Byte), 'up_down_config' (Byte)
        """
        return self.__eeprom_controller.read(ShutterConfiguration, id, fields).to_dict()

    def get_shutter_configurations(self, fields=None):
        """
        Get all shutter_configurations.

        :param fields: The field of the shutter_configuration to get. (None gets all fields)
        :type fields: List of strings
        :returns: list of shutter_configuration dict: contains 'id' (Id), 'group_1' (Byte), 'group_2' (Byte), 'name' (String[16]), 'timer_down' (Byte), 'timer_up' (Byte), 'up_down_config' (Byte)
        """
        return [ o.to_dict() for o in self.__eeprom_controller.read_all(ShutterConfiguration, fields) ]

    def set_shutter_configuration(self, config):
        """
        Set one shutter_configuration.

        :param config: The shutter_configuration to set
        :type config: shutter_configuration dict: contains 'id' (Id), 'group_1' (Byte), 'group_2' (Byte), 'name' (String[16]), 'timer_down' (Byte), 'timer_up' (Byte), 'up_down_config' (Byte)
        """
        self.__eeprom_controller.write(ShutterConfiguration.from_dict(config))

    def set_shutter_configurations(self, config):
        """
        Set multiple shutter_configurations.

        :param config: The list of shutter_configurations to set
        :type config: list of shutter_configuration dict: contains 'id' (Id), 'group_1' (Byte), 'group_2' (Byte), 'name' (String[16]), 'timer_down' (Byte), 'timer_up' (Byte), 'up_down_config' (Byte)
        """
        self.__eeprom_controller.write_batch([ ShutterConfiguration.from_dict(o) for o in config ] )

    def get_shutter_group_configuration(self, id, fields=None):
        """
        Get a specific shutter_group_configuration defined by its id.

        :param id: The id of the shutter_group_configuration
        :type id: Id
        :param fields: The field of the shutter_group_configuration to get. (None gets all fields)
        :type fields: List of strings
        :returns: shutter_group_configuration dict: contains 'id' (Id), 'timer_down' (Byte), 'timer_up' (Byte)
        """
        return self.__eeprom_controller.read(ShutterGroupConfiguration, id, fields).to_dict()

    def get_shutter_group_configurations(self, fields=None):
        """
        Get all shutter_group_configurations.

        :param fields: The field of the shutter_group_configuration to get. (None gets all fields)
        :type fields: List of strings
        :returns: list of shutter_group_configuration dict: contains 'id' (Id), 'timer_down' (Byte), 'timer_up' (Byte)
        """
        return [ o.to_dict() for o in self.__eeprom_controller.read_all(ShutterGroupConfiguration, fields) ]

    def set_shutter_group_configuration(self, config):
        """
        Set one shutter_group_configuration.

        :param config: The shutter_group_configuration to set
        :type config: shutter_group_configuration dict: contains 'id' (Id), 'timer_down' (Byte), 'timer_up' (Byte)
        """
        self.__eeprom_controller.write(ShutterGroupConfiguration.from_dict(config))

    def set_shutter_group_configurations(self, config):
        """
        Set multiple shutter_group_configurations.

        :param config: The list of shutter_group_configurations to set
        :type config: list of shutter_group_configuration dict: contains 'id' (Id), 'timer_down' (Byte), 'timer_up' (Byte)
        """
        self.__eeprom_controller.write_batch([ ShutterGroupConfiguration.from_dict(o) for o in config ] )

    def get_input_configuration(self, id, fields=None):
        """
        Get a specific input_configuration defined by its id.

        :param id: The id of the input_configuration
        :type id: Id
        :param fields: The field of the input_configuration to get. (None gets all fields)
        :type fields: List of strings
        :returns: input_configuration dict: contains 'id' (Id), 'action' (Byte), 'basic_actions' (Actions[15]), 'invert' (Byte), 'module_type' (String[1]), 'name' (String[8])
        """
        return self.__eeprom_controller.read(InputConfiguration, id, fields).to_dict()

    def get_input_configurations(self, fields=None):
        """
        Get all input_configurations.

        :param fields: The field of the input_configuration to get. (None gets all fields)
        :type fields: List of strings
        :returns: list of input_configuration dict: contains 'id' (Id), 'action' (Byte), 'basic_actions' (Actions[15]), 'invert' (Byte), 'module_type' (String[1]), 'name' (String[8])
        """
        return [ o.to_dict() for o in self.__eeprom_controller.read_all(InputConfiguration, fields) ]

    def set_input_configuration(self, config):
        """
        Set one input_configuration.

        :param config: The input_configuration to set
        :type config: input_configuration dict: contains 'id' (Id), 'action' (Byte), 'basic_actions' (Actions[15]), 'invert' (Byte), 'name' (String[8])
        """
        self.__eeprom_controller.write(InputConfiguration.from_dict(config))

    def set_input_configurations(self, config):
        """
        Set multiple input_configurations.

        :param config: The list of input_configurations to set
        :type config: list of input_configuration dict: contains 'id' (Id), 'action' (Byte), 'basic_actions' (Actions[15]), 'invert' (Byte), 'name' (String[8])
        """
        self.__eeprom_controller.write_batch([ InputConfiguration.from_dict(o) for o in config ] )

    def get_thermostat_configuration(self, id, fields=None):
        """
        Get a specific thermostat_configuration defined by its id.

        :param id: The id of the thermostat_configuration
        :type id: Id
        :param fields: The field of the thermostat_configuration to get. (None gets all fields)
        :type fields: List of strings
        :returns: thermostat_configuration dict: contains 'id' (Id), 'auto_fri' ([temp_n(Temp),start_d1(Time),stop_d1(Time),temp_d1(Temp),start_d2(Time),stop_d2(Time),temp_d2(Temp)]), 'auto_mon' ([temp_n(Temp),start_d1(Time),stop_d1(Time),temp_d1(Temp),start_d2(Time),stop_d2(Time),temp_d2(Temp)]), 'auto_sat' ([temp_n(Temp),start_d1(Time),stop_d1(Time),temp_d1(Temp),start_d2(Time),stop_d2(Time),temp_d2(Temp)]), 'auto_sun' ([temp_n(Temp),start_d1(Time),stop_d1(Time),temp_d1(Temp),start_d2(Time),stop_d2(Time),temp_d2(Temp)]), 'auto_thu' ([temp_n(Temp),start_d1(Time),stop_d1(Time),temp_d1(Temp),start_d2(Time),stop_d2(Time),temp_d2(Temp)]), 'auto_tue' ([temp_n(Temp),start_d1(Time),stop_d1(Time),temp_d1(Temp),start_d2(Time),stop_d2(Time),temp_d2(Temp)]), 'auto_wed' ([temp_n(Temp),start_d1(Time),stop_d1(Time),temp_d1(Temp),start_d2(Time),stop_d2(Time),temp_d2(Temp)]), 'name' (String[16]), 'output0' (Byte), 'output1' (Byte), 'pid_d' (Byte), 'pid_i' (Byte), 'pid_int' (Byte), 'pid_p' (Byte), 'sensor' (Byte), 'setp0' (Temp), 'setp1' (Temp), 'setp2' (Temp), 'setp3' (Temp), 'setp4' (Temp), 'setp5' (Temp)
        """
        return self.__eeprom_controller.read(ThermostatConfiguration, id, fields).to_dict()

    def get_thermostat_configurations(self, fields=None):
        """
        Get all thermostat_configurations.

        :param fields: The field of the thermostat_configuration to get. (None gets all fields)
        :type fields: List of strings
        :returns: list of thermostat_configuration dict: contains 'id' (Id), 'auto_fri' ([temp_n(Temp),start_d1(Time),stop_d1(Time),temp_d1(Temp),start_d2(Time),stop_d2(Time),temp_d2(Temp)]), 'auto_mon' ([temp_n(Temp),start_d1(Time),stop_d1(Time),temp_d1(Temp),start_d2(Time),stop_d2(Time),temp_d2(Temp)]), 'auto_sat' ([temp_n(Temp),start_d1(Time),stop_d1(Time),temp_d1(Temp),start_d2(Time),stop_d2(Time),temp_d2(Temp)]), 'auto_sun' ([temp_n(Temp),start_d1(Time),stop_d1(Time),temp_d1(Temp),start_d2(Time),stop_d2(Time),temp_d2(Temp)]), 'auto_thu' ([temp_n(Temp),start_d1(Time),stop_d1(Time),temp_d1(Temp),start_d2(Time),stop_d2(Time),temp_d2(Temp)]), 'auto_tue' ([temp_n(Temp),start_d1(Time),stop_d1(Time),temp_d1(Temp),start_d2(Time),stop_d2(Time),temp_d2(Temp)]), 'auto_wed' ([temp_n(Temp),start_d1(Time),stop_d1(Time),temp_d1(Temp),start_d2(Time),stop_d2(Time),temp_d2(Temp)]), 'name' (String[16]), 'output0' (Byte), 'output1' (Byte), 'pid_d' (Byte), 'pid_i' (Byte), 'pid_int' (Byte), 'pid_p' (Byte), 'sensor' (Byte), 'setp0' (Temp), 'setp1' (Temp), 'setp2' (Temp), 'setp3' (Temp), 'setp4' (Temp), 'setp5' (Temp)
        """
        return [ o.to_dict() for o in self.__eeprom_controller.read_all(ThermostatConfiguration, fields) ]

    def set_thermostat_configuration(self, config):
        """
        Set one thermostat_configuration.

        :param config: The thermostat_configuration to set
        :type config: thermostat_configuration dict: contains 'id' (Id), 'auto_fri' ([temp_n(Temp),start_d1(Time),stop_d1(Time),temp_d1(Temp),start_d2(Time),stop_d2(Time),temp_d2(Temp)]), 'auto_mon' ([temp_n(Temp),start_d1(Time),stop_d1(Time),temp_d1(Temp),start_d2(Time),stop_d2(Time),temp_d2(Temp)]), 'auto_sat' ([temp_n(Temp),start_d1(Time),stop_d1(Time),temp_d1(Temp),start_d2(Time),stop_d2(Time),temp_d2(Temp)]), 'auto_sun' ([temp_n(Temp),start_d1(Time),stop_d1(Time),temp_d1(Temp),start_d2(Time),stop_d2(Time),temp_d2(Temp)]), 'auto_thu' ([temp_n(Temp),start_d1(Time),stop_d1(Time),temp_d1(Temp),start_d2(Time),stop_d2(Time),temp_d2(Temp)]), 'auto_tue' ([temp_n(Temp),start_d1(Time),stop_d1(Time),temp_d1(Temp),start_d2(Time),stop_d2(Time),temp_d2(Temp)]), 'auto_wed' ([temp_n(Temp),start_d1(Time),stop_d1(Time),temp_d1(Temp),start_d2(Time),stop_d2(Time),temp_d2(Temp)]), 'name' (String[16]), 'output0' (Byte), 'output1' (Byte), 'pid_d' (Byte), 'pid_i' (Byte), 'pid_int' (Byte), 'pid_p' (Byte), 'sensor' (Byte), 'setp0' (Temp), 'setp1' (Temp), 'setp2' (Temp), 'setp3' (Temp), 'setp4' (Temp), 'setp5' (Temp)
        """
        self.__eeprom_controller.write(ThermostatConfiguration.from_dict(config))

    def set_thermostat_configurations(self, config):
        """
        Set multiple thermostat_configurations.

        :param config: The list of thermostat_configurations to set
        :type config: list of thermostat_configuration dict: contains 'id' (Id), 'auto_fri' ([temp_n(Temp),start_d1(Time),stop_d1(Time),temp_d1(Temp),start_d2(Time),stop_d2(Time),temp_d2(Temp)]), 'auto_mon' ([temp_n(Temp),start_d1(Time),stop_d1(Time),temp_d1(Temp),start_d2(Time),stop_d2(Time),temp_d2(Temp)]), 'auto_sat' ([temp_n(Temp),start_d1(Time),stop_d1(Time),temp_d1(Temp),start_d2(Time),stop_d2(Time),temp_d2(Temp)]), 'auto_sun' ([temp_n(Temp),start_d1(Time),stop_d1(Time),temp_d1(Temp),start_d2(Time),stop_d2(Time),temp_d2(Temp)]), 'auto_thu' ([temp_n(Temp),start_d1(Time),stop_d1(Time),temp_d1(Temp),start_d2(Time),stop_d2(Time),temp_d2(Temp)]), 'auto_tue' ([temp_n(Temp),start_d1(Time),stop_d1(Time),temp_d1(Temp),start_d2(Time),stop_d2(Time),temp_d2(Temp)]), 'auto_wed' ([temp_n(Temp),start_d1(Time),stop_d1(Time),temp_d1(Temp),start_d2(Time),stop_d2(Time),temp_d2(Temp)]), 'name' (String[16]), 'output0' (Byte), 'output1' (Byte), 'pid_d' (Byte), 'pid_i' (Byte), 'pid_int' (Byte), 'pid_p' (Byte), 'sensor' (Byte), 'setp0' (Temp), 'setp1' (Temp), 'setp2' (Temp), 'setp3' (Temp), 'setp4' (Temp), 'setp5' (Temp)
        """
        self.__eeprom_controller.write_batch([ ThermostatConfiguration.from_dict(o) for o in config ] )

    def get_sensor_configuration(self, id, fields=None):
        """
        Get a specific sensor_configuration defined by its id.

        :param id: The id of the sensor_configuration
        :type id: Id
        :param fields: The field of the sensor_configuration to get. (None gets all fields)
        :type fields: List of strings
        :returns: sensor_configuration dict: contains 'id' (Id), 'name' (String[16]), 'offset' (SignedTemp(-7.5 to 7.5 degrees))
        """
        return self.__eeprom_controller.read(SensorConfiguration, id, fields).to_dict()

    def get_sensor_configurations(self, fields=None):
        """
        Get all sensor_configurations.

        :param fields: The field of the sensor_configuration to get. (None gets all fields)
        :type fields: List of strings
        :returns: list of sensor_configuration dict: contains 'id' (Id), 'name' (String[16]), 'offset' (SignedTemp(-7.5 to 7.5 degrees))
        """
        return [ o.to_dict() for o in self.__eeprom_controller.read_all(SensorConfiguration, fields) ]

    def set_sensor_configuration(self, config):
        """
        Set one sensor_configuration.

        :param config: The sensor_configuration to set
        :type config: sensor_configuration dict: contains 'id' (Id), 'name' (String[16]), 'offset' (SignedTemp(-7.5 to 7.5 degrees))
        """
        self.__eeprom_controller.write(SensorConfiguration.from_dict(config))

    def set_sensor_configurations(self, config):
        """
        Set multiple sensor_configurations.

        :param config: The list of sensor_configurations to set
        :type config: list of sensor_configuration dict: contains 'id' (Id), 'name' (String[16]), 'offset' (SignedTemp(-7.5 to 7.5 degrees))
        """
        self.__eeprom_controller.write_batch([ SensorConfiguration.from_dict(o) for o in config ] )

    def get_pump_group_configuration(self, id, fields=None):
        """
        Get a specific pump_group_configuration defined by its id.

        :param id: The id of the pump_group_configuration
        :type id: Id
        :param fields: The field of the pump_group_configuration to get. (None gets all fields)
        :type fields: List of strings
        :returns: pump_group_configuration dict: contains 'id' (Id), 'outputs' (CSV[32])
        """
        return self.__eeprom_controller.read(PumpGroupConfiguration, id, fields).to_dict()

    def get_pump_group_configurations(self, fields=None):
        """
        Get all pump_group_configurations.

        :param fields: The field of the pump_group_configuration to get. (None gets all fields)
        :type fields: List of strings
        :returns: list of pump_group_configuration dict: contains 'id' (Id), 'outputs' (CSV[32])
        """
        return [ o.to_dict() for o in self.__eeprom_controller.read_all(PumpGroupConfiguration, fields) ]

    def set_pump_group_configuration(self, config):
        """
        Set one pump_group_configuration.

        :param config: The pump_group_configuration to set
        :type config: pump_group_configuration dict: contains 'id' (Id), 'outputs' (CSV[32])
        """
        self.__eeprom_controller.write(PumpGroupConfiguration.from_dict(config))

    def set_pump_group_configurations(self, config):
        """
        Set multiple pump_group_configurations.

        :param config: The list of pump_group_configurations to set
        :type config: list of pump_group_configuration dict: contains 'id' (Id), 'outputs' (CSV[32])
        """
        self.__eeprom_controller.write_batch([ PumpGroupConfiguration.from_dict(o) for o in config ] )

    def get_cooling_configuration(self, id, fields=None):
        """
        Get a specific cooling_configuration defined by its id.

        :param id: The id of the cooling_configuration
        :type id: Id
        :param fields: The field of the cooling_configuration to get. (None gets all fields)
        :type fields: List of strings
        :returns: cooling_configuration dict: contains 'id' (Id), 'auto_fri' ([temp_n(Temp),start_d1(Time),stop_d1(Time),temp_d1(Temp),start_d2(Time),stop_d2(Time),temp_d2(Temp)]), 'auto_mon' ([temp_n(Temp),start_d1(Time),stop_d1(Time),temp_d1(Temp),start_d2(Time),stop_d2(Time),temp_d2(Temp)]), 'auto_sat' ([temp_n(Temp),start_d1(Time),stop_d1(Time),temp_d1(Temp),start_d2(Time),stop_d2(Time),temp_d2(Temp)]), 'auto_sun' ([temp_n(Temp),start_d1(Time),stop_d1(Time),temp_d1(Temp),start_d2(Time),stop_d2(Time),temp_d2(Temp)]), 'auto_thu' ([temp_n(Temp),start_d1(Time),stop_d1(Time),temp_d1(Temp),start_d2(Time),stop_d2(Time),temp_d2(Temp)]), 'auto_tue' ([temp_n(Temp),start_d1(Time),stop_d1(Time),temp_d1(Temp),start_d2(Time),stop_d2(Time),temp_d2(Temp)]), 'auto_wed' ([temp_n(Temp),start_d1(Time),stop_d1(Time),temp_d1(Temp),start_d2(Time),stop_d2(Time),temp_d2(Temp)]), 'name' (String[16]), 'output0' (Byte), 'output1' (Byte), 'pid_d' (Byte), 'pid_i' (Byte), 'pid_int' (Byte), 'pid_p' (Byte), 'sensor' (Byte), 'setp0' (Temp), 'setp1' (Temp), 'setp2' (Temp), 'setp3' (Temp), 'setp4' (Temp), 'setp5' (Temp)
        """
        return self.__eeprom_controller.read(CoolingConfiguration, id, fields).to_dict()

    def get_cooling_configurations(self, fields=None):
        """
        Get all cooling_configurations.

        :param fields: The field of the cooling_configuration to get. (None gets all fields)
        :type fields: List of strings
        :returns: list of cooling_configuration dict: contains 'id' (Id), 'auto_fri' ([temp_n(Temp),start_d1(Time),stop_d1(Time),temp_d1(Temp),start_d2(Time),stop_d2(Time),temp_d2(Temp)]), 'auto_mon' ([temp_n(Temp),start_d1(Time),stop_d1(Time),temp_d1(Temp),start_d2(Time),stop_d2(Time),temp_d2(Temp)]), 'auto_sat' ([temp_n(Temp),start_d1(Time),stop_d1(Time),temp_d1(Temp),start_d2(Time),stop_d2(Time),temp_d2(Temp)]), 'auto_sun' ([temp_n(Temp),start_d1(Time),stop_d1(Time),temp_d1(Temp),start_d2(Time),stop_d2(Time),temp_d2(Temp)]), 'auto_thu' ([temp_n(Temp),start_d1(Time),stop_d1(Time),temp_d1(Temp),start_d2(Time),stop_d2(Time),temp_d2(Temp)]), 'auto_tue' ([temp_n(Temp),start_d1(Time),stop_d1(Time),temp_d1(Temp),start_d2(Time),stop_d2(Time),temp_d2(Temp)]), 'auto_wed' ([temp_n(Temp),start_d1(Time),stop_d1(Time),temp_d1(Temp),start_d2(Time),stop_d2(Time),temp_d2(Temp)]), 'name' (String[16]), 'output0' (Byte), 'output1' (Byte), 'pid_d' (Byte), 'pid_i' (Byte), 'pid_int' (Byte), 'pid_p' (Byte), 'sensor' (Byte), 'setp0' (Temp), 'setp1' (Temp), 'setp2' (Temp), 'setp3' (Temp), 'setp4' (Temp), 'setp5' (Temp)
        """
        return [ o.to_dict() for o in self.__eeprom_controller.read_all(CoolingConfiguration, fields) ]

    def set_cooling_configuration(self, config):
        """
        Set one cooling_configuration.

        :param config: The cooling_configuration to set
        :type config: cooling_configuration dict: contains 'id' (Id), 'auto_fri' ([temp_n(Temp),start_d1(Time),stop_d1(Time),temp_d1(Temp),start_d2(Time),stop_d2(Time),temp_d2(Temp)]), 'auto_mon' ([temp_n(Temp),start_d1(Time),stop_d1(Time),temp_d1(Temp),start_d2(Time),stop_d2(Time),temp_d2(Temp)]), 'auto_sat' ([temp_n(Temp),start_d1(Time),stop_d1(Time),temp_d1(Temp),start_d2(Time),stop_d2(Time),temp_d2(Temp)]), 'auto_sun' ([temp_n(Temp),start_d1(Time),stop_d1(Time),temp_d1(Temp),start_d2(Time),stop_d2(Time),temp_d2(Temp)]), 'auto_thu' ([temp_n(Temp),start_d1(Time),stop_d1(Time),temp_d1(Temp),start_d2(Time),stop_d2(Time),temp_d2(Temp)]), 'auto_tue' ([temp_n(Temp),start_d1(Time),stop_d1(Time),temp_d1(Temp),start_d2(Time),stop_d2(Time),temp_d2(Temp)]), 'auto_wed' ([temp_n(Temp),start_d1(Time),stop_d1(Time),temp_d1(Temp),start_d2(Time),stop_d2(Time),temp_d2(Temp)]), 'name' (String[16]), 'output0' (Byte), 'output1' (Byte), 'pid_d' (Byte), 'pid_i' (Byte), 'pid_int' (Byte), 'pid_p' (Byte), 'sensor' (Byte), 'setp0' (Temp), 'setp1' (Temp), 'setp2' (Temp), 'setp3' (Temp), 'setp4' (Temp), 'setp5' (Temp)
        """
        self.__eeprom_controller.write(CoolingConfiguration.from_dict(config))

    def set_cooling_configurations(self, config):
        """
        Set multiple cooling_configurations.

        :param config: The list of cooling_configurations to set
        :type config: list of cooling_configuration dict: contains 'id' (Id), 'auto_fri' ([temp_n(Temp),start_d1(Time),stop_d1(Time),temp_d1(Temp),start_d2(Time),stop_d2(Time),temp_d2(Temp)]), 'auto_mon' ([temp_n(Temp),start_d1(Time),stop_d1(Time),temp_d1(Temp),start_d2(Time),stop_d2(Time),temp_d2(Temp)]), 'auto_sat' ([temp_n(Temp),start_d1(Time),stop_d1(Time),temp_d1(Temp),start_d2(Time),stop_d2(Time),temp_d2(Temp)]), 'auto_sun' ([temp_n(Temp),start_d1(Time),stop_d1(Time),temp_d1(Temp),start_d2(Time),stop_d2(Time),temp_d2(Temp)]), 'auto_thu' ([temp_n(Temp),start_d1(Time),stop_d1(Time),temp_d1(Temp),start_d2(Time),stop_d2(Time),temp_d2(Temp)]), 'auto_tue' ([temp_n(Temp),start_d1(Time),stop_d1(Time),temp_d1(Temp),start_d2(Time),stop_d2(Time),temp_d2(Temp)]), 'auto_wed' ([temp_n(Temp),start_d1(Time),stop_d1(Time),temp_d1(Temp),start_d2(Time),stop_d2(Time),temp_d2(Temp)]), 'name' (String[16]), 'output0' (Byte), 'output1' (Byte), 'pid_d' (Byte), 'pid_i' (Byte), 'pid_int' (Byte), 'pid_p' (Byte), 'sensor' (Byte), 'setp0' (Temp), 'setp1' (Temp), 'setp2' (Temp), 'setp3' (Temp), 'setp4' (Temp), 'setp5' (Temp)
        """
        self.__eeprom_controller.write_batch([ CoolingConfiguration.from_dict(o) for o in config ] )

    def get_cooling_pump_group_configuration(self, id, fields=None):
        """
        Get a specific cooling_pump_group_configuration defined by its id.

        :param id: The id of the cooling_pump_group_configuration
        :type id: Id
        :param fields: The field of the cooling_pump_group_configuration to get. (None gets all fields)
        :type fields: List of strings
        :returns: cooling_pump_group_configuration dict: contains 'id' (Id), 'outputs' (CSV[32])
        """
        return self.__eeprom_controller.read(CoolingPumpGroupConfiguration, id, fields).to_dict()

    def get_cooling_pump_group_configurations(self, fields=None):
        """
        Get all cooling_pump_group_configurations.

        :param fields: The field of the cooling_pump_group_configuration to get. (None gets all fields)
        :type fields: List of strings
        :returns: list of cooling_pump_group_configuration dict: contains 'id' (Id), 'outputs' (CSV[32])
        """
        return [ o.to_dict() for o in self.__eeprom_controller.read_all(CoolingPumpGroupConfiguration, fields) ]

    def set_cooling_pump_group_configuration(self, config):
        """
        Set one cooling_pump_group_configuration.

        :param config: The cooling_pump_group_configuration to set
        :type config: cooling_pump_group_configuration dict: contains 'id' (Id), 'outputs' (CSV[32])
        """
        self.__eeprom_controller.write(CoolingPumpGroupConfiguration.from_dict(config))

    def set_cooling_pump_group_configurations(self, config):
        """
        Set multiple cooling_pump_group_configurations.

        :param config: The list of cooling_pump_group_configurations to set
        :type config: list of cooling_pump_group_configuration dict: contains 'id' (Id), 'outputs' (CSV[32])
        """
        self.__eeprom_controller.write_batch([ CoolingPumpGroupConfiguration.from_dict(o) for o in config ] )

    def get_global_rtd10_configuration(self, fields=None):
        """
        Get the global_rtd10_configuration.

        :param fields: The field of the global_rtd10_configuration to get. (None gets all fields)
        :type fields: List of strings
        :returns: global_rtd10_configuration dict: contains 'output_value_cooling_16' (Byte), 'output_value_cooling_16_5' (Byte), 'output_value_cooling_17' (Byte), 'output_value_cooling_17_5' (Byte), 'output_value_cooling_18' (Byte), 'output_value_cooling_18_5' (Byte), 'output_value_cooling_19' (Byte), 'output_value_cooling_19_5' (Byte), 'output_value_cooling_20' (Byte), 'output_value_cooling_20_5' (Byte), 'output_value_cooling_21' (Byte), 'output_value_cooling_21_5' (Byte), 'output_value_cooling_22' (Byte), 'output_value_cooling_22_5' (Byte), 'output_value_cooling_23' (Byte), 'output_value_cooling_23_5' (Byte), 'output_value_cooling_24' (Byte), 'output_value_heating_16' (Byte), 'output_value_heating_16_5' (Byte), 'output_value_heating_17' (Byte), 'output_value_heating_17_5' (Byte), 'output_value_heating_18' (Byte), 'output_value_heating_18_5' (Byte), 'output_value_heating_19' (Byte), 'output_value_heating_19_5' (Byte), 'output_value_heating_20' (Byte), 'output_value_heating_20_5' (Byte), 'output_value_heating_21' (Byte), 'output_value_heating_21_5' (Byte), 'output_value_heating_22' (Byte), 'output_value_heating_22_5' (Byte), 'output_value_heating_23' (Byte), 'output_value_heating_23_5' (Byte), 'output_value_heating_24' (Byte)
        """
        return self.__eeprom_controller.read(GlobalRTD10Configuration, fields).to_dict()

    def set_global_rtd10_configuration(self, config):
        """
        Set the global_rtd10_configuration.

        :param config: The global_rtd10_configuration to set
        :type config: global_rtd10_configuration dict: contains 'output_value_cooling_16' (Byte), 'output_value_cooling_16_5' (Byte), 'output_value_cooling_17' (Byte), 'output_value_cooling_17_5' (Byte), 'output_value_cooling_18' (Byte), 'output_value_cooling_18_5' (Byte), 'output_value_cooling_19' (Byte), 'output_value_cooling_19_5' (Byte), 'output_value_cooling_20' (Byte), 'output_value_cooling_20_5' (Byte), 'output_value_cooling_21' (Byte), 'output_value_cooling_21_5' (Byte), 'output_value_cooling_22' (Byte), 'output_value_cooling_22_5' (Byte), 'output_value_cooling_23' (Byte), 'output_value_cooling_23_5' (Byte), 'output_value_cooling_24' (Byte), 'output_value_heating_16' (Byte), 'output_value_heating_16_5' (Byte), 'output_value_heating_17' (Byte), 'output_value_heating_17_5' (Byte), 'output_value_heating_18' (Byte), 'output_value_heating_18_5' (Byte), 'output_value_heating_19' (Byte), 'output_value_heating_19_5' (Byte), 'output_value_heating_20' (Byte), 'output_value_heating_20_5' (Byte), 'output_value_heating_21' (Byte), 'output_value_heating_21_5' (Byte), 'output_value_heating_22' (Byte), 'output_value_heating_22_5' (Byte), 'output_value_heating_23' (Byte), 'output_value_heating_23_5' (Byte), 'output_value_heating_24' (Byte)
        """
        self.__eeprom_controller.write(GlobalRTD10Configuration.from_dict(config))

    def get_rtd10_heating_configuration(self, id, fields=None):
        """
        Get a specific rtd10_heating_configuration defined by its id.

        :param id: The id of the rtd10_heating_configuration
        :type id: Id
        :param fields: The field of the rtd10_heating_configuration to get. (None gets all fields)
        :type fields: List of strings
        :returns: rtd10_heating_configuration dict: contains 'id' (Id), 'mode_output' (Byte), 'mode_value' (Byte), 'on_off_output' (Byte), 'poke_angle_output' (Byte), 'poke_angle_value' (Byte), 'temp_setpoint_output' (Byte), 'ventilation_speed_output' (Byte), 'ventilation_speed_value' (Byte)
        """
        return self.__eeprom_controller.read(RTD10HeatingConfiguration, id, fields).to_dict()

    def get_rtd10_heating_configurations(self, fields=None):
        """
        Get all rtd10_heating_configurations.

        :param fields: The field of the rtd10_heating_configuration to get. (None gets all fields)
        :type fields: List of strings
        :returns: list of rtd10_heating_configuration dict: contains 'id' (Id), 'mode_output' (Byte), 'mode_value' (Byte), 'on_off_output' (Byte), 'poke_angle_output' (Byte), 'poke_angle_value' (Byte), 'temp_setpoint_output' (Byte), 'ventilation_speed_output' (Byte), 'ventilation_speed_value' (Byte)
        """
        return [ o.to_dict() for o in self.__eeprom_controller.read_all(RTD10HeatingConfiguration, fields) ]

    def set_rtd10_heating_configuration(self, config):
        """
        Set one rtd10_heating_configuration.

        :param config: The rtd10_heating_configuration to set
        :type config: rtd10_heating_configuration dict: contains 'id' (Id), 'mode_output' (Byte), 'mode_value' (Byte), 'on_off_output' (Byte), 'poke_angle_output' (Byte), 'poke_angle_value' (Byte), 'temp_setpoint_output' (Byte), 'ventilation_speed_output' (Byte), 'ventilation_speed_value' (Byte)
        """
        self.__eeprom_controller.write(RTD10HeatingConfiguration.from_dict(config))

    def set_rtd10_heating_configurations(self, config):
        """
        Set multiple rtd10_heating_configurations.

        :param config: The list of rtd10_heating_configurations to set
        :type config: list of rtd10_heating_configuration dict: contains 'id' (Id), 'mode_output' (Byte), 'mode_value' (Byte), 'on_off_output' (Byte), 'poke_angle_output' (Byte), 'poke_angle_value' (Byte), 'temp_setpoint_output' (Byte), 'ventilation_speed_output' (Byte), 'ventilation_speed_value' (Byte)
        """
        self.__eeprom_controller.write_batch([ RTD10HeatingConfiguration.from_dict(o) for o in config ] )

    def get_rtd10_cooling_configuration(self, id, fields=None):
        """
        Get a specific rtd10_cooling_configuration defined by its id.

        :param id: The id of the rtd10_cooling_configuration
        :type id: Id
        :param fields: The field of the rtd10_cooling_configuration to get. (None gets all fields)
        :type fields: List of strings
        :returns: rtd10_cooling_configuration dict: contains 'id' (Id), 'mode_output' (Byte), 'mode_value' (Byte), 'on_off_output' (Byte), 'poke_angle_output' (Byte), 'poke_angle_value' (Byte), 'temp_setpoint_output' (Byte), 'ventilation_speed_output' (Byte), 'ventilation_speed_value' (Byte)
        """
        return self.__eeprom_controller.read(RTD10CoolingConfiguration, id, fields).to_dict()

    def get_rtd10_cooling_configurations(self, fields=None):
        """
        Get all rtd10_cooling_configurations.

        :param fields: The field of the rtd10_cooling_configuration to get. (None gets all fields)
        :type fields: List of strings
        :returns: list of rtd10_cooling_configuration dict: contains 'id' (Id), 'mode_output' (Byte), 'mode_value' (Byte), 'on_off_output' (Byte), 'poke_angle_output' (Byte), 'poke_angle_value' (Byte), 'temp_setpoint_output' (Byte), 'ventilation_speed_output' (Byte), 'ventilation_speed_value' (Byte)
        """
        return [ o.to_dict() for o in self.__eeprom_controller.read_all(RTD10CoolingConfiguration, fields) ]

    def set_rtd10_cooling_configuration(self, config):
        """
        Set one rtd10_cooling_configuration.

        :param config: The rtd10_cooling_configuration to set
        :type config: rtd10_cooling_configuration dict: contains 'id' (Id), 'mode_output' (Byte), 'mode_value' (Byte), 'on_off_output' (Byte), 'poke_angle_output' (Byte), 'poke_angle_value' (Byte), 'temp_setpoint_output' (Byte), 'ventilation_speed_output' (Byte), 'ventilation_speed_value' (Byte)
        """
        self.__eeprom_controller.write(RTD10CoolingConfiguration.from_dict(config))

    def set_rtd10_cooling_configurations(self, config):
        """
        Set multiple rtd10_cooling_configurations.

        :param config: The list of rtd10_cooling_configurations to set
        :type config: list of rtd10_cooling_configuration dict: contains 'id' (Id), 'mode_output' (Byte), 'mode_value' (Byte), 'on_off_output' (Byte), 'poke_angle_output' (Byte), 'poke_angle_value' (Byte), 'temp_setpoint_output' (Byte), 'ventilation_speed_output' (Byte), 'ventilation_speed_value' (Byte)
        """
        self.__eeprom_controller.write_batch([ RTD10CoolingConfiguration.from_dict(o) for o in config ] )

    def get_group_action_configuration(self, id, fields=None):
        """
        Get a specific group_action_configuration defined by its id.

        :param id: The id of the group_action_configuration
        :type id: Id
        :param fields: The field of the group_action_configuration to get. (None gets all fields)
        :type fields: List of strings
        :returns: group_action_configuration dict: contains 'id' (Id), 'actions' (Actions[16]), 'name' (String[16])
        """
        return self.__eeprom_controller.read(GroupActionConfiguration, id, fields).to_dict()

    def get_group_action_configurations(self, fields=None):
        """
        Get all group_action_configurations.

        :param fields: The field of the group_action_configuration to get. (None gets all fields)
        :type fields: List of strings
        :returns: list of group_action_configuration dict: contains 'id' (Id), 'actions' (Actions[16]), 'name' (String[16])
        """
        return [ o.to_dict() for o in self.__eeprom_controller.read_all(GroupActionConfiguration, fields) ]

    def set_group_action_configuration(self, config):
        """
        Set one group_action_configuration.

        :param config: The group_action_configuration to set
        :type config: group_action_configuration dict: contains 'id' (Id), 'actions' (Actions[16]), 'name' (String[16])
        """
        self.__eeprom_controller.write(GroupActionConfiguration.from_dict(config))

    def set_group_action_configurations(self, config):
        """
        Set multiple group_action_configurations.

        :param config: The list of group_action_configurations to set
        :type config: list of group_action_configuration dict: contains 'id' (Id), 'actions' (Actions[16]), 'name' (String[16])
        """
        self.__eeprom_controller.write_batch([ GroupActionConfiguration.from_dict(o) for o in config ] )

    def get_scheduled_action_configuration(self, id, fields=None):
        """
        Get a specific scheduled_action_configuration defined by its id.

        :param id: The id of the scheduled_action_configuration
        :type id: Id
        :param fields: The field of the scheduled_action_configuration to get. (None gets all fields)
        :type fields: List of strings
        :returns: scheduled_action_configuration dict: contains 'id' (Id), 'action' (Actions[1]), 'day' (Byte), 'hour' (Byte), 'minute' (Byte)
        """
        return self.__eeprom_controller.read(ScheduledActionConfiguration, id, fields).to_dict()

    def get_scheduled_action_configurations(self, fields=None):
        """
        Get all scheduled_action_configurations.

        :param fields: The field of the scheduled_action_configuration to get. (None gets all fields)
        :type fields: List of strings
        :returns: list of scheduled_action_configuration dict: contains 'id' (Id), 'action' (Actions[1]), 'day' (Byte), 'hour' (Byte), 'minute' (Byte)
        """
        return [ o.to_dict() for o in self.__eeprom_controller.read_all(ScheduledActionConfiguration, fields) ]

    def set_scheduled_action_configuration(self, config):
        """
        Set one scheduled_action_configuration.

        :param config: The scheduled_action_configuration to set
        :type config: scheduled_action_configuration dict: contains 'id' (Id), 'action' (Actions[1]), 'day' (Byte), 'hour' (Byte), 'minute' (Byte)
        """
        self.__eeprom_controller.write(ScheduledActionConfiguration.from_dict(config))

    def set_scheduled_action_configurations(self, config):
        """
        Set multiple scheduled_action_configurations.

        :param config: The list of scheduled_action_configurations to set
        :type config: list of scheduled_action_configuration dict: contains 'id' (Id), 'action' (Actions[1]), 'day' (Byte), 'hour' (Byte), 'minute' (Byte)
        """
        self.__eeprom_controller.write_batch([ ScheduledActionConfiguration.from_dict(o) for o in config ] )

    def get_pulse_counter_configuration(self, id, fields=None):
        """
        Get a specific pulse_counter_configuration defined by its id.

        :param id: The id of the pulse_counter_configuration
        :type id: Id
        :param fields: The field of the pulse_counter_configuration to get. (None gets all fields)
        :type fields: List of strings
        :returns: pulse_counter_configuration dict: contains 'id' (Id), 'input' (Byte), 'name' (String[16])
        """
        return self.__eeprom_controller.read(PulseCounterConfiguration, id, fields).to_dict()

    def get_pulse_counter_configurations(self, fields=None):
        """
        Get all pulse_counter_configurations.

        :param fields: The field of the pulse_counter_configuration to get. (None gets all fields)
        :type fields: List of strings
        :returns: list of pulse_counter_configuration dict: contains 'id' (Id), 'input' (Byte), 'name' (String[16])
        """
        return [ o.to_dict() for o in self.__eeprom_controller.read_all(PulseCounterConfiguration, fields) ]

    def set_pulse_counter_configuration(self, config):
        """
        Set one pulse_counter_configuration.

        :param config: The pulse_counter_configuration to set
        :type config: pulse_counter_configuration dict: contains 'id' (Id), 'input' (Byte), 'name' (String[16])
        """
        self.__eeprom_controller.write(PulseCounterConfiguration.from_dict(config))

    def set_pulse_counter_configurations(self, config):
        """
        Set multiple pulse_counter_configurations.

        :param config: The list of pulse_counter_configurations to set
        :type config: list of pulse_counter_configuration dict: contains 'id' (Id), 'input' (Byte), 'name' (String[16])
        """
        self.__eeprom_controller.write_batch([ PulseCounterConfiguration.from_dict(o) for o in config ] )

    def get_startup_action_configuration(self, fields=None):
        """
        Get the startup_action_configuration.

        :param fields: The field of the startup_action_configuration to get. (None gets all fields)
        :type fields: List of strings
        :returns: startup_action_configuration dict: contains 'actions' (Actions[100])
        """
        return self.__eeprom_controller.read(StartupActionConfiguration, fields).to_dict()

    def set_startup_action_configuration(self, config):
        """
        Set the startup_action_configuration.

        :param config: The startup_action_configuration to set
        :type config: startup_action_configuration dict: contains 'actions' (Actions[100])
        """
        self.__eeprom_controller.write(StartupActionConfiguration.from_dict(config))

    def get_dimmer_configuration(self, fields=None):
        """
        Get the dimmer_configuration.

        :param fields: The field of the dimmer_configuration to get. (None gets all fields)
        :type fields: List of strings
        :returns: dimmer_configuration dict: contains 'dim_memory' (Byte), 'dim_step' (Byte), 'dim_wait_cycle' (Byte), 'min_dim_level' (Byte)
        """
        return self.__eeprom_controller.read(DimmerConfiguration, fields).to_dict()

    def set_dimmer_configuration(self, config):
        """
        Set the dimmer_configuration.

        :param config: The dimmer_configuration to set
        :type config: dimmer_configuration dict: contains 'dim_memory' (Byte), 'dim_step' (Byte), 'dim_wait_cycle' (Byte), 'min_dim_level' (Byte)
        """
        self.__eeprom_controller.write(DimmerConfiguration.from_dict(config))

    def get_global_thermostat_configuration(self, fields=None):
        """
        Get the global_thermostat_configuration.

        :param fields: The field of the global_thermostat_configuration to get. (None gets all fields)
        :type fields: List of strings
        :returns: global_thermostat_configuration dict: contains 'outside_sensor' (Byte), 'pump_delay' (Byte), 'switch_to_cooling_output_0' (Byte), 'switch_to_cooling_output_1' (Byte), 'switch_to_cooling_output_2' (Byte), 'switch_to_cooling_output_3' (Byte), 'switch_to_cooling_value_0' (Byte), 'switch_to_cooling_value_1' (Byte), 'switch_to_cooling_value_2' (Byte), 'switch_to_cooling_value_3' (Byte), 'switch_to_heating_output_0' (Byte), 'switch_to_heating_output_1' (Byte), 'switch_to_heating_output_2' (Byte), 'switch_to_heating_output_3' (Byte), 'switch_to_heating_value_0' (Byte), 'switch_to_heating_value_1' (Byte), 'switch_to_heating_value_2' (Byte), 'switch_to_heating_value_3' (Byte), 'threshold_temp' (Temp)
        """
        return self.__eeprom_controller.read(GlobalThermostatConfiguration, fields).to_dict()

    def set_global_thermostat_configuration(self, config):
        """
        Set the global_thermostat_configuration.

        :param config: The global_thermostat_configuration to set
        :type config: global_thermostat_configuration dict: contains 'outside_sensor' (Byte), 'pump_delay' (Byte), 'switch_to_cooling_output_0' (Byte), 'switch_to_cooling_output_1' (Byte), 'switch_to_cooling_output_2' (Byte), 'switch_to_cooling_output_3' (Byte), 'switch_to_cooling_value_0' (Byte), 'switch_to_cooling_value_1' (Byte), 'switch_to_cooling_value_2' (Byte), 'switch_to_cooling_value_3' (Byte), 'switch_to_heating_output_0' (Byte), 'switch_to_heating_output_1' (Byte), 'switch_to_heating_output_2' (Byte), 'switch_to_heating_output_3' (Byte), 'switch_to_heating_value_0' (Byte), 'switch_to_heating_value_1' (Byte), 'switch_to_heating_value_2' (Byte), 'switch_to_heating_value_3' (Byte), 'threshold_temp' (Temp)
        """
        self.__eeprom_controller.write(GlobalThermostatConfiguration.from_dict(config))

    ###### End of auto generated functions

    ###### Power functions

    def get_power_modules(self):
        """ Get information on the power modules.

        :returns: List of dict depending on the version of the power module. All versions \
        contain 'id', 'name', 'input0', 'input1', 'input2', 'input3', 'input4', 'input5', \
        'input6', 'input7', 'times0', 'times1', 'times2', 'times3', 'times4', 'times5', 'times6', \
        'times7'. For the 8-port power it also contains 'sensor0', 'sensor1', 'sensor2', \
        'sensor3', 'sensor4', 'sensor5', 'sensor6', 'sensor7'. For the 12-port power module also \
        contains 'input8', 'input9', 'input10', 'input11', 'times8', 'times9', 'times10', \
        'times11'.
        """
        modules = self.__power_controller.get_power_modules().values()
        def translate_address(module):
            """ Translate the address from an integer to the external address format (eg. E1). """
            module['address'] = "E" + str(module['address'])
            return module
        return [translate_address(module) for module in modules]

    def set_power_modules(self, modules):
        """ Set information for the power modules.

        :param modules: list of dict depending on the version of the power module. All versions \
        contain 'id', 'name', 'input0', 'input1', 'input2', 'input3', 'input4', 'input5', \
        'input6', 'input7', 'times0', 'times1', 'times2', 'times3', 'times4', 'times5', 'times6', \
        'times7'. For the 8-port power it also contains 'sensor0', 'sensor1', 'sensor2', \
        'sensor3', 'sensor4', 'sensor5', 'sensor6', 'sensor7'. For the 12-port power module also \
        contains 'input8', 'input9', 'input10', 'input11', 'times8', 'times9', 'times10', \
        'times11'.
        :returns: empty dict.
        """
        for module in modules:
            self.__power_controller.update_power_module(module)

            # Setting the sensor type is only supported for the 8 port power modules.
            version = self.__power_controller.get_version(module['id'])
            if version == power_api.POWER_API_8_PORTS:
                addr = self.__power_controller.get_address(module['id'])
                self.__power_communicator.do_command(addr, power_api.set_sensor_types(version),
                        module["sensor0"], module["sensor1"], module["sensor2"], module["sensor3"],
                        module["sensor4"], module["sensor5"], module["sensor6"], module["sensor7"])

        return dict()

    def get_realtime_power(self):
        """ Get the realtime power measurement values.

        :returns: dict with the module id as key and the following array as value: \
        [voltage, frequency, current, power].
        """
        output = dict()

>>>>>>> 523e627b
        modules = self.__power_controller.get_power_modules()
        for id in sorted(modules.keys()):
            try:
                addr = modules[id]['address']
<<<<<<< HEAD
    
                day = self.__power_communicator.do_command(addr, power_api.get_day_energy())
                night = self.__power_communicator.do_command(addr, power_api.get_night_energy())
    
                out = []
                for i in range(0, 8):
                    out.append([ checkNaN(day[i]), checkNaN(night[i]) ])
    
                output[str(id)] = out
            except Exception:
                LOGGER.error("Got Exception for power module %s" % id)

        return output
    
=======
                version = modules[id]['version']
                num_ports = power_api.NUM_PORTS[version]

                if version == power_api.POWER_API_8_PORTS:
                    raw_volt = self.__power_communicator.do_command(addr,
                                                                power_api.get_voltage(version))
                    raw_freq = self.__power_communicator.do_command(addr,
                                                                power_api.get_frequency(version))

                    volt = [raw_volt[0] for i in range(num_ports)]
                    freq = [raw_freq[0] for i in range(num_ports)]

                elif version == power_api.POWER_API_12_PORTS:
                    volt = self.__power_communicator.do_command(addr,
                                                                power_api.get_voltage(version))
                    freq = self.__power_communicator.do_command(addr,
                                                                power_api.get_frequency(version))
                else:
                    raise ValueError("Unknown power api version")

                current = self.__power_communicator.do_command(addr,
                                                               power_api.get_current(version))
                power = self.__power_communicator.do_command(addr,
                                                             power_api.get_power(version))

                out = []
                for i in range(num_ports):
                    out.append([convert_nan(volt[i]), convert_nan(freq[i]),
                                convert_nan(current[i]), convert_nan(power[i])])

                output[str(id)] = out
            except Exception as exception:
                LOGGER.exception("Got Exception for power module %s: %s", id, exception)

        return output

    def get_total_energy(self):
        """ Get the total energy (kWh) consumed by the power modules.

        :returns: dict with the module id as key and the following array as value: [day, night].
        """
        output = dict()

        modules = self.__power_controller.get_power_modules()
        for id in sorted(modules.keys()):
            try:
                addr = modules[id]['address']
                version = modules[id]['version']

                day = self.__power_communicator.do_command(addr,
                                                           power_api.get_day_energy(version))
                night = self.__power_communicator.do_command(addr,
                                                             power_api.get_night_energy(version))

                out = []
                for i in range(power_api.NUM_PORTS[version]):
                    out.append([convert_nan(day[i]), convert_nan(night[i])])

                output[str(id)] = out
            except Exception:
                LOGGER.error("Got Exception for power module %s", id)

        return output

>>>>>>> 523e627b
    def start_power_address_mode(self):
        """ Start the address mode on the power modules.

        :returns: empty dict.
        """
        self.__power_communicator.start_address_mode()
        return dict()

    def stop_power_address_mode(self):
        """ Stop the address mode on the power modules.

        :returns: empty dict
        """
        self.__power_communicator.stop_address_mode()
        return dict()

    def in_power_address_mode(self):
        """ Check if the power modules are in address mode

        :returns: dict with key 'address_mode' and value True or False.
        """
        return {'address_mode' : self.__power_communicator.in_address_mode()}

    def set_power_voltage(self, module_id, voltage):
        """ Set the voltage for a given module.

        :param module_id: The id of the power module.
        :param voltage: The voltage to set for the power module.
        :returns: empty dict
        """
        addr = self.__power_controller.get_address(module_id)
        version = self.__power_controller.get_address(module_id)
        self.__power_communicator.do_command(addr, power_api.set_voltage(version), voltage)
        return dict()<|MERGE_RESOLUTION|>--- conflicted
+++ resolved
@@ -587,71 +587,7 @@
 
         :returns: A list is a dicts containing the following keys: id, status.
         """
-<<<<<<< HEAD
-        return self.__input_status.get_status()
-    
-    ###### Thermostat functions
-    
-    def get_thermostats(self):
-        """ Get the configuration of the thermostats.
-        
-        :returns: dict with global status information about the thermostats: 'thermostats_on',
-        'automatic' and 'setpoint' and a list ('thermostats') with status information for each
-        active thermostats, each element in the list is a dict with the following keys:
-        'thermostat', 'act', 'csetp', 'psetp0', 'psetp1', 'psetp2', 'psetp3', 'psetp4', 'psetp5',
-        'sensor_nr', 'output0_nr', 'output1_nr', 'output0', 'output1', 'outside', 'mode', 'name',
-        'pid_p', 'pid_i', 'pid_d', 'pid_ithresh', 'threshold_temp', 'days', 'hours', 'minutes',
-        'mon_start_d1', 'mon_stop_d1', 'mon_start_d2', 'mon_stop_d2', 'tue_start_d1', 'tue_stop_d1',
-        'tue_start_d2', 'tue_stop_d2', 'wed_start_d1', 'wed_stop_d1', 'wed_start_d2', 'wed_stop_d2',
-        'thu_start_d1', 'thu_stop_d1', 'thu_start_d2', 'thu_stop_d2', 'fri_start_d1', 'fri_stop_d1',
-        'fri_start_d2', 'fri_stop_d2', 'sat_start_d1', 'sat_stop_d1', 'sat_start_d2', 'sat_stop_d2',
-        'sun_start_d1', 'sun_stop_d1', 'sun_start_d2', 'sun_stop_d2', 'mon_temp_d1', 'tue_temp_d1',
-        'wed_temp_d1', 'thu_temp_d1', 'fri_temp_d1', 'sat_temp_d1', 'sun_temp_d1', 'mon_temp_d2',
-        'tue_temp_d2', 'wed_temp_d2', 'thu_temp_d2', 'fri_temp_d2', 'sat_temp_d2', 'sun_temp_d2',
-        'mon_temp_n', 'tue_temp_n', 'wed_temp_n', 'thu_temp_n', 'fri_temp_n', 'sat_temp_n',
-        'sun_temp_n'.
-        """
-        mode = self.__master_communicator.do_command(master_api.thermostat_mode())['mode']
-        
-        thermostats_on = (mode & 128 == 128)
-        automatic = (mode & 8 == 8)
-        setpoint = 0 if automatic else (mode & 7)
-        
-        thermostats = []
-        for thermostat_id in range(0, 24):
-            thermostat = self.__master_communicator.do_command(master_api.read_setpoint(),
-                            { 'thermostat' :  thermostat_id })
-            
-            # Check if the thermostat is activated
-            if (thermostat['sensor_nr'] < 30 or thermostat['sensor_nr'] == 240) and thermostat['output0_nr'] < 240:
-                # Convert the Svt temperature instances into temperatures
-                for temperature_key in [ 'act', 'csetp', 'psetp0', 'psetp1', 'psetp2', 'psetp3',
-                                         'psetp4', 'psetp5', 'outside', 'threshold_temp',
-                                         'mon_temp_d1', 'tue_temp_d1', 'wed_temp_d1', 'thu_temp_d1',
-                                         'fri_temp_d1', 'sat_temp_d1', 'sun_temp_d1', 'mon_temp_d2',
-                                         'tue_temp_d2', 'wed_temp_d2', 'thu_temp_d2', 'fri_temp_d2',
-                                         'sat_temp_d2', 'sun_temp_d2', 'mon_temp_n', 'tue_temp_n',
-                                         'wed_temp_n', 'thu_temp_n', 'fri_temp_n', 'sat_temp_n',
-                                         'sun_temp_n' ]:
-                    thermostat[temperature_key] = thermostat[temperature_key].get_temperature()
-                
-                # Convert the Svt time instances into times (HH:MM)
-                for time_key in [ 'mon_start_d1', 'mon_stop_d1', 'mon_start_d2', 'mon_stop_d2',
-                                  'tue_start_d1', 'tue_stop_d1', 'tue_start_d2', 'tue_stop_d2',
-                                  'wed_start_d1', 'wed_stop_d1', 'wed_start_d2', 'wed_stop_d2',
-                                  'thu_start_d1', 'thu_stop_d1', 'thu_start_d2', 'thu_stop_d2',
-                                  'fri_start_d1', 'fri_stop_d1', 'fri_start_d2', 'fri_stop_d2',
-                                  'sat_start_d1', 'sat_stop_d1', 'sat_start_d2', 'sat_stop_d2',
-                                  'sun_start_d1', 'sun_stop_d1', 'sun_start_d2', 'sun_stop_d2' ]:
-                    thermostat[time_key] = thermostat[time_key].get_time()
-                
-                for output_key in [ 'output0', 'output1' ]:
-                    thermostat[output_key] = master_api.dimmer_to_percentage(thermostat[output_key])
-                
-                thermostats.append(thermostat)
-=======
         return self.__shutter_status.get_status()
->>>>>>> 523e627b
 
     def do_shutter_down(self, id):
         """ Make a shutter go down. The shutter stops automatically when the down position is
@@ -812,11 +748,7 @@
         cooling = (mode & 16 == 16)
         automatic = (mode & 8 == 8)
         setpoint = 0 if automatic else (mode & 7)
-<<<<<<< HEAD
-        
-=======
-
->>>>>>> 523e627b
+
         thermostats = []
         outputs = self.get_output_status()
 
@@ -859,47 +791,7 @@
         """ :raises ValueError if thermostat not in range [0, 24]. """
         if thermostat not in range(0, 25):
             raise ValueError("Thermostat not in [0,24]: %d" % thermostat)
-<<<<<<< HEAD
-    
-    def __check_day_of_week(self, day_of_week):
-        """ :raises ValueError if day_of_week not in range [1, 7]. """
-        if day_of_week not in range(1, 8):
-            raise ValueError("Day of week not in [1, 7]: %d" % day_of_week)
-    
-    def set_programmed_setpoint(self, thermostat, setpoint, temperature):
-        """ Set a programmed setpoint of a thermostat.
-        
-        :param thermostat: The id of the thermostat to set
-        :type thermostat: Integer [0, 24]
-        :param setpoint: The number of programmed setpoint
-        :type setpoint: Integer [0, 5]
-        :param temperature: The temperature to set in degrees Celcius
-        :type temperature: float
-        :returns: dict with 'thermostat', 'config' and 'temp'
-        """
-        self.__check_thermostat(thermostat)
-        if setpoint not in range(0, 6):
-            raise ValueError("Setpoint not in [0,5]: %d" % setpoint)
-        
-        ret = self.__master_communicator.do_command(master_api.write_setpoint(),
-            { 'thermostat' : thermostat, 'config' : setpoint + 1,
-              'temp' : master_api.Svt.temp(temperature) })
-        ret['temp'] = ret['temp'].get_temperature()
-        
-        # If we are currently in manual mode and in this setpoint, set the mode to update to the new
-        # configuration value.
-        mode = self.__master_communicator.do_command(master_api.thermostat_mode())['mode']
-        (on, automatic) = (mode & 128 == 128, mode & 8 == 8)
-        csetp = 0 if automatic else (mode & 7)
-        
-        if not automatic and csetp == setpoint:
-            self.set_thermostat_mode(on, automatic, csetp)
-        
-        return ret
-    
-=======
-
->>>>>>> 523e627b
+
     def set_current_setpoint(self, thermostat, temperature):
         """ Set the current setpoint of a thermostat.
 
@@ -910,88 +802,6 @@
         :returns: dict with 'thermostat', 'config' and 'temp'
         """
         self.__check_thermostat(thermostat)
-<<<<<<< HEAD
-        
-        ret = self.__master_communicator.do_command(master_api.write_setpoint(),
-            { 'thermostat' : thermostat, 'config' : 0, 'temp' : master_api.Svt.temp(temperature) })
-        ret['temp'] = ret['temp'].get_temperature()
-        
-        return ret
-    
-    def set_thermostat_automatic_configuration(self, thermostat, day_of_week, temperature_night,
-                                          start_time_day1, stop_time_day1, temperature_day1,
-                                          start_time_day2, stop_time_day2, temperature_day2):
-        """ Set the configuration for automatic mode for a certain thermostat for a given day of 
-        the week. This contains the night and 2 day temperatures and the start and stop times for
-        the 2 day periods.
-        
-        :param thermostat: The id of the thermostat to set
-        :type thermostat: Integer [0, 24]
-        :param day_of_week: The day of the week
-        :type day_of_week: Integer [1, 7]
-        :param temperature_night: The low temperature (in degrees Celcius)
-        :type temperature_night: float
-        :param start_time_day1: The start time of the first high period.
-        :type start_time_day1: String HH:MM format
-        :param stop_time_day1: The stop time of the first high period.
-        :type stop_time_day1: String HH:MM format
-        :param temperature_day1: The temperature for the first high interval (in degrees Celcius)
-        :type temperature_day1: float
-        :param start_time_day2: The start time of the second high period.
-        :type start_time_day2: String HH:MM format
-        :param stop_time_day2: The stop time of the second high period.
-        :type stop_time_day2: String HH:MM format
-        :param temperature_day2: The temperature for the second high interval (in degrees Celcius)
-        :type temperature_day2: float
-        :return: empty dict
-        """
-        self.__check_thermostat(thermostat)
-        self.__check_day_of_week(day_of_week)
-        
-        day_of_week = day_of_week - 1
-        
-        for config in [ (18 + day_of_week * 4 + 0, master_api.Svt.time(start_time_day1)),
-                        (18 + day_of_week * 4 + 1, master_api.Svt.time(stop_time_day1)),
-                        (18 + day_of_week * 4 + 2, master_api.Svt.time(start_time_day2)),
-                        (18 + day_of_week * 4 + 3, master_api.Svt.time(stop_time_day2)),
-                        (46 + day_of_week,         master_api.Svt.temp(temperature_day1)),
-                        (53 + day_of_week,         master_api.Svt.temp(temperature_day2)),
-                        (60 + day_of_week,         master_api.Svt.temp(temperature_night)) ]:
-            self.__master_communicator.do_command(master_api.write_setpoint(),
-                { 'thermostat' : thermostat, 'config' : config[0], 'temp' : config[1] })
-        
-        # If we are currently in automatic mode, set the mode to update to the new
-        # configuration value.
-        mode = self.__master_communicator.do_command(master_api.thermostat_mode())['mode']
-        (on, automatic) = (mode & 128 == 128, mode & 8 == 8)
-        csetp = 0 if automatic else (mode & 7)
-        
-        if automatic:
-            self.set_thermostat_mode(on, automatic, csetp)
-        
-        return dict()
-    
-    def set_thermostat_automatic_configuration_batch(self, batch):
-        """ Set a batch of automatic configurations. For more info see
-        set_thermostat_automatic_configuration.
-        
-        :param batch: array of dictionaries with keys 'thermostat', 'day_of_week', \
-        'temperature_night', 'start_time_day1', 'stop_time_day1', 'temperature_day1', \
-        'start_time_day2', 'stop_time_day2', 'temperature_day2'.
-        """
-        for settings in batch:
-            self.__check_thermostat(settings['thermostat'])
-            self.__check_day_of_week(settings['day_of_week'])
-        
-        for settings in batch:
-            self.set_thermostat_automatic_configuration(
-                settings['thermostat'], settings['day_of_week'], settings['temperature_night'],
-                settings['start_time_day1'], settings['stop_time_day1'],
-                settings['temperature_day1'], settings['start_time_day2'],
-                settings['stop_time_day2'], settings['temperature_day2'])
-    
-    def set_thermostat_mode(self, thermostat_on, automatic, setpoint):
-=======
 
         _ = self.__master_communicator.do_command(master_api.write_setpoint(),
             {'thermostat' : thermostat, 'config' : 0, 'temp' : master_api.Svt.temp(temperature)})
@@ -1000,7 +810,6 @@
 
     def set_thermostat_mode(self, thermostat_on, automatic, setpoint, cooling_mode=False,
                             cooling_on=False):
->>>>>>> 523e627b
         """ Set the mode of the thermostats. Thermostats can be on or off, automatic or manual
         and is set to one of the 6 setpoints.
 
@@ -1277,38 +1086,6 @@
 
     def get_output_configurations(self, fields=None):
         """
-<<<<<<< HEAD
-        output = dict()
-        
-        modules = self.__power_controller.get_power_modules()
-        for id in sorted(modules.keys()):
-            try:
-                addr = modules[id]['address']
-    
-                volt = self.__power_communicator.do_command(addr, power_api.get_voltage())[0]
-                freq = self.__power_communicator.do_command(addr, power_api.get_frequency())[0]
-                current = self.__power_communicator.do_command(addr, power_api.get_current())
-                power = self.__power_communicator.do_command(addr, power_api.get_power())
-    
-                out = []
-                for i in range(0, 8):
-                    out.append([ checkNaN(volt), checkNaN(freq), checkNaN(current[i]),
-                                 checkNaN(power[i]) ])
-    
-                output[str(id)] = out
-            except Exception as e:
-                LOGGER.exception("Got Exception for power module %s" % id)
-
-        return output
-    
-    def get_total_energy(self):
-        """ Get the total energy (kWh) consumed by the power modules.
-        
-        :returns: dict with the module id as key and the following array as value: [day, night]. 
-        """
-        output = dict()
-        
-=======
         Get all output_configurations.
 
         :param fields: The field of the output_configuration to get. (None gets all fields)
@@ -1986,27 +1763,10 @@
         """
         output = dict()
 
->>>>>>> 523e627b
         modules = self.__power_controller.get_power_modules()
         for id in sorted(modules.keys()):
             try:
                 addr = modules[id]['address']
-<<<<<<< HEAD
-    
-                day = self.__power_communicator.do_command(addr, power_api.get_day_energy())
-                night = self.__power_communicator.do_command(addr, power_api.get_night_energy())
-    
-                out = []
-                for i in range(0, 8):
-                    out.append([ checkNaN(day[i]), checkNaN(night[i]) ])
-    
-                output[str(id)] = out
-            except Exception:
-                LOGGER.error("Got Exception for power module %s" % id)
-
-        return output
-    
-=======
                 version = modules[id]['version']
                 num_ports = power_api.NUM_PORTS[version]
 
@@ -2071,7 +1831,6 @@
 
         return output
 
->>>>>>> 523e627b
     def start_power_address_mode(self):
         """ Start the address mode on the power modules.
 
