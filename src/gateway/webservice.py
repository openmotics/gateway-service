# Copyright (C) 2016 OpenMotics BV
#
# This program is free software: you can redistribute it and/or modify
# it under the terms of the GNU Affero General Public License as
# published by the Free Software Foundation, either version 3 of the
# License, or (at your option) any later version.
#
# This program is distributed in the hope that it will be useful,
# but WITHOUT ANY WARRANTY; without even the implied warranty of
# MERCHANTABILITY or FITNESS FOR A PARTICULAR PURPOSE.  See the
# GNU Affero General Public License for more details.
#
# You should have received a copy of the GNU Affero General Public License
# along with this program.  If not, see <http://www.gnu.org/licenses/>.
""" Includes the WebService class """


from __future__ import absolute_import

import binascii
import logging
import os
import sys
import time
import uuid

import cherrypy
import msgpack
import requests
import six
import ujson as json
from cherrypy.lib.static import serve_file
from decorator import decorator
from peewee import DoesNotExist

import constants
import gateway
from gateway.api.serializers import GroupActionSerializer, InputSerializer, \
    ModuleSerializer, OutputSerializer, OutputStateSerializer, InputStateSerializer, \
    PulseCounterSerializer, RoomSerializer, ScheduleSerializer, \
    SensorSerializer, ShutterGroupSerializer, ShutterSerializer, \
    ThermostatSerializer, VentilationSerializer, VentilationStatusSerializer, \
    ThermostatGroupStatusSerializer, ThermostatGroupSerializer, \
    ThermostatAircoStatusSerializer, PumpGroupSerializer, \
    GlobalRTD10Serializer, RTD10Serializer, GlobalFeedbackSerializer, \
    LegacyStartupActionSerializer, LegacyScheduleSerializer, \
    DimmerConfigurationSerializer, SensorStatusSerializer, \
    EnergyModuleSerializer
from gateway.authentication_controller import AuthenticationToken
from gateway.dto import GlobalRTD10DTO, RoomDTO, ScheduleDTO, \
<<<<<<< HEAD
    UserDTO, InputStatusDTO, ModuleDTO
from gateway.enums import ShutterEnums, UserEnums, ModuleType, UpdateEnums
=======
    UserDTO, InputStatusDTO
from gateway.enums import ShutterEnums, UserEnums, ModuleType
from gateway.events import BaseEvent
>>>>>>> ab2c99c4
from gateway.exceptions import UnsupportedException, FeatureUnavailableException, \
    ItemDoesNotExistException, WrongInputParametersException, ParseException
from gateway.exceptions import CommunicationFailure, InMaintenanceModeException
from gateway.mappers.thermostat import ThermostatMapper
<<<<<<< HEAD
from gateway.models import Config, Database, Feature, User, Module
=======
from gateway.models import Config, Database, Feature, Schedule, User
>>>>>>> ab2c99c4
from gateway.uart_controller import UARTController
from gateway.websockets import EventsSocket, MaintenanceSocket, \
    MetricsSocket, OMPlugin, OMSocketTool, WebSocketEncoding
from ioc import INJECTED, Inject, Injectable, Singleton
from logs import Logs
from platform_utils import Hardware, Platform, System
from gateway.energy.energy_communicator import InAddressModeException
from gateway.update_controller import UpdateController
from serial_utils import CommunicationTimedOutException
from toolbox import Toolbox

if False:  # MYPY
    from typing import Dict, Optional, Any, List, Literal, Union
    from bus.om_bus_client import MessageClient
    from gateway.energy_module_controller import EnergyModuleController
    from gateway.group_action_controller import GroupActionController
    from gateway.hal.frontpanel_controller import FrontpanelController
    from gateway.input_controller import InputController
    from gateway.maintenance_controller import MaintenanceController
    from gateway.metrics_collector import MetricsCollector
    from gateway.metrics_controller import MetricsController
    from gateway.module_controller import ModuleController
    from gateway.output_controller import OutputController
    from gateway.pulse_counter_controller import PulseCounterController
    from gateway.room_controller import RoomController
    from gateway.scheduling_controller import SchedulingController
    from gateway.sensor_controller import SensorController
    from gateway.shutter_controller import ShutterController
    from gateway.system_controller import SystemController
    from gateway.thermostat.thermostat_controller import ThermostatController
    from gateway.user_controller import UserController
    from gateway.ventilation_controller import VentilationController
    from plugins.base import PluginController

logger = logging.getLogger(__name__)


class FloatWrapper(float):
    """ Wrapper for float value that limits the number of digits when printed. """

    def __repr__(self):
        return '%.2f' % self


class BadRequestException(Exception):
    pass


def limit_floats(struct):
    """
    Usage: json.dumps(limit_floats(struct)). This limits the number of digits in the json string.
    :param struct: Structure of which floats will be shortended
    """
    if isinstance(struct, (list, tuple)):
        return [limit_floats(element) for element in struct]
    elif isinstance(struct, dict):
        return dict((key, limit_floats(value)) for key, value in struct.items())
    elif isinstance(struct, float):
        return FloatWrapper(struct)
    else:
        return struct


def error_generic(status, message, *args, **kwargs):
    _ = args, kwargs
    cherrypy.response.headers["Content-Type"] = "application/json"
    cherrypy.response.status = status
    return json.dumps({"success": False, "msg": message})


def error_unexpected():
    cherrypy.response.headers["Content-Type"] = "application/json"
    cherrypy.response.status = 500  # Internal Server Error
    return json.dumps({"success": False, "msg": "unknown_error"})


cherrypy.config.update({'error_page.404': error_generic,
                        'error_page.401': error_generic,
                        'error_page.503': error_generic,
                        'request.error_response': error_unexpected})


def params_parser(params, param_types):
    for key in set(params).intersection(set(param_types)):
        value = params[key]
        if value is None:
            continue
        if isinstance(value, six.string_types) and value.lower() in ['null', 'none', '']:
            params[key] = None
        else:
            if isinstance(param_types[key], list):
                if value not in param_types[key]:
                    raise ValueError('Value has invalid value')
            elif param_types[key] == bool:
                params[key] = str(value).lower() not in ['false', '0', '0.0', 'no']
            elif param_types[key] == 'json':
                params[key] = json.loads(value)
            elif param_types[key] == int:
                # Double convertion. Params come in as strings, and int('0.0') fails, while int(float('0.0')) works as expected
                params[key] = int(float(value))
            else:
                params[key] = param_types[key](value)


def params_handler(expect_body_type=None, **kwargs):
    """ Converts/parses/loads specified request params. """
    request = cherrypy.request
    response = cherrypy.response
    try:
        if request.method in request.methods_with_bodies:
            body = request.body.read()
            if body:
                parsed_body = body
                if expect_body_type == 'JSON':
                    try:
                        parsed_body = json.loads(body)
                    except Exception:
                        raise ParseException('Could not parse the json body type')
                elif expect_body_type == 'RAW':
                    pass
                request.params['request_body'] = parsed_body
            else:
                if expect_body_type is not None:
                    raise WrongInputParametersException('No body has been passed to the request')
    except Exception:
        response.headers['Content-Type'] = 'application/json'
        response.status = 406  # No Acceptable
        contents = json.dumps({'success': False, 'msg': 'invalid_body'})
        response.body = contents.encode()
        request.handler = None
        return
    try:
        params_parser(request.params, kwargs)
    except ValueError:
        response.headers['Content-Type'] = 'application/json'
        response.status = 406  # No Acceptable
        contents = json.dumps({'success': False, 'msg': 'invalid_parameters'})
        response.body = contents.encode()
        request.handler = None


def cors_handler():
    if cherrypy.request.method == 'OPTIONS':
        cherrypy.request.handler = None
    cherrypy.response.headers['Access-Control-Allow-Origin'] = '*'
    cherrypy.response.headers['Access-Control-Allow-Headers'] = 'Authorization'
    cherrypy.response.headers['Access-Control-Allow-Methods'] = 'GET'


def authentication_handler(pass_token=False, pass_role=False, version=0):
    request = cherrypy.request
    if request.method == 'OPTIONS':
        return
    try:
        token = None
        # check if token is passed with the params
        if 'token' in request.params:
            token = request.params.pop('token')
        # check if the token is passed as a Bearer token in the headers
        if token is None:
            header = request.headers.get('Authorization')
            if header is not None and 'Bearer ' in header:
                token = header.replace('Bearer ', '')
        # check if the token is passed as a web-socket Bearer token
        if token is None:
            header = request.headers.get('Sec-WebSocket-Protocol')
            if header is not None and 'authorization.bearer.' in header:
                unpadded_base64_token = header.replace('authorization.bearer.', '')
                base64_token = unpadded_base64_token + '=' * (-len(unpadded_base64_token) % 4)
                try:
                    token = binascii.a2b_base64(base64_token).decode('utf-8')
                except Exception:
                    pass
        _self = request.handler.callable.__self__
        # Fetch the checkToken function that is placed under the main webservice or under the plugin webinterface.
        check_token = _self._user_controller.authentication_controller.check_token \
            if hasattr(_self, '_user_controller') \
            else _self.webinterface.check_token
        checked_token = check_token(token)  # type: Optional[AuthenticationToken]
        # check if the call is done from localhost, and then verify the token
        # The toggle check added for development purposes.
        # Do NOT enable unless you know what you're doing and understand the risks.
        if not Config.get_entry('disable_api_authentication_very_insecure', False) and request.remote.ip != '127.0.0.1':
            if checked_token is None:
                raise RuntimeError('Call is not performed from localhost and no token is provided')
            if checked_token.user.role != 'SUPER':
                raise RuntimeError('User is non SUPER, need SUPER to access V0 api')
        if pass_token is True:
            if version == 0:
                request.params['token'] = token
            else:
                request.params['token'] = checked_token
        if pass_role is True:
            if version == 0:
                request.params['role'] = 'ADMIN'
            else:
                request.params['role'] = checked_token.user.role
    except Exception as ex:
        cherrypy.response.headers['Content-Type'] = 'application/json'
        cherrypy.response.status = 401  # Unauthorized
        contents = json.dumps({'success': False, 'msg': 'invalid_token', 'detail': str(ex)})
        cherrypy.response.body = contents.encode()
        request.handler = None


cherrypy.tools.cors = cherrypy.Tool('before_handler', cors_handler, priority=10)
cherrypy.tools.authenticated = cherrypy.Tool('before_handler', authentication_handler)
cherrypy.tools.params = cherrypy.Tool('before_handler', params_handler)


@decorator
def _openmotics_api(f, *args, **kwargs):
    start = time.time()
    timings = {}
    status = 200  # OK
    try:
        return_data = f(*args, **kwargs)
        data = limit_floats(dict(list({'success': True}.items()) + list(return_data.items())))
    except cherrypy.HTTPError as ex:
        status = ex.status
        data = {'success': False, 'msg': ex._message}
    except (InMaintenanceModeException, InAddressModeException):
        status = 503  # Service Unavailable
        data = {'success': False, 'msg': 'maintenance_mode'}
    except CommunicationTimedOutException:
        logger.error('Communication timeout during API call %s', f.__name__)
        status = 200  # OK
        data = {'success': False, 'msg': 'Internal communication timeout'}
    except CommunicationFailure:
        logger.error('Communication failure during API call %s', f.__name__)
        status = 503  # Service Unavailable
        data = {'success': False, 'msg': 'Internal communication failure'}
    except DoesNotExist as ex:
        class_name = ex.__class__.__name__
        if class_name != 'DoesNotExist' and class_name.endswith('DoesNotExist'):
            class_name = class_name.replace('DoesNotExist', '')
        else:
            class_name = 'Object'
        status = 200  # OK
        logger.error('Could not find the {0}'.format(class_name))
        data = {'success': False, 'msg': '{0} not found'.format(class_name)}
    except UnsupportedException:
        logger.error('Some features for API call %s are unsupported on this device', f.__name__)
        status = 200  # OK
        data = {'success': False, 'msg': 'Unsupported'}
    except FeatureUnavailableException:
        logger.warning('Some features for API call %s are currently unavailable on this device', f.__name__)
        status = 200  # OK
        data = {'success': False, 'msg': 'Feature unavailable'}
    except Exception as ex:
        logger.exception('Unexpected error during API call %s', f.__name__)
        status = 200  # OK
        data = {'success': False, 'msg': str(ex)}
    timings['process'] = ('Processing', time.time() - start)
    serialization_start = time.time()
    contents = json.dumps(data)
    timings['serialization'] = 'Serialization', time.time() - serialization_start
    cherrypy.response.headers['Content-Type'] = 'application/json'
    cherrypy.response.headers['Server-Timing'] = ','.join(['{0}={1}; "{2}"'.format(key, value[1] * 1000, value[0])
                                                           for key, value in timings.items()])
    if hasattr(f, 'deprecated') and f.deprecated is not None:
        cherrypy.response.headers['Warning'] = 'Warning: 299 - "Deprecated, replaced by: {0}"'.format(f.deprecated)
    cherrypy.response.status = status
    return contents.encode()


def openmotics_api(auth=False, check=None, pass_token=False, pass_role=False,
                   plugin_exposed=True, deprecated=None, version=0):
    def wrapper(func):
        func.deprecated = deprecated
        func = _openmotics_api(func)
        if auth is True:
            func = cherrypy.tools.authenticated(pass_token=pass_token, pass_role=pass_role, version=version)(func)
        func = cherrypy.tools.params(**(check or {}))(func)
        func.exposed = True
        func.plugin_exposed = plugin_exposed
        func.check = check
        return func
    return wrapper


def types(**kwargs):
    return kwargs


@Injectable.named('web_interface')
@Singleton
class WebInterface(object):
    """ This class defines the web interface served by cherrypy. """

    @Inject
    def __init__(self, user_controller=INJECTED, maintenance_controller=INJECTED,
                 message_client=INJECTED, scheduling_controller=INJECTED,
                 thermostat_controller=INJECTED, shutter_controller=INJECTED, output_controller=INJECTED,
                 room_controller=INJECTED, input_controller=INJECTED, sensor_controller=INJECTED,
                 pulse_counter_controller=INJECTED, group_action_controller=INJECTED,
                 frontpanel_controller=INJECTED, module_controller=INJECTED, ventilation_controller=INJECTED,
                 uart_controller=INJECTED, system_controller=INJECTED, energy_module_controller=INJECTED,
                 update_controller=INJECTED):
        """
        Constructor for the WebInterface.
        """
        self._user_controller = user_controller  # type: UserController
        self._scheduling_controller = scheduling_controller  # type: SchedulingController
        self._thermostat_controller = thermostat_controller  # type: ThermostatController
        self._shutter_controller = shutter_controller  # type: ShutterController
        self._output_controller = output_controller  # type: OutputController
        self._room_controller = room_controller  # type: RoomController
        self._input_controller = input_controller  # type: InputController
        self._sensor_controller = sensor_controller  # type: SensorController
        self._pulse_counter_controller = pulse_counter_controller  # type: PulseCounterController
        self._group_action_controller = group_action_controller  # type: GroupActionController
        self._frontpanel_controller = frontpanel_controller  # type: Optional[FrontpanelController]
        self._module_controller = module_controller  # type: ModuleController
        self._ventilation_controller = ventilation_controller  # type: VentilationController
        self._uart_controller = uart_controller  # type: UARTController
        self._system_controller = system_controller  # type: SystemController
        self._energy_module_controller = energy_module_controller  # type: EnergyModuleController
        self._update_controller = update_controller  # type: UpdateController

        self._maintenance_controller = maintenance_controller  # type: MaintenanceController
        self._message_client = message_client  # type: Optional[MessageClient]
        self._plugin_controller = None  # type: Optional[PluginController]
        self._metrics_collector = None  # type: Optional[MetricsCollector]
        self._metrics_controller = None  # type: Optional[MetricsController]

        self._ws_metrics_registered = False
        self._energy_dirty = False
        self._service_state = False

    def in_authorized_mode(self):
        # type: () -> bool
        if self._frontpanel_controller:
            return self._frontpanel_controller.authorized_mode
        else:
            return False

    def set_service_state(self, state):
        self._service_state = state

    def distribute_metric(self, metric):
        try:
            answers = cherrypy.engine.publish('get-metrics-receivers')
            if not answers:
                return
            receivers = answers.pop()
            for client_id in receivers.keys():
                receiver_info = receivers.get(client_id)
                if receiver_info is None:
                    continue
                try:
                    if cherrypy.request.remote.ip != '127.0.0.1' and not self._user_controller.check_token(receiver_info['token']):
                        raise cherrypy.HTTPError(401, 'invalid_token')
                    sources = self._metrics_controller.get_filter('source', receiver_info['source'])
                    metric_types = self._metrics_controller.get_filter('metric_type', receiver_info['metric_type'])
                    if metric['source'] in sources and metric['type'] in metric_types:
                        receiver_info['socket'].send_encoded(metric)
                        # receiver_info['socket'].send(msgpack.dumps(metric), binary=True)
                except cherrypy.HTTPError as ex:  # As might be caught from the `check_token` function
                    receiver_info['socket'].close(ex.code, ex.message)
                except Exception as ex:
                    logger.error('Failed to distribute metrics to WebSocket: %s', ex)
                    cherrypy.engine.publish('remove-metrics-receiver', client_id)
        except Exception as ex:
            logger.error('Failed to distribute metrics to WebSockets: %s', ex)

    def send_event_websocket(self, event):
        # type: (BaseEvent) -> None
        try:
            answers = cherrypy.engine.publish('get-events-receivers')
            if not answers:
                return
            receivers = answers.pop()  # type: Dict[str, Dict[str, Any]]  # unpop since cherrypy bus returns reply of publish in a list
            for client_id in receivers.keys():
                receiver_info = receivers.get(client_id)
                if receiver_info is None:
                    continue
                try:
                    if event.type not in receiver_info['subscribed_types']:
                        continue
                    # check if the namespace matches,
                    # only do this when a namespace is defined in the websocket metadata
                    if 'namespace' in receiver_info and \
                            (event.namespace != receiver_info['namespace']):
                        continue
                    # The toggle check added for development purposes.
                    # Do NOT enable unless you know what you're doing and understand the risks.
                    if not Config.get_entry('disable_api_authentication_very_insecure', False) and cherrypy.request.remote.ip != '127.0.0.1' and not self._user_controller.check_token(receiver_info['token']):
                        raise cherrypy.HTTPError(401, 'invalid_token')
                    receiver_info['socket'].send_encoded(event.serialize())
                except cherrypy.HTTPError as ex:  # As might be caught from the `check_token` function
                    receiver_info['socket'].close(ex.code, ex.message)
                except Exception as ex:
                    logger.error('Failed to distribute events to WebSocket: %s', ex)
                    cherrypy.engine.publish('remove-events-receiver', client_id)
        except Exception as ex:
            logger.error('Failed to distribute events to WebSockets: %s', ex)

    def set_plugin_controller(self, plugin_controller):
        """
        Set the plugin controller.

        :type plugin_controller: plugins.base.PluginController
        """
        self._plugin_controller = plugin_controller

    def set_metrics_collector(self, metrics_collector):
        """ Set the metrics collector """
        self._metrics_collector = metrics_collector

    def set_metrics_controller(self, metrics_controller):
        """ Sets the metrics controller """
        self._metrics_controller = metrics_controller

    @cherrypy.expose
    def index(self):
        """
        Index page of the web service (Gateway GUI)
        :returns: Contents of index.html
        :rtype: str
        """
        static_dir = constants.get_static_dir()
        return serve_file(os.path.join(static_dir, 'index.html'), content_type='text/html')

    @openmotics_api(check=types(accept_terms=bool, timeout=int), plugin_exposed=False)
    def login(self, username, password, accept_terms=None, timeout=None, impersonate=None):
        """
        Login to the web service, returns a token if successful, returns HTTP status code 401 otherwise.

        :param username: Name of the user.
        :type username: str
        :param password: Password of the user.
        :type password: str
        :param accept_terms: True if the terms are accepted
        :type accept_terms: bool | None
        :param timeout: Optional session timeout. 30d >= x >= 1h
        :type timeout: int
        :param impersonate: Optional user to impersonate
        :type impersonate: str
        :returns: Authentication token
        :rtype: str
        """
        user_dto = UserDTO(username=username)
        user_dto.set_password(password)
        success, token_or_error = self._user_controller.login(user_dto, accept_terms, timeout, impersonate)
        if success is True and isinstance(token_or_error, AuthenticationToken):  # token_or_error is an actual token
            return {'token': token_or_error.token}
        if token_or_error == UserEnums.AuthenticationErrors.TERMS_NOT_ACCEPTED:  # Check which error token_or_error contains
            return {'next_step': 'accept_terms'}
        raise cherrypy.HTTPError(401, "invalid_credentials")

    @openmotics_api(auth=True, pass_token=True, plugin_exposed=False)
    def logout(self, token):
        """
        Logout from the web service.

        :returns: 'status': 'OK'
        :rtype: str
        """
        try:
            self._user_controller.logout(token)
        except ItemDoesNotExistException:
            return {'status': 'Could not log out successfully'}
        return {'status': 'OK'}

    @openmotics_api(plugin_exposed=False)
    def create_user(self, username, password):
        """
        Create a new user using a username and a password. Only possible in authorized mode.

        :param username: Name of the user.
        :type username: str
        :param password: Password of the user.
        :type password: str
        """
        if not self.in_authorized_mode():
            raise cherrypy.HTTPError(401, "unauthorized")
        user_dto = UserDTO(username=username,
                           role=User.UserRoles.SUPER,
                           accepted_terms=0)
        user_dto.set_password(password)
        self._user_controller.save_user(user_dto)
        return {}

    @openmotics_api(plugin_exposed=False)
    def get_usernames(self):
        """
        Get the names of the users on the gateway. Only possible in authorized mode.

        :returns: 'usernames': list of usernames (String).
        :rtype: dict
        """
        if not self.in_authorized_mode():
            raise cherrypy.HTTPError(401, "unauthorized")
        users = self._user_controller.load_users()
        usernames = [user.username for user in users]
        return {'usernames': usernames}

    @openmotics_api(plugin_exposed=False)
    def remove_user(self, username):
        """
        Remove a user. Only possible in authorized mode.

        :param username: Name of the user to remove.
        :type username: str
        """
        if not self.in_authorized_mode():
            raise cherrypy.HTTPError(401, "unauthorized")
        user_dto = UserDTO(username=username)
        self._user_controller.remove_user(user_dto)
        return {}

    @openmotics_api(auth=True, plugin_exposed=False)
    def open_maintenance(self):
        """
        Open maintenance mode, return the port of the maintenance socket.

        :returns: 'port': Port on which the maintenance ssl socket is listening (Integer between 6000 and 7000).
        :rtype: dict
        """
        port = self._maintenance_controller.open_maintenace_socket()
        return {'port': port}

    @openmotics_api(auth=True, check=types(power_on=bool))
    def reset_master(self, power_on=True):  # type: (bool) -> Dict[str, Any]
        """ Perform a cold reset on the master. """
        self._module_controller.reset_master(power_on=power_on)
        return {}

    @openmotics_api(auth=True, plugin_exposed=False, check=types(action=str, size=int, data='json'))
    def raw_master_action(self, action, size, data=None):
        # type: (str, int, Optional[List[int]]) -> Dict[str,Any]
        """
        Send a raw action to the master.

        > POST /raw_master_action action=ST size=13
        > {"literal":"","data":[16,16,15,2,0,0,0,0,76,3,143,95,4],"success":true}
        """
        input_data = data if data is None else bytearray(data)
        return self._module_controller.raw_master_action(action, size, input_data)

    @openmotics_api(auth=True)
    def module_discover_start(self):  # type: () -> Dict[str, str]
        """ Start the module discover mode on the master. """
        self._module_controller.module_discover_start()
        return {'status': 'OK'}

    @openmotics_api(auth=True)
    def module_discover_stop(self):  # type: () -> Dict[str, str]
        """ Stop the module discover mode on the master. """
        self._module_controller.module_discover_stop()
        return {'status': 'OK'}

    @openmotics_api(auth=True)
    def module_discover_status(self):  # type: () -> Dict[str, bool]
        """ Gets the status of the module discover mode on the master. """
        return {'running': self._module_controller.module_discover_status()}

    @openmotics_api(auth=True)
    def get_module_log(self):  # type: () -> Dict[str, List[Dict[str, Any]]]
        """
        Get the log messages from the module discovery mode. This returns the current log
        messages and clear the log messages.
        """
        return {'log': self._module_controller.get_module_log()}

    @openmotics_api(auth=True)
    def get_modules(self):
        """
        Get a list of all modules attached and registered with the master.

        :returns: Dict with:
        * 'outputs' (list of module types: O,R,D),
        * 'inputs' (list of input module types: I,T,L,C)
        * 'shutters' (List of modules types: S).
        :rtype: dict
        """
        return self._module_controller.get_modules()

    @openmotics_api(auth=True, check=types(address=str, fields='json'))
    def get_modules_information(self, address=None, fields=None, refresh=False):  # type: (Optional[str], Optional[List[str]], bool) -> Dict[str, Any]
        """
        Gets an overview of all modules and information
        :param address: Optional address filter
        :param fields: The field of the module information to get, None if all
        :param refresh: Indicates whether data should be refreshed before returning it
        """
        if refresh:
            self._module_controller.run_sync_orm()
        return {'modules': {'master': {module_dto.address: ModuleSerializer.serialize(module_dto=module_dto, fields=fields)
                                       for module_dto in self._module_controller.load_master_modules(address)},
                            'energy': {module_dto.address: ModuleSerializer.serialize(module_dto=module_dto, fields=fields)
                                       for module_dto in self._module_controller.load_energy_modules(address)}}}

    @openmotics_api(auth=True, check=types(old_address=str, new_address=str))
    def replace_module(self, old_address, new_address):  # type: (str, str) -> Dict[str, Any]
        old_module, new_module = self._module_controller.replace_module(old_address, new_address)
        return {'old_module': ModuleSerializer.serialize(old_module, fields=None),
                'new_module': ModuleSerializer.serialize(new_module, fields=None)}

    @openmotics_api(auth=True)
    def get_features(self):
        """
        Returns all available features this Gateway supports. This allows to make flexible clients
        """
        features = [
            'metrics',  # Advanced metrics (including metrics over websockets)
            'dirty_flag',  # A dirty flag that can be used to trigger syncs on power & master
            'scheduling',  # Gateway backed scheduling
            'factory_reset',  # The gateway can be complete reset to factory standard
            'gateway_sensors',  # Gateway based sensors
            'isolated_plugins',  # Plugins run in a separate process, so allow fine-graded control
            'websocket_maintenance',  # Maintenance over websockets
            'shutter_positions',  # Shutter positions
            'ventilation',
        ]

        master_version = self._module_controller.get_master_version()
        if master_version >= (3, 143, 77):
            features.append('default_timer_disabled')
        if master_version >= (3, 143, 79):
            features.append('100_steps_dimmer')
        if master_version >= (3, 143, 88):
            features.append('input_states')

        for name in ('thermostats_gateway',):
            feature = Feature.get_or_none(name=name)
            if feature and feature.enabled:
                features.append(name)

        return {'features': features}

    @openmotics_api(auth=True)
    def get_platform_details(self):  # type: () -> Dict[str, str]
        return {'platform': Platform.get_platform(),
                'operating_system': System.get_operating_system().get('ID', 'unknown'),
                'hardware': Hardware.get_board_type(),
                'mac_address': Hardware.get_mac_address()}

    @openmotics_api(auth=True, check=types(type=int, id=int))
    def flash_leds(self, type, id):  # type: (int, int) -> Dict[str, str]
        """
        Flash the leds on the module for an output/input/sensor.
        :param type: The module type: output/dimmer (0), input (1), sensor/temperatur (2).
        :param id: The id of the output/input/sensor.
        """
        status = self._module_controller.flash_leds(type, id)
        return {'status': status}

    @openmotics_api(auth=True)
    def get_status(self):
        """
        Get the status of the master.

        :returns: 'time': hour and minutes (HH:MM), 'date': day, month, year (DD:MM:YYYY), \
            'mode': Integer, 'version': a.b.c and 'hw_version': hardware version (Integer).
        :rtype: dict
        """
        return self._module_controller.get_master_status()

    @openmotics_api(auth=True)
    def get_system_status(self):
        return {'updates': {'status': UpdateController.get_update_state()}}

    @openmotics_api(auth=True)
    def get_input_status(self):
        # type: () -> Dict[str, List[Dict[str, Any]]]
        """
        Get the status of the inputs.

        :returns: 'status': list of dictionaries with the following keys: id, status.
        """
        return {'status': [InputStateSerializer.serialize(input_, None)
                           for input_ in self._input_controller.get_input_statuses()]}

    @openmotics_api(auth=True, check=types(id=int, is_on=bool))
    def set_input(self, id, is_on):
        # type: (int, bool) -> Dict
        """
        Set the status of a virtual input.
        :param id: The id of the input to set
        :param is_on: Whether the input is on (pressed)
        """
        self._input_controller.set_input_status(InputStatusDTO(id, status=is_on))
        return {}

    @openmotics_api(auth=True)
    def get_output_status(self):
        # type: () -> Dict[str, List[Dict[str, Any]]]
        """
        Get the status of the outputs.

        :returns: 'status': list of dictionaries with the following keys: id, status, dimmer and ctimer.
        """
        return {'status': [OutputStateSerializer.serialize(output, None)
                           for output in self._output_controller.get_output_statuses()]}

    @openmotics_api(auth=True)
    def get_last_outputs(self):
        # type: () -> Dict[str, List[int]]
        """
        Get list of outputs which changed during the last 10 seconds.

        :returns: 'outputs': list of output ids.
        :rtype: dict
        """
        return {'outputs': self._output_controller.get_last_outputs()}

    @openmotics_api(auth=True, check=types(id=int, is_on=bool, dimmer=int, timer=int))
    def set_output(self, id, is_on, dimmer=None, timer=None):
        # type: (int, bool, Optional[int], Optional[int]) -> Dict
        """
        Set the status, dimmer and timer of an output.
        :param id: The id of the output to set
        :param is_on: Whether the output should be on
        :param dimmer: The dimmer value to set, None if unchanged
        :param timer: The timer value to set, None if unchanged
        """
        self._output_controller.set_output_status(id, is_on, dimmer, timer)
        return {}

    @openmotics_api(auth=True)
    def set_all_lights_off(self):
        """ Turn all lights off. """
        self._output_controller.set_all_lights(action='OFF')
        return {}

    @openmotics_api(auth=True, check=types(floor=int))
    def set_all_lights_floor_off(self, floor):
        """ Turn all lights off. """
        floor = Toolbox.nonify(floor, 255)
        if floor is not None:
            raise UnsupportedException()
        self._output_controller.set_all_lights(action='OFF')
        return {}

    @openmotics_api(auth=True, check=types(floor=int))
    def set_all_lights_floor_on(self, floor):
        """ Turn all lights on. """
        floor = Toolbox.nonify(floor, 255)
        if floor is not None:
            raise UnsupportedException()
        self._output_controller.set_all_lights(action='ON')
        return {}

    @openmotics_api(auth=True)
    def get_last_inputs(self):
        """
        Get the 5 last pressed inputs during the last 5 minutes.

        :returns: 'inputs': list of tuples (input, output).
        :rtype: dict
        """
        # for backwards compatibility reasons a list of input, output tuples is returned
        inputs = [(changed_input, None) for changed_input in self._input_controller.get_last_inputs()]
        return {'inputs': inputs}

    # Shutters

    @openmotics_api(auth=True)
    def get_shutter_status(self):  # type: () -> Dict[str, Any]
        """
        Get the status of the shutters.
        :returns: 'status': list of dictionaries with the following keys: id, position.
        """
        return self._shutter_controller.get_states()

    @openmotics_api(auth=True, check=types(id=int, position=int))
    def do_shutter_down(self, id, position=None):  # type: (int, Optional[int]) -> Dict[str, str]
        """
        Make a shutter go down. The shutter stops automatically when the down or specified position is reached
        :param id: The id of the shutter.
        :param position: The desired end position
        """
        self._shutter_controller.shutter_down(id, position)
        return {'status': 'OK'}

    @openmotics_api(auth=True, check=types(id=int, position=int))
    def do_shutter_up(self, id, position=None):  # type: (int, Optional[int]) -> Dict[str, str]
        """
        Make a shutter go up. The shutter stops automatically when the up or specified position is reached
        :param id: The id of the shutter.
        :param position: The desired end position
        """
        self._shutter_controller.shutter_up(id, position)
        return {'status': 'OK'}

    @openmotics_api(auth=True, check=types(id=int))
    def do_shutter_stop(self, id):  # type: (int) -> Dict[str, str]
        """
        Make a shutter stop.
        :param id: The id of the shutter.
        """
        self._shutter_controller.shutter_stop(id)
        return {'status': 'OK'}

    @openmotics_api(auth=True, check=types(id=int, position=int))
    def do_shutter_goto(self, id, position):  # type: (int, int) -> Dict[str, str]
        """
        Make a shutter go up or down to the specified position.
        :param id: The id of the shutter.
        :param position: The desired end position
        """
        self._shutter_controller.shutter_goto(id, position)
        return {'status': 'OK'}

    @openmotics_api(auth=True, check=types(id=int, position=int, direction=[ShutterEnums.Direction.UP, ShutterEnums.Direction.DOWN, ShutterEnums.Direction.STOP]))
    def shutter_report_position(self, id, position, direction=None):  # type: (int, int, Optional[str]) -> Dict[str, str]
        """
        Reports the actual position of a shutter
        :param id: The id of the shutter.
        :param position: The actual position
        :param direction: The direction
        """
        self._shutter_controller.report_shutter_position(id, position, direction)
        return {'status': 'OK'}

    @openmotics_api(auth=True, check=types(id=int))
    def shutter_report_lost_position(self, id):  # type: (int) -> Dict[str, str]
        """
        Reports a shutter has lost it's position
        :param id: The id of the shutter.
        """
        self._shutter_controller.report_shutter_lost_position(id)
        return {'status': 'OK'}

    @openmotics_api(auth=True, check=types(id=int))
    def do_shutter_group_down(self, id):  # type: (int) -> Dict[str, str]
        """
        Make a shutter group go down. The shutters stop automatically when the down position is
        reached (after the predefined number of seconds).
        :param id: The id of the shutter group.
        """
        self._shutter_controller.shutter_group_down(id)
        return {'status': 'OK'}

    @openmotics_api(auth=True, check=types(id=int))
    def do_shutter_group_up(self, id):  # type: (int) -> Dict[str, str]
        """
        Make a shutter group go up. The shutters stop automatically when the up position is
        reached (after the predefined number of seconds).
        :param id: The id of the shutter group.
        """
        self._shutter_controller.shutter_group_up(id)
        return {'status': 'OK'}

    @openmotics_api(auth=True, check=types(id=int))
    def do_shutter_group_stop(self, id):  # type: (int) -> Dict[str, str]
        """
        Make a shutter group stop.
        :param id: The id of the shutter group.
        """
        self._shutter_controller.shutter_group_stop(id)
        return {'status': 'OK'}

    # Thermostats

    @openmotics_api(auth=True)
    def get_thermostat_status(self):  # type: () -> Dict[str, Any]
        """ Get the status of the thermostats. """
        return ThermostatGroupStatusSerializer.serialize(thermostat_group_status_dto=self._thermostat_controller.get_thermostat_status())

    @openmotics_api(auth=True, check=types(thermostat=int, temperature=float))
    def set_current_setpoint(self, thermostat, temperature):  # type: (int, float) -> Dict[str, str]
        """ Set the current setpoint of a thermostat. """
        self._thermostat_controller.set_current_setpoint(thermostat, temperature)
        return {'status': 'OK'}

    @openmotics_api(auth=True, check=types(thermostat=int, heating_temperature=float, cooling_temperature=float))
    def set_setpoint_from_scheduler(self, thermostat, heating_temperature=None, cooling_temperature=None):
        # type: (int, Optional[float], Optional[float]) -> Dict[str, str]
        """ Set the scheduled setpoint of a thermostat. """
        self._thermostat_controller.set_setpoint_from_scheduler(thermostat,
                                                                heating_temperature=heating_temperature,
                                                                cooling_temperature=cooling_temperature)
        return {'status': 'OK'}

    @openmotics_api(auth=True, check=types(thermostat_on=bool, automatic=bool, setpoint=int, cooling_mode=bool, cooling_on=bool))
    def set_thermostat_mode(self, thermostat_on, automatic=None, setpoint=None, cooling_mode=False, cooling_on=False):
        """
        Set the global mode of the thermostats. Thermostats can be on or off (thermostat_on),
        can be in cooling or heating (cooling_mode), cooling can be turned on or off (cooling_on).
        The automatic and setpoint parameters are here for backwards compatibility and will be
        applied to all thermostats. To control the automatic and setpoint parameters per thermostat
        use the set_per_thermostat_mode call instead.
        """
        self._thermostat_controller.set_thermostat_mode(thermostat_on, cooling_mode, cooling_on, automatic, setpoint)
        return {'status': 'OK'}

    @openmotics_api(auth=True, check=types(thermostat_id=int, automatic=bool, setpoint=int))
    def set_per_thermostat_mode(self, thermostat_id, automatic, setpoint):
        # type: (int, bool, int) -> Dict[str,Any]
        """
        Set the thermostat mode of a given thermostat. Thermostats can be set to automatic or
        manual, in case of manual a setpoint (0 to 5) can be provided.
        """
        self._thermostat_controller.set_per_thermostat_mode(thermostat_id, automatic, setpoint)
        return {'status': 'OK'}

    @openmotics_api(auth=True)
    def get_airco_status(self):
        """ Get the mode of the airco attached to a all thermostats. """
        airco_status_dto = self._thermostat_controller.load_airco_status()
        return ThermostatAircoStatusSerializer.serialize(airco_status_dto)

    @openmotics_api(auth=True, check=types(thermostat_id=int, airco_on=bool))
    def set_airco_status(self, thermostat_id, airco_on):
        """ Set the mode of the airco attached to a given thermostat. """
        self._thermostat_controller.set_airco_status(thermostat_id, airco_on)
        return {'status': 'OK'}

    # Ventilation

    # methods=['GET']
    @openmotics_api(auth=True, check=types(fields='json'))
    def get_ventilation_configurations(self, fields=None):
        # type: (Optional[List[str]]) -> Dict[str, Any]
        ventilation_dtos = self._ventilation_controller.load_ventilations()
        return {'config': [VentilationSerializer.serialize(ventilation_dto, fields)
                           for ventilation_dto in ventilation_dtos]}

    # methods=['GET']
    @openmotics_api(auth=True, check=types(ventilation_id=int, fields='json'))
    def get_ventilation_configuration(self, ventilation_id, fields=None):
        # type: (int, Optional[List[str]]) -> Dict[str, Any]
        ventilation_dto = self._ventilation_controller.load_ventilation(ventilation_id)
        return {'config': VentilationSerializer.serialize(ventilation_dto, fields)}

    # methods=['POST']
    @openmotics_api(auth=True, check=types(config='json'))
    def set_ventilation_configuration(self, config):
        # type: (Dict[str,Any]) -> Dict[str, Any]
        ventilation_dto = VentilationSerializer.deserialize(config)
        self._ventilation_controller.save_ventilation(ventilation_dto)
        return {'config': VentilationSerializer.serialize(ventilation_dto, fields=None)}

    # methods=['GET']
    @openmotics_api(auth=True, check=types(fields='json'))
    def get_ventilation_status(self, fields=None):
        # type: (Optional[List[str]]) -> Dict[str, Any]
        status = self._ventilation_controller.get_status()
        return {'status': [VentilationStatusSerializer.serialize(status_dto, fields)
                           for status_dto in status]}

    # methods=['PUT']
    @openmotics_api(auth=True, check=types(status='json'))
    def set_ventilation_status(self, status):
        # type: (Dict[str,Any]) -> Dict[str, Any]
        """
        Update the current ventilation status, used by plugins to report the current
        status of devices.
        """
        status_dto = VentilationStatusSerializer.deserialize(status)
        status_dto = self._ventilation_controller.set_status(status_dto)
        return {'status': VentilationStatusSerializer.serialize(status_dto, fields=None)}

    # methods=['POST']
    @openmotics_api(auth=True, check=types(ventilation_id=int))
    def set_ventilation_mode_auto(self, ventilation_id):
        # type: (int) -> Dict[str, Any]
        self._ventilation_controller.set_mode_auto(ventilation_id)
        return {}

    # methods=['POST']
    @openmotics_api(auth=True, check=types(ventilation_id=int, level=int, timer=float))
    def set_ventilation_level(self, ventilation_id, level, timer=None):
        # type: (int, int, Optional[float]) -> Dict[str, Any]
        self._ventilation_controller.set_level(ventilation_id, level, timer)
        return {}

    # methods=['GET']
    @openmotics_api(auth=True)
    def get_sensor_status(self, fields=None):
        # type: (Optional[List[str]]) -> Dict[str, Any]
        """
        Get the status of all sensors.
        """
        return {'status': [SensorStatusSerializer.serialize(status_dto, fields)
                           for status_dto in self._sensor_controller.get_sensors_status()]}

    # methods=['PUT']
    @openmotics_api(auth=True, check=types(status='json'))
    def set_sensor_status(self, status):
        # type: (Dict[str,Any]) -> Dict[str, Any]
        """
        Update the status of a gateway sensor, used by plugins.
        """
        status_dto = SensorStatusSerializer.deserialize(status)
        status_dto = self._sensor_controller.set_sensor_status(status_dto)
        return {'status': SensorStatusSerializer.serialize(status_dto, fields=None)}

    @openmotics_api(auth=True, deprecated='get_sensor_status')
    def get_sensor_temperature_status(self):  # type: () -> Dict[str, Any]
        """
        Get the current temperature of all sensors as a list of N values, one for each sensor
        """
        return {'status': self._sensor_controller.get_temperature_status()}

    @openmotics_api(auth=True, deprecated='get_sensor_status')
    def get_sensor_humidity_status(self):  # type: () -> Dict[str, Any]
        """
        Get the current humidity of all sensors as a list of N values, one for each sensor
        """
        return {'status': self._sensor_controller.get_humidity_status()}

    @openmotics_api(auth=True, deprecated='get_sensor_status')
    def get_sensor_brightness_status(self):  # type: () -> Dict[str, Any]
        """
        Get the current brightness of all sensors as a list of N values, one for each sensor
        """
        return {'status': self._sensor_controller.get_brightness_status()}

    @openmotics_api(auth=True, check=types(sensor_id=int, temperature=float, humidity=float, brightness=int))
    def set_virtual_sensor(self, sensor_id, temperature, humidity, brightness):
        """
        Set the temperature, humidity and brightness value of a virtual sensor.

        :param sensor_id: The id of the sensor.
        :param temperature: The temperature to set in degrees Celcius
        :param humidity: The humidity to set in percentage
        :param brightness: The brightness to set in percentage
        """
        self._sensor_controller.set_virtual_sensor(sensor_id, temperature, humidity, brightness)
        return {}

    @openmotics_api(auth=True)
    def add_virtual_output_module(self):
        # type: () -> Dict[str, Any]
        """ Adds a new virtual output module. """
        self._module_controller.add_virtual_module(ModuleType.OUTPUT)
        return {'status': 'OK'}

    @openmotics_api(auth=True)
    def add_virtual_input_module(self):
        # type: () -> Dict[str, Any]
        """ Adds a new virtual input module. """
        self._module_controller.add_virtual_module(ModuleType.INPUT)
        return {'status': 'OK'}

    @openmotics_api(auth=True)
    def add_virtual_dim_control_module(self):
        # type: () -> Dict[str, Any]
        """ Adds a new virtual dim control module """
        self._module_controller.add_virtual_module(ModuleType.DIM_CONTROL)
        return {'status': 'OK'}

    @openmotics_api(auth=True)
    def add_virtual_sensor_module(self):
        # type: () -> Dict[str, Any]
        """ Adds a new virtual sensor module """
        self._module_controller.add_virtual_module(ModuleType.SENSOR)
        return {'status': 'OK'}

    @openmotics_api(auth=True, check=types(action_type=int, action_number=int))
    def do_basic_action(self, action_type, action_number):
        """
        Execute a basic action.

        :param action_type: The type of the action as defined by the master api.
        :type action_type: int
        :param action_number: The number provided to the basic action, its meaning depends on the action_type.
        :type action_number: int
        """
        self._group_action_controller.do_basic_action(action_type, action_number)
        return {}

    @openmotics_api(auth=True, check=types(group_action_id=int))
    def do_group_action(self, group_action_id):  # type: (int) -> Dict[str, Any]
        """
        Execute a group action.
        :param group_action_id: The id of the group action
        """
        self._group_action_controller.do_group_action(group_action_id)
        return {}

    @openmotics_api(auth=True, check=types(status=bool))
    def set_master_status_leds(self, status):  # type: (bool) -> Dict[str, Any]
        """ Set the status of the leds on the master. """
        self._module_controller.set_master_status_leds(status)
        return {}

    @cherrypy.expose
    @cherrypy.tools.authenticated()
    def get_full_backup(self):
        """
        Get a backup (tar) of the master eeprom and the sqlite databases.

        :returns: Tar containing 4 files: master.eep, config.db, scheduled.db, power.db and
            eeprom_extensions.db as a string of bytes.
        :rtype: dict
        """
        cherrypy.response.headers['Content-Type'] = 'application/octet-stream'
        return self._system_controller.get_full_backup()

    @openmotics_api(auth=True, plugin_exposed=False)
    def restore_full_backup(self, backup_data):
        """
        Restore a full backup containing the master eeprom and the sqlite databases.

        :param backup_data: The full backup to restore: tar containing 4 files: master.eep, config.db, \
            scheduled.db, power.db and eeprom_extensions.db as a string of bytes.
        :type backup_data: multipart/form-data encoded bytes.
        :returns: dict with 'output' key.
        :rtype: dict
        """
        data = backup_data.file.read()
        if not data:
            raise RuntimeError('backup_data is empty')
        return self._system_controller.restore_full_backup(data)

    @cherrypy.expose
    @cherrypy.tools.authenticated()
    def get_master_backup(self):
        """
        Get a backup of the eeprom of the master.

        :returns: This function does not return a dict, unlike all other API functions: it \
            returns a string of bytes (size = 64kb).
        :rtype: bytearray
        """
        cherrypy.response.headers['Content-Type'] = 'application/octet-stream'
        return self._module_controller.get_master_backup()

    @openmotics_api(auth=True)
    def master_restore(self, data):
        """
        Restore a backup of the eeprom of the master.

        :param data: The eeprom backup to restore.
        :type data: multipart/form-data encoded bytes (size = 64 kb).
        :returns: 'output': array with the addresses that were written.
        :rtype: dict
        """
        data = data.file.read()
        return self._module_controller.master_restore(data)

    @openmotics_api(auth=True)
    def get_errors(self):
        """
        Get the number of seconds since the last successul communication with the master and
        power modules (master_last_success, power_last_success) and the error list per module
        (input and output modules). The modules are identified by O1, O2, I1, I2, ...

        :returns: 'errors': list of tuples (module, nr_errors), 'master_last_success': UNIX \
            timestamp of the last succesful master communication and 'power_last_success': UNIX \
            timestamp of the last successful power communication.
        :rtype: dict
        """
        try:
            errors = self._module_controller.master_error_list()
        except Exception:
            # In case of communications problems with the master.
            errors = []

        master_last = self._module_controller.master_last_success()
        energy_last = self._energy_module_controller.last_success()

        return {'errors': errors,
                'master_last_success': master_last,
                'power_last_success': energy_last}

    @openmotics_api(auth=True)
    def master_clear_error_list(self):
        """
        Clear the number of errors.
        """
        return self._module_controller.master_clear_error_list()

    @openmotics_api(auth=True)
    def master_diagnostics(self):
        return {'master_last_success': self._module_controller.master_last_success(),
                'command_histograms': self._module_controller.master_command_histograms(),
                'communication_statistics': self._module_controller.master_communication_statistics()}

    # Output configurations

    @openmotics_api(auth=True, check=types(id=int, fields='json'))
    def get_output_configuration(self, id, fields=None):  # type: (int, Optional[List[str]]) -> Dict[str, Any]
        """
        Get a specific output_configuration defined by its id.
        :param id: The id of the output_configuration
        :param fields: The fields of the output_configuration to get, None if all
        """
        return {'config': OutputSerializer.serialize(output_dto=self._output_controller.load_output(output_id=id),
                                                     fields=fields)}

    @openmotics_api(auth=True, check=types(fields='json'))
    def get_output_configurations(self, fields=None):  # type: (Optional[List[str]]) -> Dict[str, Any]
        """
        Get all output_configurations.
        :param fields: The field of the output_configuration to get, None if all
        """
        return {'config': [OutputSerializer.serialize(output_dto=output, fields=fields)
                           for output in self._output_controller.load_outputs()]}

    @openmotics_api(auth=True, check=types(config='json'))
    def set_output_configuration(self, config):  # type: (Dict[Any, Any]) -> Dict
        """ Set one output_configuration. """
        data = OutputSerializer.deserialize(config)
        self._output_controller.save_outputs([data])
        return {}

    @openmotics_api(auth=True, check=types(config='json'))
    def set_output_configurations(self, config):  # type: (List[Dict[Any, Any]]) -> Dict
        """ Set multiple output_configurations. """
        data = [OutputSerializer.deserialize(entry) for entry in config]
        self._output_controller.save_outputs(data)
        return {}

    # Shutter configurations

    @openmotics_api(auth=True, check=types(id=int, fields='json'))
    def get_shutter_configuration(self, id, fields=None):  # type: (int, Optional[List[str]]) -> Dict[str, Any]
        """
        Get a specific shutter_configuration defined by its id.
        :param id: The id of the shutter_configuration
        :param fields: The fields of the shutter_configuration to get, None if all
        """
        return {'config': ShutterSerializer.serialize(shutter_dto=self._shutter_controller.load_shutter(id),
                                                      fields=fields)}

    @openmotics_api(auth=True, check=types(fields='json'))
    def get_shutter_configurations(self, fields=None):  # type: (Optional[List[str]]) -> Dict[str, Any]
        """
        Get all shutter_configurations.
        :param fields: The fields of the shutter_configuration to get, None if all
        """
        return {'config': [ShutterSerializer.serialize(shutter_dto=shutter, fields=fields)
                           for shutter in self._shutter_controller.load_shutters()]}

    @openmotics_api(auth=True, check=types(config='json'))
    def set_shutter_configuration(self, config):  # type: (Dict[Any, Any]) -> Dict
        """ Set one shutter_configuration. """
        data = ShutterSerializer.deserialize(config)
        self._shutter_controller.save_shutters([data])
        return {}

    @openmotics_api(auth=True, check=types(config='json'))
    def set_shutter_configurations(self, config):  # type: (List[Dict[Any, Any]]) -> Dict
        """ Set multiple shutter_configurations. """
        data = [ShutterSerializer.deserialize(entry) for entry in config]
        self._shutter_controller.save_shutters(data)
        return {}

    @openmotics_api(auth=True, check=types(id=int, fields='json'))
    def get_shutter_group_configuration(self, id, fields=None):  # type: (int, Optional[List[str]]) -> Dict[str, Any]
        """
        Get a specific shutter_group_configuration defined by its id.
        :param id: The id of the shutter_group_configuration
        :param fields: The field of the shutter_group_configuration to get, None if all
        """
        return {'config': ShutterGroupSerializer.serialize(shutter_group_dto=self._shutter_controller.load_shutter_group(id),
                                                           fields=fields)}

    @openmotics_api(auth=True, check=types(fields='json'))
    def get_shutter_group_configurations(self, fields=None):  # type: (Optional[List[str]]) -> Dict[str, Any]
        """
        Get all shutter_group_configurations.
        :param fields: The field of the shutter_group_configuration to get, None if all
        """
        return {'config': [ShutterGroupSerializer.serialize(shutter_group_dto=shutter_group, fields=fields)
                           for shutter_group in self._shutter_controller.load_shutter_groups()]}

    @openmotics_api(auth=True, check=types(config='json'))
    def set_shutter_group_configuration(self, config):  # type: (Dict[Any, Any]) -> Dict
        """ Set one shutter_group_configuration. """
        data = ShutterGroupSerializer.deserialize(config)
        self._shutter_controller.save_shutter_groups([data])
        return {}

    @openmotics_api(auth=True, check=types(config='json'))
    def set_shutter_group_configurations(self, config):  # type: (List[Dict[Any, Any]]) -> Dict
        """ Set multiple shutter_group_configurations. """
        data = [ShutterGroupSerializer.deserialize(entry) for entry in config]
        self._shutter_controller.save_shutter_groups(data)
        return {}

    # Input configuration

    @openmotics_api(auth=True, check=types(id=int, fields='json'))
    def get_input_configuration(self, id, fields=None):  # type: (int, Optional[List[str]]) -> Dict[str, Any]
        """
        Get a specific input_configuration defined by its id.
        :param id: The id of the input_configuration
        :param fields: The field of the input_configuration to get, None if all
        """
        return {'config': InputSerializer.serialize(input_dto=self._input_controller.load_input(input_id=id),
                                                    fields=fields)}

    @openmotics_api(auth=True, check=types(fields='json'))
    def get_input_configurations(self, fields=None):  # type: (Optional[List[str]]) -> Dict[str, Any]
        """
        Get all input_configurations.
        :param fields: The field of the input_configuration to get, None if all
        """
        return {'config': [InputSerializer.serialize(input_dto=input_, fields=fields)
                           for input_ in self._input_controller.load_inputs()]}

    @openmotics_api(auth=True, check=types(config='json'))
    def set_input_configuration(self, config):  # type: (Dict[Any, Any]) -> Dict
        """ Set one input_configuration. """
        data = InputSerializer.deserialize(config)
        self._input_controller.save_inputs([data])
        return {}

    @openmotics_api(auth=True, check=types(config='json'))
    def set_input_configurations(self, config):  # type: (List[Dict[Any, Any]]) -> Dict
        """ Set multiple input_configurations. """
        data = [InputSerializer.deserialize(entry) for entry in config]
        self._input_controller.save_inputs(data)
        return {}

    # Heating thermostats

    @openmotics_api(auth=True, check=types(id=int, fields='json'))
    def get_thermostat_configuration(self, id, fields=None):  # type: (int, Optional[List[str]]) -> Dict[str, Any]
        """
        Get a specific thermostat_configuration defined by its id.
        :param id: The id of the thermostat_configuration
        :param fields: The field of the thermostat_configuration to get, None if all
        """
        try:
            thermostat_dto = self._thermostat_controller.load_heating_thermostat(id)
        except DoesNotExist:
            if id >= 32:
                raise
            mode = 'heating'  # type: Literal['heating']
            thermostat_dto = ThermostatMapper.get_default_dto(thermostat_id=id, mode=mode)
        return {'config': ThermostatSerializer.serialize(thermostat_dto=thermostat_dto,
                                                         fields=fields)}

    @openmotics_api(auth=True, check=types(fields='json'))
    def get_thermostat_configurations(self, fields=None):  # type: (Optional[List[str]]) -> Dict[str, Any]
        """
        Get all thermostat_configurations.
        :param fields: The field of the thermostat_configuration to get, None if all
        """
        mode = 'heating'  # type: Literal['heating']
        thermostat_dtos = {thermostat.id: thermostat
                           for thermostat in self._thermostat_controller.load_heating_thermostats()}
        all_dtos = []
        for thermostat_id in set(list(thermostat_dtos.keys()) + list(range(32))):
            all_dtos.append(thermostat_dtos.get(thermostat_id, ThermostatMapper.get_default_dto(thermostat_id=thermostat_id,
                                                                                                mode=mode)))
        return {'config': [ThermostatSerializer.serialize(thermostat_dto=thermostat, fields=fields)
                           for thermostat in all_dtos]}

    @openmotics_api(auth=True, check=types(config='json'))
    def set_thermostat_configuration(self, config):  # type: (Dict[Any, Any]) -> Dict
        """ Set one thermostat_configuration. """
        data = ThermostatSerializer.deserialize(config)
        self._thermostat_controller.save_heating_thermostats([data])
        return {}

    @openmotics_api(auth=True, check=types(config='json'))
    def set_thermostat_configurations(self, config):  # type: (List[Dict[Any, Any]]) -> Dict
        """ Set multiple thermostat_configurations. """
        data = [ThermostatSerializer.deserialize(entry) for entry in config]
        self._thermostat_controller.save_heating_thermostats(data)
        return {}

    # Sensor configurations

    @openmotics_api(auth=True, check=types(id=int, fields='json'))
    def get_sensor_configuration(self, id, fields=None):  # type: (int, Optional[List[str]]) -> Dict[str, Any]
        """
        Get a specific sensor_configuration defined by its id.
        :param id: The id of the sensor_configuration
        :param fields: The field of the sensor_configuration to get, None if all
        """
        return {'config': SensorSerializer.serialize(sensor_dto=self._sensor_controller.load_sensor(sensor_id=id),
                                                     fields=fields)}

    @openmotics_api(auth=True, check=types(fields='json'))
    def get_sensor_configurations(self, fields=None):  # type: (Optional[List[str]]) -> Dict[str, Any]
        """
        Get all sensor_configurations.
        :param fields: The field of the sensor_configuration to get, None if all
        """
        return {'config': [SensorSerializer.serialize(sensor_dto=sensor, fields=fields)
                           for sensor in self._sensor_controller.load_sensors()]}

    @openmotics_api(auth=True, check=types(config='json'))
    def set_sensor_configuration(self, config):  # type: (Dict[Any, Any]) -> Dict
        """ Set one sensor_configuration. """
        sensor_dto = SensorSerializer.deserialize(config)
        saved_sensors_dtos = self._sensor_controller.save_sensors([sensor_dto])
        data = [SensorSerializer.serialize(sensor_dto=saved_sensors_dto, fields=None)
                           for saved_sensors_dto in saved_sensors_dtos] if saved_sensors_dtos else None
        return {'config': data}

    @openmotics_api(auth=True, check=types(config='json'))
    def set_sensor_configurations(self, config):  # type: (List[Dict[Any, Any]]) -> Dict
        """ Set multiple sensor_configurations. """
        sensor_dtos = [SensorSerializer.deserialize(entry) for entry in config]
        saved_sensors_dtos = self._sensor_controller.save_sensors(sensor_dtos)
        data = [SensorSerializer.serialize(sensor_dto=saved_sensors_dto, fields=None)
                           for saved_sensors_dto in saved_sensors_dtos] if saved_sensors_dtos else None
        return {'config': data}

    # Heating Pump Group

    @openmotics_api(auth=True, check=types(id=int, fields='json'))
    def get_pump_group_configuration(self, id, fields=None):  # type: (int, Optional[List[str]]) -> Dict[str, Any]
        """
        Get a specific heating pump_group_configuration defined by its id.
        :param id: The id of the heating pump_group_configuration
        :param fields: The field of the heating pump_group_configuration to get, None if all
        """
        pump_group_dto = self._thermostat_controller.load_heating_pump_group(pump_group_id=id)
        return {'config': PumpGroupSerializer.serialize(pump_group_dto=pump_group_dto,
                                                        fields=fields)}

    @openmotics_api(auth=True, check=types(fields='json'))
    def get_pump_group_configurations(self, fields=None):  # type: (Optional[List[str]]) -> Dict[str, Any]
        """
        Get all heating pump_group_configurations.
        :param fields: The field of the heating pump_group_configuration to get, None if all
        """
        pump_group_dtos = self._thermostat_controller.load_heating_pump_groups()
        return {'config': [PumpGroupSerializer.serialize(pump_group_dto=pump_group, fields=fields)
                           for pump_group in pump_group_dtos]}

    @openmotics_api(auth=True, check=types(config='json'))
    def set_pump_group_configuration(self, config):  # type: (Dict[Any, Any]) -> Dict
        """ Set one heating pump_group_configuration. """
        data = PumpGroupSerializer.deserialize(config)
        self._thermostat_controller.save_heating_pump_groups([data])
        return {}

    @openmotics_api(auth=True, check=types(config='json'))
    def set_pump_group_configurations(self, config):  # type: (List[Dict[Any, Any]]) -> Dict
        """ Set multiple heating pump_group_configurations. """
        data = [PumpGroupSerializer.deserialize(entry) for entry in config]
        self._thermostat_controller.save_heating_pump_groups(data)
        return {}

    # Cooling thermostats

    @openmotics_api(auth=True, check=types(id=int, fields='json'))
    def get_cooling_configuration(self, id, fields=None):  # type: (int, Optional[List[str]]) -> Dict[str, Any]
        """
        Get a specific cooling_configuration defined by its id.
        :param id: The id of the cooling_configuration
        :param fields: The field of the cooling_configuration to get, None if all
        """
        try:
            thermostat_dto = self._thermostat_controller.load_cooling_thermostat(id)
        except DoesNotExist:
            if id >= 32:
                raise
            mode = 'cooling'  # type: Literal['cooling']
            thermostat_dto = ThermostatMapper.get_default_dto(thermostat_id=id, mode=mode)
        return {'config': ThermostatSerializer.serialize(thermostat_dto=thermostat_dto,
                                                         fields=fields)}

    @openmotics_api(auth=True, check=types(fields='json'))
    def get_cooling_configurations(self, fields=None):  # type: (Optional[List[str]]) -> Dict[str, Any]
        """
        Get all cooling_configurations.
        :param fields: The field of the cooling_configuration to get, None if all
        """
        mode = 'cooling'  # type: Literal['cooling']
        thermostat_dtos = {thermostat.id: thermostat
                           for thermostat in self._thermostat_controller.load_cooling_thermostats()}
        all_dtos = []
        for thermostat_id in set(list(thermostat_dtos.keys()) + list(range(32))):
            all_dtos.append(thermostat_dtos.get(thermostat_id, ThermostatMapper.get_default_dto(thermostat_id=thermostat_id,
                                                                                                mode=mode)))
        return {'config': [ThermostatSerializer.serialize(thermostat_dto=thermostat, fields=fields)
                           for thermostat in all_dtos]}

    @openmotics_api(auth=True, check=types(config='json'))
    def set_cooling_configuration(self, config):  # type: (Dict[Any, Any]) -> Dict
        """ Set one cooling_configuration. """
        data = ThermostatSerializer.deserialize(config)
        self._thermostat_controller.save_cooling_thermostats([data])
        return {}

    @openmotics_api(auth=True, check=types(config='json'))
    def set_cooling_configurations(self, config):  # type: (List[Dict[Any, Any]]) -> Dict
        """ Set multiple cooling_configurations. """
        data = [ThermostatSerializer.deserialize(entry) for entry in config]
        self._thermostat_controller.save_cooling_thermostats(data)
        return {}

    # Cooling Pump Groups

    @openmotics_api(auth=True, check=types(id=int, fields='json'))
    def get_cooling_pump_group_configuration(self, id, fields=None):  # type: (int, Optional[List[str]]) -> Dict[str, Any]
        """
        Get a specific cooling pump_group_configuration defined by its id.
        :param id: The id of the cooling pump_group_configuration
        :param fields: The field of the cooling pump_group_configuration to get, None if all
        """
        return {'config': PumpGroupSerializer.serialize(pump_group_dto=self._thermostat_controller.load_cooling_pump_group(pump_group_id=id),
                                                        fields=fields)}

    @openmotics_api(auth=True, check=types(fields='json'))
    def get_cooling_pump_group_configurations(self, fields=None):  # type: (Optional[List[str]]) -> Dict[str, Any]
        """
        Get all cooling pump_group_configurations.
        :param fields: The field of the cooling pump_group_configuration to get, None if all
        """
        return {'config': [PumpGroupSerializer.serialize(pump_group_dto=pump_group, fields=fields)
                           for pump_group in self._thermostat_controller.load_cooling_pump_groups()]}

    @openmotics_api(auth=True, check=types(config='json'))
    def set_cooling_pump_group_configuration(self, config):  # type: (Dict[Any, Any]) -> Dict
        """ Set one cooling pump_group_configuration. """
        data = PumpGroupSerializer.deserialize(config)
        self._thermostat_controller.save_cooling_pump_groups([data])
        return {}

    @openmotics_api(auth=True, check=types(config='json'))
    def set_cooling_pump_group_configurations(self, config):  # type: (List[Dict[Any, Any]]) -> Dict
        """ Set multiple cooling pump_group_configurations. """
        data = [PumpGroupSerializer.deserialize(entry) for entry in config]
        self._thermostat_controller.save_cooling_pump_groups(data)
        return {}

    @openmotics_api(auth=True, check=types(fields='json'))
    def get_global_rtd10_configuration(self, fields=None):  # type: (Optional[List[str]]) -> Dict[str, Any]
        """
        Get the global_rtd10_configuration.
        :param fields: The field of the global_rtd10_configuration to get, None if all
        """
        try:
            global_rtd10_dto = self._thermostat_controller.load_global_rtd10()
        except UnsupportedException:
            global_rtd10_dto = GlobalRTD10DTO()  # Backwards compatibility
        return {'config': GlobalRTD10Serializer.serialize(global_rtd10_dto=global_rtd10_dto, fields=fields)}

    @openmotics_api(auth=True, check=types(config='json'))
    def set_global_rtd10_configuration(self, config):  # type: (Dict[Any, Any]) -> Dict
        """ Set the global_rtd10_configuration. """
        data = GlobalRTD10Serializer.deserialize(config)
        self._thermostat_controller.save_global_rtd10(data)
        return {}

    @openmotics_api(auth=True, check=types(id=int, fields='json'))
    def get_rtd10_heating_configuration(self, id, fields=None):  # type: (int, Optional[List[str]]) -> Dict[str, Any]
        """
        Get a specific rtd10_heating_configuration defined by its id.
        :param fields: The field of the rtd10_heating_configuration to get, None if all
        """
        return {'config': RTD10Serializer.serialize(rtd10_dto=self._thermostat_controller.load_heating_rtd10(id),
                                                    fields=fields)}

    @openmotics_api(auth=True, check=types(fields='json'))
    def get_rtd10_heating_configurations(self, fields=None):  # type: (Optional[List[str]]) -> Dict[str, Any]
        """
        Get all rtd10_heating_configurations.
        :param fields: The field of the rtd10_heating_configuration to get, None if all
        """
        try:
            return {'config': [RTD10Serializer.serialize(rtd10_dto=rtd10_dto, fields=fields)
                               for rtd10_dto in self._thermostat_controller.load_heating_rtd10s()]}
        except UnsupportedException:
            return {'config': []}  # Backwards compatibility

    @openmotics_api(auth=True, check=types(config='json'))
    def set_rtd10_heating_configuration(self, config):  # type: (Dict[Any, Any]) -> Dict
        """ Set one rtd10_heating_configuration. """
        data = RTD10Serializer.deserialize(config)
        self._thermostat_controller.save_heating_rtd10s([data])
        return {}

    @openmotics_api(auth=True, check=types(config='json'))
    def set_rtd10_heating_configurations(self, config):  # type: (List[Dict[Any, Any]]) -> Dict
        """ Set multiple rtd10_heating_configurations. """
        data = [RTD10Serializer.deserialize(entry) for entry in config]
        self._thermostat_controller.save_heating_rtd10s(data)
        return {}

    @openmotics_api(auth=True, check=types(id=int, fields='json'))
    def get_rtd10_cooling_configuration(self, id, fields=None):  # type: (int, Optional[List[str]]) -> Dict[str, Any]
        """
        Get a specific rtd10_cooling_configuration defined by its id.
        :param fields: The field of the rtd10_cooling_configuration to get, None if all
        """
        return {'config': RTD10Serializer.serialize(rtd10_dto=self._thermostat_controller.load_cooling_rtd10(id),
                                                    fields=fields)}

    @openmotics_api(auth=True, check=types(fields='json'))
    def get_rtd10_cooling_configurations(self, fields=None):  # type: (Optional[List[str]]) -> Dict[str, Any]
        """
        Get all rtd10_cooling_configurations.
        :param fields: The field of the rtd10_cooling_configuration to get, None if all
        """
        try:
            return {'config': [RTD10Serializer.serialize(rtd10_dto=rtd10_dto, fields=fields)
                               for rtd10_dto in self._thermostat_controller.load_cooling_rtd10s()]}
        except UnsupportedException:
            return {'config': []}  # Backwards compatibility

    @openmotics_api(auth=True, check=types(config='json'))
    def set_rtd10_cooling_configuration(self, config):  # type: (Dict[Any, Any]) -> Dict
        """ Set one rtd10_cooling_configuration. """
        data = RTD10Serializer.deserialize(config)
        self._thermostat_controller.save_cooling_rtd10s([data])
        return {}

    @openmotics_api(auth=True, check=types(config='json'))
    def set_rtd10_cooling_configurations(self, config):  # type: (List[Dict[Any, Any]]) -> Dict
        """ Set multiple rtd10_cooling_configurations. """
        data = [RTD10Serializer.deserialize(entry) for entry in config]
        self._thermostat_controller.save_cooling_rtd10s(data)
        return {}

    # Group Actions

    @openmotics_api(auth=True, check=types(id=int, fields='json'))
    def get_group_action_configuration(self, id, fields=None):  # type: (int, Optional[List[str]]) -> Dict[str, Any]
        """
        Get a specific group_action_configuration defined by its id.
        :param id: The id of the group_action_configuration
        :param fields: The field of the group_action_configuration to get, None if all
        """
        return {'config': GroupActionSerializer.serialize(group_action_dto=self._group_action_controller.load_group_action(id),
                                                          fields=fields)}

    @openmotics_api(auth=True, check=types(fields='json'))
    def get_group_action_configurations(self, fields=None):  # type: (Optional[List[str]]) -> Dict[str, Any]
        """
        Get all group_action_configurations.
        :param fields: The field of the group_action_configuration to get, None if all
        """
        return {'config': [GroupActionSerializer.serialize(group_action_dto=group_action, fields=fields)
                           for group_action in self._group_action_controller.load_group_actions()]}

    @openmotics_api(auth=True, check=types(config='json'))
    def set_group_action_configuration(self, config):  # type: (Dict[Any, Any]) -> Dict
        """ Set one group_action_configuration. """
        data = GroupActionSerializer.deserialize(config)
        self._group_action_controller.save_group_actions([data])
        return {}

    @openmotics_api(auth=True, check=types(config='json'))
    def set_group_action_configurations(self, config):  # type: (List[Dict[Any, Any]]) -> Dict
        """ Set multiple group_action_configurations. """
        data = [GroupActionSerializer.deserialize(entry) for entry in config]
        self._group_action_controller.save_group_actions(data)
        return {}

    # Schedules  # TODO: Legacy, cleanp

    @openmotics_api(auth=True, check=types(id=int, fields='json'))
    def get_scheduled_action_configuration(self, id, fields=None):
        # type: (int, Optional[List[str]]) -> Dict[str, Any]
        """ Get a specific scheduled_action_configuration defined by its id. """
        return {'config': LegacyScheduleSerializer.serialize(schedule_dto=self._scheduling_controller.load_scheduled_action(id),
                                                             fields=fields)}

    @openmotics_api(auth=True, check=types(fields='json'))
    def get_scheduled_action_configurations(self, fields=None):
        # type: (Optional[List[str]]) -> Dict[str, List[Any]]
        """ Get all scheduled_action_configurations. """
        return {'config': [LegacyScheduleSerializer.serialize(schedule_dto=schedule, fields=fields)
                           for schedule in self._scheduling_controller.load_scheduled_actions()]}

    @openmotics_api(auth=True, check=types(config='json'))
    def set_scheduled_action_configuration(self, config):
        # type: (Dict[str, Any]) -> Dict[str, Any]
        """ Set one scheduled_action_configuration. """
        data = LegacyScheduleSerializer.deserialize(config)
        self._scheduling_controller.save_scheduled_actions([data])
        return {}

    @openmotics_api(auth=True, check=types(config='json'))
    def set_scheduled_action_configurations(self, config):
        # type: (List[Dict[str, Any]]) -> Dict[str, Any]
        """ Set multiple scheduled_action_configurations. """
        data = [LegacyScheduleSerializer.deserialize(entry) for entry in config]
        self._scheduling_controller.save_scheduled_actions(data)
        return {}

    # PulseCounters

    @openmotics_api(auth=True, check=types(id=int, fields='json'))
    def get_pulse_counter_configuration(self, id, fields=None):  # type: (int, Optional[List[str]]) -> Dict[str, Any]
        """
        Get a specific pulse_counter_configuration defined by its id.
        :param id: The id of the pulse_counter_configuration
        :param fields: The field of the pulse_counter_configuration to get, None if all
        """
        return {'config': PulseCounterSerializer.serialize(pulse_counter_dto=self._pulse_counter_controller.load_pulse_counter(pulse_counter_id=id),
                                                           fields=fields)}

    @openmotics_api(auth=True, check=types(fields='json'))
    def get_pulse_counter_configurations(self, fields=None):  # type: (Optional[List[str]]) -> Dict[str, Any]
        """
        Get all pulse_counter_configurations.
        :param fields: The field of the pulse_counter_configuration to get, None if all
        """
        return {'config': [PulseCounterSerializer.serialize(pulse_counter_dto=pulse_counter, fields=fields)
                           for pulse_counter in self._pulse_counter_controller.load_pulse_counters()]}

    @openmotics_api(auth=True, check=types(config='json'))
    def set_pulse_counter_configuration(self, config):  # type: (Dict[Any, Any]) -> Dict
        """ Set one pulse_counter_configuration. """
        data = PulseCounterSerializer.deserialize(config)
        self._pulse_counter_controller.save_pulse_counters([data])
        return {}

    @openmotics_api(auth=True, check=types(config='json'))
    def set_pulse_counter_configurations(self, config):  # type: (List[Dict[Any, Any]]) -> Dict
        """ Set multiple pulse_counter_configurations. """
        data = [PulseCounterSerializer.deserialize(entry) for entry in config]
        self._pulse_counter_controller.save_pulse_counters(data)
        return {}

    @openmotics_api(auth=True, check=types(amount=int))
    def set_pulse_counter_amount(self, amount):  # type: (int) -> Dict
        """
        Set the number of pulse counters. The minimum is 24, these are the pulse counters
        that can be linked to an input. An amount greater than 24 will result in virtual
        pulse counter that can be set through the API.
        """
        return {'amount': self._pulse_counter_controller.set_amount_of_pulse_counters(amount)}

    @openmotics_api(auth=True)
    def get_pulse_counter_status(self):  # type: () -> Dict[str, List[Optional[int]]]
        """ Get the pulse counter values. """
        values = self._pulse_counter_controller.get_values()
        return {'counters': [values[number] for number in sorted(values.keys())]}

    @openmotics_api(auth=True, check=types(pulse_counter_id=int, value=int))
    def set_pulse_counter_status(self, pulse_counter_id, value):  # type: (int, int) -> Dict
        """
        Sets a pulse counter to a value. This can only be done for virtual pulse counters,
        with a pulse_counter_id >= 24.
        """
        return {'value': self._pulse_counter_controller.set_value(pulse_counter_id, value)}

    # Startup actions  # TODO: Legacy, cleanp

    @openmotics_api(auth=True, check=types(fields='json'))
    def get_startup_action_configuration(self, fields=None):
        # type: (Optional[List[str]]) -> Dict[str, Any]
        """ Get the startup_action_configuration. """
        return {'config': LegacyStartupActionSerializer.serialize(startup_action_dto=self._scheduling_controller.load_startup_action(),
                                                                  fields=fields)}

    @openmotics_api(auth=True, check=types(config='json'))
    def set_startup_action_configuration(self, config):
        # type: (Dict[str, Any]) -> Dict[str, Any]
        """ Set the startup_action_configuration. """
        data = LegacyStartupActionSerializer.deserialize(config)
        self._scheduling_controller.save_startup_action(data)
        return {}

    @openmotics_api(auth=True, check=types(fields='json'))
    def get_dimmer_configuration(self, fields=None):
        """
        Get the dimmer_configuration.
        :param fields: The field of the dimmer_configuration to get. (None gets all fields)
        """
        return {'config': DimmerConfigurationSerializer.serialize(dimmer_configuration_dto=self._output_controller.load_dimmer_configuration(),
                                                                  fields=fields)}

    @openmotics_api(auth=True, check=types(config='json'))
    def set_dimmer_configuration(self, config):
        """ Set the dimmer_configuration. """
        data = DimmerConfigurationSerializer.deserialize(config)
        self._output_controller.save_dimmer_configuration(data)
        return {}

    @openmotics_api(auth=True, check=types(fields='json'))
    def get_global_thermostat_configuration(self, fields=None):
        """
        Get the global_thermostat_configuration.
        :param fields: The field of the cooling_configuration to get, None if all
        """
        thermostat_group_dto = self._thermostat_controller.load_thermostat_group()
        return {'config': ThermostatGroupSerializer.serialize(thermostat_group_dto=thermostat_group_dto,
                                                              fields=fields)}

    @openmotics_api(auth=True, check=types(config='json'))
    def set_global_thermostat_configuration(self, config):
        """ Set the global_thermostat_configuration. """
        data = ThermostatGroupSerializer.deserialize(config)
        self._thermostat_controller.save_thermostat_group(data)
        return {}

    @openmotics_api(auth=True, check=types(id=int, fields='json'))
    def get_can_led_configuration(self, id, fields=None):  # type: (int, Optional[List[str]]) -> Dict[str, Any]
        """
        Get a specific can_led_configuration defined by its id.
        :param id: The id of the can_led_configuration
        :param fields: The field of the can_led_configuration to get, None if all
        """
        return {'config': GlobalFeedbackSerializer.serialize(global_feedback_dto=self._output_controller.load_global_feedback(id),
                                                             fields=fields)}

    @openmotics_api(auth=True, check=types(fields='json'))
    def get_can_led_configurations(self, fields=None):  # type: (Optional[List[str]]) -> Dict[str, Any]
        """
        Get all can_led_configurations.
        :param fields: The field of the can_led_configuration to get, None if all
        """
        return {'config': [GlobalFeedbackSerializer.serialize(global_feedback_dto=global_feedback, fields=fields)
                           for global_feedback in self._output_controller.load_global_feedbacks()]}

    @openmotics_api(auth=True, check=types(config='json'))
    def set_can_led_configuration(self, config):  # type: (Dict[Any, Any]) -> Dict
        """ Set one can_led_configuration. """
        data = GlobalFeedbackSerializer.deserialize(config)
        self._output_controller.save_global_feedbacks([data])
        return {}

    @openmotics_api(auth=True, check=types(config='json'))
    def set_can_led_configurations(self, config):  # type: (List[Dict[Any, Any]]) -> Dict
        """ Set multiple can_led_configurations. """
        data = [GlobalFeedbackSerializer.deserialize(entry) for entry in config]
        self._output_controller.save_global_feedbacks(data)
        return {}

    # Room configurations

    @openmotics_api(auth=True, check=types(id=int, fields='json'))
    def get_room_configuration(self, id, fields=None):  # type: (int, Optional[List[str]]) -> Dict[str, Any]
        """
        Get a specific room_configuration defined by its id.
        :param id: The id of the room_configuration
        :param fields: The fields of the room_configuration to get, None if all
        """
        try:
            room_dto = self._room_controller.load_room(room_id=id)
        except DoesNotExist:
            if 0 <= id < 100:
                room_dto = RoomDTO(id=id)
            else:
                raise
        return {'config': RoomSerializer.serialize(room_dto=room_dto,
                                                   fields=fields)}

    @openmotics_api(auth=True, check=types(fields='json'))
    def get_room_configurations(self, fields=None):  # type: (Optional[List[str]]) -> Dict[str, Any]
        """
        Get all room_configuration.
        :param fields: The field of the room_configuration to get, None if all
        """
        data = []
        rooms = {room.id: room for room in self._room_controller.load_rooms()}
        for i in range(100):
            room = rooms.get(i, RoomDTO(id=i))
            data.append(RoomSerializer.serialize(room_dto=room, fields=fields))
        return {'config': data}

    @openmotics_api(auth=True, check=types(config='json'))
    def set_room_configuration(self, config):  # type: (Dict[Any, Any]) -> Dict
        """ Set one room_configuration. """
        data = RoomSerializer.deserialize(config)
        self._room_controller.save_rooms([data])
        return {}

    @openmotics_api(auth=True, check=types(config='json'))
    def set_room_configurations(self, config):  # type: (List[Dict[Any, Any]]) -> Dict
        """ Set multiple room_configuration. """
        data = [RoomSerializer.deserialize(entry) for entry in config]
        self._room_controller.save_rooms(data)
        return {}

    # Extra calls

    @openmotics_api(auth=True)
    def get_reset_dirty_flag(self):
        """
        Gets the dirty flags, and immediately clears them
        """
        energy_dirty = self._energy_dirty
        self._energy_dirty = False
        orm_dirty = Database.get_dirty_flag()
        # eeprom key used here for compatibility
        return {'eeprom': self._module_controller.get_configuration_dirty_flag(),
                'power': energy_dirty,
                'orm': orm_dirty}

    @openmotics_api(auth=True, check=types(level=str, logger_name=str))
    def set_loglevel(self, level='INFO', logger_name=None):  # type: (str, Optional[str]) -> Dict
        level = level.upper()
        Logs.set_loglevel(level, logger_name)
        return {'loglevel': level}

    # UART

    @openmotics_api(auth=True, check=types(mode=UARTController.MODES))
    def uart_request_mode(self, mode):
        if self._uart_controller is None or self._uart_controller.mode not in [UARTController.Mode.NONE, mode]:
            # If UART is not availabel or a different UART mode is active (except `NONE`), raise an error
            raise FeatureUnavailableException()
        self._uart_controller.set_mode(mode)
        return {}

    @openmotics_api(auth=True, check=types(slaveaddress=int, registeraddress=int, number_of_decimals=int, functioncode=int, signed=bool))
    def read_modbus_register(self, slaveaddress, registeraddress, number_of_decimals=0, functioncode=3, signed=False):
        if self._uart_controller is None or self._uart_controller.mode != UARTController.Mode.MODBUS:
            raise FeatureUnavailableException()
        return {'data': self._uart_controller.read_register(slaveaddress=slaveaddress,
                                                            registeraddress=registeraddress,
                                                            number_of_decimals=number_of_decimals,
                                                            functioncode=functioncode,
                                                            signed=signed)}

    @openmotics_api(auth=True, check=types(slaveaddress=int, registeraddress=int, value=float, number_of_decimals=int, functioncode=int, signed=bool))
    def write_modbus_register(self, slaveaddress, registeraddress, value, number_of_decimals=0, functioncode=16, signed=False):
        if self._uart_controller is None or self._uart_controller.mode != UARTController.Mode.MODBUS:
            raise FeatureUnavailableException()
        self._uart_controller.write_register(slaveaddress=slaveaddress,
                                             registeraddress=registeraddress,
                                             value=value,
                                             number_of_decimals=number_of_decimals,
                                             functioncode=functioncode,
                                             signed=signed)
        return {}

    # Energy modules

    @openmotics_api(auth=True)
    def get_power_modules(self):
        """
        Get information on the power modules. The times format is a comma seperated list of
        HH:MM formatted times times (index 0 = start Monday, index 1 = stop Monday,
        index 2 = start Tuesday, ...).
        """
        return {'modules': [EnergyModuleSerializer.serialize(energy_module_dto=energy_module_dto, fields=None)
                            for energy_module_dto in self._energy_module_controller.load_modules()]}

    @openmotics_api(auth=True, check=types(modules='json'))
    def set_power_modules(self, modules):
        """ Set information for the power modules. """
        module_dtos = [EnergyModuleSerializer.deserialize(module) for module in modules]
        self._energy_module_controller.save_modules(module_dtos)
        return {}

    @openmotics_api(auth=True)
    def get_realtime_power(self):
        """ Get the realtime power measurements. """
        response = {}  # type: Dict[str, List[List[float]]]
        for module_id, items in self._energy_module_controller.get_realtime_energy().items():
            response[module_id] = []
            for realtime_power in items:
                response[module_id].append([realtime_power.voltage,
                                            realtime_power.frequency,
                                            realtime_power.current,
                                            realtime_power.power])
        return response  # TODO: Use serializer

    @openmotics_api(auth=True)
    def get_total_energy(self):
        """ Get the total energy (Wh) consumed by the power modules. """
        return dict((module_id, [[entry.day, entry.night] for entry in data])
                    for module_id, data in self._energy_module_controller.get_total_energy().items())

    @openmotics_api(auth=True)
    def start_power_address_mode(self):
        """
        Start the address mode on the power modules.
        """
        self._energy_module_controller.start_address_mode()
        return {}

    @openmotics_api(auth=True)
    def stop_power_address_mode(self):
        """
        Stop the address mode on the power modules.
        """
        self._energy_dirty = True
        self._energy_module_controller.stop_address_mode()
        return {}

    @openmotics_api(auth=True)
    def in_power_address_mode(self):
        """
        Check if the power modules are in address mode.

        :returns: 'address_mode': Boolean
        :rtype: dict
        """
        return {'address_mode': self._energy_module_controller.in_address_mode()}

    @openmotics_api(auth=True, check=types(module_id=int, voltage=float))
    def set_power_voltage(self, module_id, voltage):
        """
        Set the voltage for a given module.
        :param module_id: The id of the power module.
        :param voltage: The voltage to set for the power module.
        """
        self._energy_module_controller.calibrate_module_voltage(module_id, voltage)
        return {}

    @openmotics_api(auth=True, check=types(module_id=int, input_id=int))
    def get_energy_time(self, module_id, input_id=None):
        # type: (int, Optional[int]) -> Dict[str, Any]
        """
        Gets 1 period of given module and optional input (no input means all).

        :param module_id: The id of the power module.
        :param input_id: The id of the input on the given power module
        :returns: A dict with the input_id(s) as key, and as value another dict with
                  (up to 80) voltage and current samples.
        """
        return self._energy_module_controller.get_energy_time(module_id, input_id)

    @openmotics_api(auth=True, check=types(module_id=int, input_id=int))
    def get_energy_frequency(self, module_id, input_id=None):
        # type: (int, Optional[int]) -> Dict[str, Any]
        """
        Gets the frequency components for a given module and optional input (no input means all)

        :param module_id: The id of the power module
        :param input_id: The id of the input on the given power module
        :returns: A dict with the input_id(s) as key, and as value another dict with for
                  voltage and current the 20 frequency components
        """
        return self._energy_module_controller.get_energy_frequency(module_id, input_id)

    @openmotics_api(auth=True, check=types(address=int), plugin_exposed=False)
    def do_raw_energy_command(self, address, mode, command, data):
        # type: (int, str, str, str) -> Dict[str, Any]
        """
        Perform a raw energy module command, for debugging purposes.

        :param address: The address of the energy module
        :param mode: 1 char: S or G
        :param command: 3 char power command
        :param data: comma seperated list of Bytes
        :returns: dict with 'data': comma separated list of Bytes
        """
        if mode not in ['S', 'G']:
            raise ValueError("mode not in [S, G]: %s" % mode)

        if len(command) != 3:
            raise ValueError('Command should be 3 chars, got "%s"' % command)

        if data:
            bdata = [int(c) for c in data.split(",")]
        else:
            bdata = []

        ret = self._energy_module_controller.do_raw_energy_command(address, mode, command, bdata)
        return {'data': ",".join([str(d) for d in ret])}

    @openmotics_api(auth=True)
    def get_version(self):
        """
        Get the version of the openmotics software.

        :returns: 'version': String (a.b.c).
        :rtype: dict
        """
        master_version = self._module_controller.get_master_version()
        if master_version is not None:
            master_version = ".".join([str(n) for n in master_version] if len(master_version) else None)
        return {'version': gateway.__version__,
                'gateway': gateway.__version__,
                'master': master_version}

    # TODO: def get_versions(self):  # Something more generic that can return a general version overview (service, frontend, modules, os, ...)

    @openmotics_api(auth=True)
    def get_system_info(self):
        operating_system = System.get_operating_system()
        os_id = operating_system.get('ID', '')
        name = operating_system.get('NAME', '')
        version = operating_system.get('VERSION_ID', 'unknown')
        return {'model': str(Hardware.get_board_type()),
                'operating_system': {'id': str(os_id),
                                     'version': str(version),
                                     'name': str(name)},
                'platform': str(Platform.get_platform())}

    @openmotics_api(auth=True, plugin_exposed=False, check=types(version=str, metadata='json'))
    def update(self, version, metadata=None):
        """ Request to update to a given version """
        self._update_controller.request_update(version, metadata)
        return {}

    @openmotics_api(auth=True)
    def get_update_output(self):
        """
        Get the output of the last update.

        :returns: 'output': String with the output from the update script.
        :rtype: dict
        """
        return {'output': '',
                'version': gateway.__version__}

    @openmotics_api(auth=True, plugin_exposed=False, check=types(module_type=str, firmware_version=str, module_address=str, force=bool))
    def update_firmware(self, module_type, firmware_version, module_address=None, force=False):
        mode = UpdateEnums.Modes.FORCED if force else UpdateEnums.Modes.MANUAL
        successes, failures = self._update_controller.update_module_firmware(module_type=module_type,
                                                                             target_version=firmware_version,
                                                                             mode=mode,
                                                                             module_address=module_address)
        return {'successes': successes,
                'failures': failures}

    @openmotics_api(auth=True)
    def set_timezone(self, timezone):
        """
        Set the timezone for the gateway.

        :param timezone: in format 'Continent/City'.
        :type timezone: str
        """
        self._system_controller.set_timezone(timezone)
        self._module_controller.sync_master_time()
        return {}

    @openmotics_api(auth=True)
    def get_timezone(self):
        """
        Get the timezone for the gateway.

        :returns: 'timezone': the timezone in 'Continent/City' format (String).
        :rtype: dict
        """
        return {'timezone': self._system_controller.get_timezone()}

    @openmotics_api(auth=True, check=types(headers='json', auth='json', timeout=int), plugin_exposed=False)
    def do_url_action(self, url, method='GET', headers=None, data=None, auth=None, timeout=10):
        """
        Execute an url action.

        :param url: The url to fetch.
        :type url: str
        :param method: (optional) The http method (defaults to GET).
        :type method: str | None
        :param headers: (optional) The http headers to send (format: json encoded dict)
        :type headers: str | None
        :param data: (optional) Bytes to send in the body of the request.
        :type data: str | None
        :param auth: (optional) Json encoded tuple (username, password).
        :type auth: str | None
        :param timeout: (optional) Timeout in seconds for the http request (default = 10 sec).
        :type timeout: int | None
        :returns: 'headers': response headers, 'data': response body.
        :rtype: dict
        """
        response = requests.request(method, url,
                                    headers=headers,
                                    data=data,
                                    auth=auth,
                                    timeout=timeout)

        if response.status_code != requests.codes.ok:
            raise RuntimeError("Got bad resonse code: %d" % response.status_code)
        response_headers = response.headers  # type: Any
        return {'headers': response_headers._store,
                'data': response.text}

    @openmotics_api(auth=True, check=types(timestamp=int, action='json'), deprecated='add_schedule')
    def schedule_action(self, timestamp, action):
        self.add_schedule(name=action['description'],
                          start=timestamp,
                          schedule_type='LOCAL_API',
                          arguments={'name': action['action'],
                                     'parameters': action['params']})
        return {}

    @openmotics_api(auth=True, check=types(name=str, start=int, schedule_type=str, arguments='json', repeat='json', duration=int, end=int))
    def add_schedule(self, name, start, schedule_type, arguments=None, repeat=None, duration=None, end=None):
        schedule_dto = ScheduleDTO(id=None,
                                   source=Schedule.Sources.GATEWAY,
                                   name=name,
                                   start=start,
                                   action=schedule_type,
                                   repeat=repeat,
                                   duration=duration,
                                   end=end,
                                   arguments=arguments)
        self._scheduling_controller.save_schedules([schedule_dto])
        return {}

    @openmotics_api(auth=True, deprecated='list_schedules')
    def list_scheduled_actions(self):
        # Deprecated API, so manual serialization to old format
        return {'actions': [{'timestamp': schedule.start,
                             'from_now': schedule.start - time.time(),
                             'id': schedule.id,
                             'description': schedule.name,
                             'action': json.dumps({'action': schedule.arguments['name'],
                                                   'params': schedule.arguments['parameters']})}
                            for schedule in self._scheduling_controller.load_schedules()
                            if schedule.action == 'LOCAL_API']}

    @openmotics_api(auth=True)
    def list_schedules(self):
        return {'schedules': [ScheduleSerializer.serialize(schedule_dto, fields=None)
                              for schedule_dto in self._scheduling_controller.load_schedules()]}

    @openmotics_api(auth=True, check=types(id=int), deprecated='remove_schedule')
    def remove_scheduled_action(self, id):
        self.remove_schedule(schedule_id=id)
        return {}

    @openmotics_api(auth=True, check=types(schedule_id=int))
    def remove_schedule(self, schedule_id):
        self._scheduling_controller.remove_schedules([ScheduleDTO(id=schedule_id,  # Only ID is relevant for delete action
                                                                  name=None, start=None, action=None)])
        return {}

    @openmotics_api(auth=True)
    def get_plugins(self):
        """
        Get the installed plugins.

        :returns: 'plugins': dict with name, version and interfaces where name and version \
            are strings and interfaces is a list of tuples (interface, version) which are both strings.
        :rtype: dict
        """
        plugins = self._plugin_controller.get_plugins()
        ret = [{'name': p.name,
                'version': p.version,
                'interfaces': p.interfaces,
                'status': 'RUNNING' if p.is_running() else 'STOPPED'} for p in plugins]
        return {'plugins': ret}

    @openmotics_api(auth=True, plugin_exposed=False)
    def get_plugin_logs(self):
        """
        Get the logs for all plugins.

        :returns: 'logs': dict with the names of the plugins as keys and the logs (String) as \
            value.
        :rtype: dict
        """
        return {'logs': self._plugin_controller.get_logs()}

    @openmotics_api(auth=True, plugin_exposed=False)
    def install_plugin(self, md5, package_data):
        """
        Install a new plugin. The package_data should include a __init__.py file and
        will be installed in $OPENMOTICS_PREFIX/python/plugins/<name>.

        :param md5: md5 sum of the package_data.
        :type md5: String
        :param package_data: a tgz file containing the content of the plugin package.
        :type package_data: multipart/form-data encoded byte string.
        """
        return {'msg': self._plugin_controller.install_plugin(md5, package_data.file.read())}

    @openmotics_api(auth=True, plugin_exposed=False)
    def remove_plugin(self, name):
        """
        Remove a plugin. This removes the package data and configuration data of the plugin.

        :param name: Name of the plugin to remove.
        :type name: str
        """
        return self._plugin_controller.remove_plugin(name)

    @openmotics_api(auth=True, plugin_exposed=False)
    def stop_plugin(self, name):
        """
        Stops a plugin
        """
        running = self._plugin_controller.stop_plugin(name)
        return {'status': 'RUNNING' if running else 'STOPPED'}

    @openmotics_api(auth=True, plugin_exposed=False)
    def start_plugin(self, name):
        """
        Starts a plugin
        """
        running = self._plugin_controller.start_plugin(name)
        return {'status': 'RUNNING' if running else 'STOPPED'}

    @openmotics_api(auth=True, check=types(settings='json'), plugin_exposed=False)
    def get_settings(self, settings):
        """
        Gets a given setting
        """
        values = {}  # type: Dict[str, Any]
        for setting in settings:
            value = Config.get_entry(setting, None)
            if value is not None:
                values[setting] = value
        return {'values': values}

    @openmotics_api(auth=True, check=types(value='json'), plugin_exposed=False)
    def set_setting(self, setting, value):
        """
        Configures a setting
        """
        if setting not in ['cloud_enabled', 'cloud_metrics_enabled|energy', 'cloud_metrics_enabled|counter',
                           'cloud_support']:
            raise RuntimeError('Setting {0} cannot be set'.format(setting))
        Config.set_entry(setting, value)
        return {}

    @openmotics_api(auth=True, check=types(active=bool), plugin_exposed=False)
    def set_self_recovery(self, active):
        self._system_controller.set_self_recovery(active=active)
        return {}

    @openmotics_api(auth=True)
    def get_metric_definitions(self, source=None, metric_type=None):
        sources = self._metrics_controller.get_filter('source', source)
        metric_types = self._metrics_controller.get_filter('metric_type', metric_type)
        definitions = {}  # type: Dict[str,Dict[str,Any]]
        for _source, _metric_types in six.iteritems(self._metrics_controller.definitions):
            if _source in sources:
                definitions[_source] = {}
                for _metric_type, definition in six.iteritems(_metric_types):
                    if _metric_type in metric_types:
                        definitions[_source][_metric_type] = definition
        return {'definitions': definitions}

    @openmotics_api(check=types(confirm=bool, can=bool), auth=True, plugin_exposed=False)
    def factory_reset(self, username, password, confirm=False, can=True):
        user_dto = UserDTO(username=username)
        user_dto.set_password(password)
        success, _ = self._user_controller.login(user_dto)
        if not success:
            raise cherrypy.HTTPError(401, 'invalid_credentials')
        if not confirm:
            raise cherrypy.HTTPError(401, 'not_confirmed')
        return self._system_controller.factory_reset(can=can)

    @openmotics_api(auth=True, plugin_exposed=False)
    def restart_services(self):
        return self._system_controller.restart_services()

    @openmotics_api(auth=False)
    def health_check(self):
        """ Requests the state of the various services and checks the returned value for the global state """
        health = {'openmotics': {'state': self._service_state},
                  'master': {'state': self._module_controller.get_master_online()}}
        try:
            state = {}
            if self._message_client is not None:
                state = self._message_client.get_state('vpn_service', {})
            health['vpn_service'] = {'state': state.get('last_cycle', 0) > time.time() - 300}
        except Exception as ex:
            logger.error('Error loading vpn_service health: %s', ex)
            health['vpn_service'] = {'state': False}
        return {'health': health,
                'health_version': 1.0}

    @openmotics_api(auth=True)
    def indicate(self):
        """ Blinks the Status led on the Gateway to indicate the module """
        if self._frontpanel_controller:
            self._frontpanel_controller.indicate()
            return {}
        else:
            raise NotImplementedError()

    @cherrypy.expose
    @cherrypy.tools.cors()
    @cherrypy.tools.authenticated(pass_token=True)
    def ws_metrics(self, token, source=None, metric_type=None, interval=None):
        cherrypy.request.ws_handler.metadata = {'token': token,
                                                'client_id': uuid.uuid4().hex,
                                                'source': source,
                                                'metric_type': metric_type,
                                                'interval': None if interval is None else int(interval),
                                                'interface': self}

    @cherrypy.expose
    @cherrypy.tools.cors()
    @cherrypy.tools.authenticated(pass_token=True)
    def ws_events(self, token, serialization=WebSocketEncoding.MSGPACK):
        if serialization not in WebSocketEncoding.get_values():
            raise ValueError('Cannot create a websocket with serialization: {}'.format(serialization))
        handler = cherrypy.request.ws_handler
        handler.metadata = {
            'token': token,
            'client_id': uuid.uuid4().hex,
            'interface': self,
            'serialization': serialization
        }

    @cherrypy.expose
    @cherrypy.tools.cors()
    @cherrypy.tools.authenticated(pass_token=True)
    def ws_maintenance(self, token):
        cherrypy.request.ws_handler.metadata = {'token': token,
                                                'client_id': uuid.uuid4().hex,
                                                'interface': self}


@Injectable.named('web_service')
@Singleton
class WebService(object):
    """ The web service serves the gateway api over http. """

    name = 'web'

    @Inject
    def __init__(self, web_interface=INJECTED, http_port=INJECTED, https_port=INJECTED, verbose=False):
        # type: (WebInterface, int, int, bool) -> None
        self._webinterface = web_interface
        self._http_port = http_port
        self._https_port = https_port
        self._http_server = None  # type: Optional[cherrypy._cpserver.Server]
        self._https_server = None  # type: Optional[cherrypy._cpserver.Server]
        if not verbose:
            logging.getLogger("cherrypy").propagate = False

    @staticmethod
    def _http_server_logger(msg='', level=20, traceback=False):
        """
        This workaround is to lower some CherryPy "TICK"-SSL errors' severity that are incorrectly
        logged in our version of CherryPy. It is already resolved in a newer version, but we
        still need to upgrade
        """
        # TODO upgrade cherrypy
        _ = level, traceback
        logger.debug(msg)

    def start(self):
        # type: () -> None
        """ Run the web service: start cherrypy. """
        try:
            logger.info('Starting webserver...')
            OMPlugin(cherrypy.engine).subscribe()
            cherrypy.tools.websocket = OMSocketTool()

            cherrypy.config.update({'server.socket_port': self._http_port})

            config = {'/terms': {'tools.staticdir.on': True,
                                 'tools.staticdir.dir': constants.get_terms_dir()},
                      '/static': {'tools.staticdir.on': True,
                                  'tools.staticdir.dir': constants.get_static_dir()},
                      '/ws_metrics': {'tools.websocket.on': True,
                                      'tools.websocket.handler_cls': MetricsSocket},
                      '/ws_events': {'tools.websocket.on': True,
                                     'tools.websocket.handler_cls': EventsSocket},
                      '/ws_maintenance': {'tools.websocket.on': True,
                                          'tools.websocket.handler_cls': MaintenanceSocket},
                      '/': {'tools.cors.on': Config.get_entry('cors_enabled', False),
                            'tools.sessions.on': False}}

            cherrypy.tree.mount(root=self._webinterface,
                                config=config)

            cherrypy.config.update({'engine.autoreload.on': False})
            cherrypy.server.unsubscribe()

            self._https_server = cherrypy._cpserver.Server()
            self._https_server.socket_port = self._https_port
            self._https_server._socket_host = '0.0.0.0'
            self._https_server.socket_timeout = 60
            self._https_server.ssl_certificate = constants.get_ssl_certificate_file()
            self._https_server.ssl_private_key = constants.get_ssl_private_key_file()
            System.setup_cherrypy_ssl(self._https_server)
            self._https_server.subscribe()

            self._http_server = cherrypy._cpserver.Server()
            self._http_server.socket_port = self._http_port
            if Config.get_entry('enable_http', False):
                # This is added for development purposes.
                # Do NOT enable unless you know what you're doing and understand the risks.
                self._http_server._socket_host = '0.0.0.0'
            else:
                self._http_server._socket_host = '127.0.0.1'
            self._http_server.socket_timeout = 60
            self._http_server.subscribe()

            cherrypy.engine.autoreload_on = False

            cherrypy.engine.start()
            self._https_server.httpserver.error_log = WebService._http_server_logger
            self._http_server.httpserver.error_log = WebService._http_server_logger
            logger.info('Starting webserver... Done')
        except Exception:
            logger.exception("Could not start webservice. Dying...")
            sys.exit(1)

    def stop(self):
        # type: () -> None
        """ Stop the web service. """
        logger.info('Stopping webserver...')
        cherrypy.engine.exit()  # Shutdown the cherrypy server: no new requests
        logger.info('Stopping webserver... Done')

    def update_tree(self, mounts):
        try:
            self._http_server.stop()
        except Exception as ex:
            logger.error('Could not stop non-secure webserver: {0}'.format(ex))
        try:
            self._https_server.stop()
        except Exception as ex:
            logger.error('Could not stop secure webserver: {0}'.format(ex))
        try:
            for mount in mounts:
                cherrypy.tree.mount(**mount)
        except Exception as ex:
            logger.error('Could not mount updated tree: {0}'.format(ex))
        try:
            self._http_server.start()
            self._http_server.httpserver.error_log = WebService._http_server_logger
        except Exception as ex:
            logger.error('Could not restart non-secure webserver: {0}'.format(ex))
        try:
            self._https_server.start()
            self._https_server.httpserver.error_log = WebService._http_server_logger
        except Exception as ex:
            logger.error('Could not restart secure webserver: {0}'.format(ex))<|MERGE_RESOLUTION|>--- conflicted
+++ resolved
@@ -48,23 +48,14 @@
     EnergyModuleSerializer
 from gateway.authentication_controller import AuthenticationToken
 from gateway.dto import GlobalRTD10DTO, RoomDTO, ScheduleDTO, \
-<<<<<<< HEAD
     UserDTO, InputStatusDTO, ModuleDTO
-from gateway.enums import ShutterEnums, UserEnums, ModuleType, UpdateEnums
-=======
-    UserDTO, InputStatusDTO
 from gateway.enums import ShutterEnums, UserEnums, ModuleType
 from gateway.events import BaseEvent
->>>>>>> ab2c99c4
 from gateway.exceptions import UnsupportedException, FeatureUnavailableException, \
     ItemDoesNotExistException, WrongInputParametersException, ParseException
 from gateway.exceptions import CommunicationFailure, InMaintenanceModeException
 from gateway.mappers.thermostat import ThermostatMapper
-<<<<<<< HEAD
-from gateway.models import Config, Database, Feature, User, Module
-=======
-from gateway.models import Config, Database, Feature, Schedule, User
->>>>>>> ab2c99c4
+from gateway.models import Config, Database, Feature, Schedule, User, Module
 from gateway.uart_controller import UARTController
 from gateway.websockets import EventsSocket, MaintenanceSocket, \
     MetricsSocket, OMPlugin, OMSocketTool, WebSocketEncoding
