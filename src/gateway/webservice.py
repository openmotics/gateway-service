# Copyright (C) 2016 OpenMotics BV
#
# This program is free software: you can redistribute it and/or modify
# it under the terms of the GNU Affero General Public License as
# published by the Free Software Foundation, either version 3 of the
# License, or (at your option) any later version.
#
# This program is distributed in the hope that it will be useful,
# but WITHOUT ANY WARRANTY; without even the implied warranty of
# MERCHANTABILITY or FITNESS FOR A PARTICULAR PURPOSE.  See the
# GNU Affero General Public License for more details.
#
# You should have received a copy of the GNU Affero General Public License
# along with this program.  If not, see <http://www.gnu.org/licenses/>.
""" Includes the WebService class """


import base64
import logging
import os
import subprocess
import sys
import threading
import time
import uuid

import cherrypy
import msgpack
import requests
import ujson as json
from cherrypy.lib.static import serve_file
from decorator import decorator

import constants
import gateway
from bus.om_bus_events import OMBusEvents
from gateway.maintenance_communicator import InMaintenanceModeException
from gateway.shutters import ShutterController
from gateway.websockets import EventsSocket, MaintenanceSocket, \
    MetricsSocket, OMPlugin, OMSocketTool
from ioc import INJECTED, Inject, Injectable, Singleton
from models import Feature
from platform_utils import System
from power.power_communicator import InAddressModeException
from serial_utils import CommunicationTimedOutException

logger = logging.getLogger("openmotics")


class FloatWrapper(float):
    """ Wrapper for float value that limits the number of digits when printed. """

    def __repr__(self):
        return '%.2f' % self


class BadRequestException(Exception):
        pass


def limit_floats(struct):
    """
    Usage: json.dumps(limit_floats(struct)). This limits the number of digits in the json string.
    :param struct: Structure of which floats will be shortended
    """
    if isinstance(struct, (list, tuple)):
        return [limit_floats(element) for element in struct]
    elif isinstance(struct, dict):
        return dict((key, limit_floats(value)) for key, value in struct.items())
    elif isinstance(struct, float):
        return FloatWrapper(struct)
    else:
        return struct


def error_generic(status, message, *args, **kwargs):
    _ = args, kwargs
    cherrypy.response.headers["Content-Type"] = "application/json"
    cherrypy.response.status = status
    return json.dumps({"success": False, "msg": message})


def error_unexpected():
    cherrypy.response.headers["Content-Type"] = "application/json"
    cherrypy.response.status = 500  # Internal Server Error
    return json.dumps({"success": False, "msg": "unknown_error"})


cherrypy.config.update({'error_page.404': error_generic,
                        'error_page.401': error_generic,
                        'error_page.503': error_generic,
                        'request.error_response': error_unexpected})


def params_parser(params, param_types):
    for key in set(params).intersection(set(param_types)):
        value = params[key]
        if value is None:
            continue
        if isinstance(value, basestring) and value.lower() in ['null', 'none', '']:
            params[key] = None
        else:
            if isinstance(param_types[key], list):
                if value not in param_types[key]:
                    raise ValueError('Value has invalid value')
            elif param_types[key] == bool:
                params[key] = str(value).lower() not in ['false', '0', '0.0', 'no']
            elif param_types[key] == 'json':
                params[key] = json.loads(value)
            elif param_types[key] == int:
                # Double convertion. Params come in as strings, and int('0.0') fails, while int(float('0.0')) works as expected
                params[key] = int(float(value))
            else:
                params[key] = param_types[key](value)


def params_handler(**kwargs):
    """ Convert specified request params. """
    request = cherrypy.request
    try:
        params_parser(request.params, kwargs)
    except ValueError:
        cherrypy.response.headers['Content-Type'] = 'application/json'
        cherrypy.response.status = 406  # No Acceptable
        cherrypy.response.body = json.dumps({'success': False,
                                             'msg': 'invalid_parameters'})
        request.handler = None


def timestamp_handler():
    request = cherrypy.request
    if 'fe_time' in request.params:
        del request.params["fe_time"]


def cors_handler():
    if cherrypy.request.method == 'OPTIONS':
        cherrypy.request.handler = None
    cherrypy.response.headers['Access-Control-Allow-Origin'] = '*'
    cherrypy.response.headers['Access-Control-Allow-Headers'] = 'Authorization'
    cherrypy.response.headers['Access-Control-Allow-Methods'] = 'GET'


def authentication_handler(pass_token=False):
    request = cherrypy.request
    if request.method == 'OPTIONS':
        return
    try:
        token = None
        if 'token' in request.params:
            token = request.params.pop('token')
        if token is None:
            header = request.headers.get('Authorization')
            if header is not None and 'Bearer ' in header:
                token = header.replace('Bearer ', '')
        if token is None:
            header = request.headers.get('Sec-WebSocket-Protocol')
            if header is not None and 'authorization.bearer.' in header:
                unpadded_base64_token = header.replace('authorization.bearer.', '')
                base64_token = unpadded_base64_token + '=' * (-len(unpadded_base64_token) % 4)
                try:
                    token = base64.decodestring(base64_token).decode('utf-8')
                except Exception:
                    pass
        _self = request.handler.callable.__self__
        if request.remote.ip != '127.0.0.1':
            check_token = _self._user_controller.check_token if hasattr(_self, '_user_controller') else _self.webinterface.check_token
            if not check_token(token):
                raise RuntimeError()
        if pass_token is True:
            request.params['token'] = token
    except Exception:
        cherrypy.response.headers['Content-Type'] = 'application/json'
        cherrypy.response.status = 401  # Unauthorized
        cherrypy.response.body = '"invalid_token"'
        request.handler = None


cherrypy.tools.timestamp_filter = cherrypy.Tool('before_handler', timestamp_handler)
cherrypy.tools.cors = cherrypy.Tool('before_handler', cors_handler, priority=10)
cherrypy.tools.authenticated = cherrypy.Tool('before_handler', authentication_handler)
cherrypy.tools.params = cherrypy.Tool('before_handler', params_handler)


@decorator
def _openmotics_api(f, *args, **kwargs):
    start = time.time()
    timings = {}
    status = 200  # OK
    try:
        return_data = f(*args, **kwargs)
        data = limit_floats(dict({'success': True}.items() + return_data.items()))
    except cherrypy.HTTPError as ex:
        status = ex.status
        data = {'success': False, 'msg': ex._message}
    except (InMaintenanceModeException, InAddressModeException):
        status = 503  # Service Unavailable
        data = {'success': False, 'msg': 'maintenance_mode'}
    except CommunicationTimedOutException:
        logger.error('Communication timeout during API call %s', f.__name__)
        status = 200  # OK
        data = {'success': False, 'msg': 'Internal communication timeout'}
    except Exception as ex:
        logger.exception('Unexpected error during API call %s', f.__name__)
        status = 200  # OK
        data = {'success': False, 'msg': str(ex)}
    timings['process'] = ('Processing', time.time() - start)
    serialization_start = time.time()
    contents = json.dumps(data)
    timings['serialization'] = 'Serialization', time.time() - serialization_start
    cherrypy.response.headers['Content-Type'] = 'application/json'
    cherrypy.response.headers['Server-Timing'] = ','.join(['{0}={1}; "{2}"'.format(key, value[1] * 1000, value[0])
                                                           for key, value in timings.iteritems()])
    if hasattr(f, 'deprecated') and f.deprecated is not None:
        cherrypy.response.headers['Warning'] = 'Warning: 299 - "Deprecated, replaced by: {0}"'.format(f.deprecated)
    cherrypy.response.status = status
    return contents


def openmotics_api(auth=False, check=None, pass_token=False, plugin_exposed=True, deprecated=None):
    def wrapper(func):
        func.deprecated = deprecated
        func = _openmotics_api(func)
        if auth is True:
            func = cherrypy.tools.authenticated(pass_token=pass_token)(func)
        if check is not None:
            func = cherrypy.tools.params(**check)(func)
        func.exposed = True
        func.plugin_exposed = plugin_exposed
        func.check = check
        return func
    return wrapper


def types(**kwargs):
    return kwargs


@Injectable.named('web_interface')
@Singleton
class WebInterface(object):
    """ This class defines the web interface served by cherrypy. """

    @Inject
    def __init__(self, user_controller=INJECTED, gateway_api=INJECTED, maintenance_controller=INJECTED,
                 message_client=INJECTED, configuration_controller=INJECTED, scheduling_controller=INJECTED,
                 thermostat_controller=INJECTED):
        """
        Constructor for the WebInterface.

        :type user_controller: gateway.users.UserController
        :type gateway_api: gateway.gateway_api.GatewayApi
        :type maintenance_controller: gateway.hal.maintenance_controller.MaintenanceController
        :type message_client: bus.om_bus_client.MessageClient
        :type configuration_controller: gateway.config.ConfigController
        :type scheduling_controller: gateway.scheduling.SchedulingController
        :type thermostat_controller: gateway.thermostat.thermostat_controller.ThermostatController
        """
        self._user_controller = user_controller
        self._config_controller = configuration_controller
        self._scheduling_controller = scheduling_controller
        self._thermostat_controller = thermostat_controller
        self._plugin_controller = None

        self._gateway_api = gateway_api
        self._maintenance_controller = maintenance_controller
        self._message_client = message_client
        self._plugin_controller = None
        self._metrics_collector = None
        self._metrics_controller = None

        self._ws_metrics_registered = False
        self._power_dirty = False

    def in_authorized_mode(self):
        return self._message_client.get_state('led_service', {}).get('authorized_mode', False)

    def distribute_metric(self, metric):
        try:
            answers = cherrypy.engine.publish('get-metrics-receivers')
            if not answers:
                return
            receivers = answers.pop()
            for client_id in receivers.keys():
                receiver_info = receivers.get(client_id)
                if receiver_info is None:
                    continue
                try:
                    if cherrypy.request.remote.ip != '127.0.0.1' and not self._user_controller.check_token(receiver_info['token']):
                        raise cherrypy.HTTPError(401, 'invalid_token')
                    sources = self._metrics_controller.get_filter('source', receiver_info['source'])
                    metric_types = self._metrics_controller.get_filter('metric_type', receiver_info['metric_type'])
                    if metric['source'] in sources and metric['type'] in metric_types:
                        receiver_info['socket'].send(msgpack.dumps(metric), binary=True)
                except cherrypy.HTTPError as ex:  # As might be caught from the `check_token` function
                    receiver_info['socket'].close(ex.code, ex.message)
                except Exception as ex:
                    logger.error('Failed to distribute metrics to WebSocket: %s', ex)
                    cherrypy.engine.publish('remove-metrics-receiver', client_id)
        except Exception as ex:
            logger.error('Failed to distribute metrics to WebSockets: %s', ex)

    def send_event_websocket(self, event):
        try:
            answers = cherrypy.engine.publish('get-events-receivers')
            if not answers:
                return
            receivers = answers.pop()
            for client_id in receivers.keys():
                receiver_info = receivers.get(client_id)
                if receiver_info is None:
                    continue
                try:
                    if event.type not in receiver_info['subscribed_types']:
                        continue
                    if cherrypy.request.remote.ip != '127.0.0.1' and not self._user_controller.check_token(receiver_info['token']):
                        raise cherrypy.HTTPError(401, 'invalid_token')
                    receiver_info['socket'].send(msgpack.dumps(event.serialize()), binary=True)
                except cherrypy.HTTPError as ex:  # As might be caught from the `check_token` function
                    receiver_info['socket'].close(ex.code, ex.message)
                except Exception as ex:
                    logger.error('Failed to distribute events to WebSocket: %s', ex)
                    cherrypy.engine.publish('remove-events-receiver', client_id)
        except Exception as ex:
            logger.error('Failed to distribute events to WebSockets: %s', ex)

    def set_plugin_controller(self, plugin_controller):
        """
        Set the plugin controller.

        :type plugin_controller: plugins.base.PluginController
        """
        self._plugin_controller = plugin_controller

    def set_metrics_collector(self, metrics_collector):
        """ Set the metrics collector """
        self._metrics_collector = metrics_collector

    def set_metrics_controller(self, metrics_controller):
        """ Sets the metrics controller """
        self._metrics_controller = metrics_controller

    @cherrypy.expose
    def index(self):
        """
        Index page of the web service (Gateway GUI)
        :returns: Contents of index.html
        :rtype: str
        """
        return serve_file('/opt/openmotics/static/index.html', content_type='text/html')

    @openmotics_api(check=types(accept_terms=bool, timeout=int), plugin_exposed=False)
    def login(self, username, password, accept_terms=None, timeout=None):
        """
        Login to the web service, returns a token if successful, returns HTTP status code 401 otherwise.

        :param username: Name of the user.
        :type username: str
        :param password: Password of the user.
        :type password: str
        :param accept_terms: True if the terms are accepted
        :type accept_terms: bool | None
        :param timeout: Optional session timeout. 30d >= x >= 1h
        :type timeout: int
        :returns: Authentication token
        :rtype: str
        """

        success, data = self._user_controller.login(username, password, accept_terms, timeout)
        if success is True:
            return {'token': data}
        if data == 'terms_not_accepted':
            return {'next_step': 'accept_terms'}
        raise cherrypy.HTTPError(401, "invalid_credentials")

    @openmotics_api(auth=True, pass_token=True, plugin_exposed=False)
    def logout(self, token):
        """
        Logout from the web service.

        :returns: 'status': 'OK'
        :rtype: str
        """
        self._user_controller.logout(token)
        return {'status': 'OK'}

    @openmotics_api(plugin_exposed=False)
    def create_user(self, username, password):
        """
        Create a new user using a username and a password. Only possible in authorized mode.

        :param username: Name of the user.
        :type username: str
        :param password: Password of the user.
        :type password: str
        """
        if not self.in_authorized_mode():
            raise cherrypy.HTTPError(401, "unauthorized")
        self._user_controller.create_user(username, password, 'admin', True)
        return {}

    @openmotics_api(plugin_exposed=False)
    def get_usernames(self):
        """
        Get the names of the users on the gateway. Only possible in authorized mode.

        :returns: 'usernames': list of usernames (String).
        :rtype: dict
        """
        if not self.in_authorized_mode():
            raise cherrypy.HTTPError(401, "unauthorized")
        return {'usernames': self._user_controller.get_usernames()}

    @openmotics_api(plugin_exposed=False)
    def remove_user(self, username):
        """
        Remove a user. Only possible in authorized mode.

        :param username: Name of the user to remove.
        :type username: str
        """
        if not self.in_authorized_mode():
            raise cherrypy.HTTPError(401, "unauthorized")
        self._user_controller.remove_user(username)
        return {}

    @openmotics_api(auth=True, plugin_exposed=False)
    def open_maintenance(self):
        """
        Open maintenance mode, return the port of the maintenance socket.

        :returns: 'port': Port on which the maintenance ssl socket is listening (Integer between 6000 and 7000).
        :rtype: dict
        """
        port = self._maintenance_controller.open_maintenace_socket()
        return {'port': port}

    @openmotics_api(auth=True)
    def reset_master(self):
        """
        Perform a cold reset on the master.

        :returns: 'status': 'OK'.
        :rtype: dict
        """
        return self._gateway_api.reset_master()

    @openmotics_api(auth=True)
    def module_discover_start(self):
        """
        Start the module discover mode on the master.

        :returns: 'status': 'OK'.
        :rtype: dict
        """
        return self._gateway_api.module_discover_start()

    @openmotics_api(auth=True)
    def module_discover_stop(self):
        """
        Stop the module discover mode on the master.

        :returns: 'status': 'OK'.
        :rtype: dict
        """
        return self._gateway_api.module_discover_stop()

    @openmotics_api(auth=True)
    def module_discover_status(self):
        """
        Gets the status of the module discover mode on the master.

        :returns 'running': true|false
        :rtype: dict
        """
        return self._gateway_api.module_discover_status()

    @openmotics_api(auth=True)
    def get_module_log(self):
        """
        Get the log messages from the module discovery mode. This returns the current log
        messages and clear the log messages.

        :returns: 'log': list of tuples (log_level, message).
        :rtype: dict
        """
        return self._gateway_api.get_module_log()

    @openmotics_api(auth=True)
    def get_modules(self):
        """
        Get a list of all modules attached and registered with the master.

        :returns: Dict with:
        * 'outputs' (list of module types: O,R,D),
        * 'inputs' (list of input module types: I,T,L,C)
        * 'shutters' (List of modules types: S).
        :rtype: dict
        """
        return self._gateway_api.get_modules()

    @openmotics_api(auth=True)
    def get_modules_information(self):
        """
        Gets an overview of all modules and information
        :return: Dict containing information per address
        """
        return {'modules': self._gateway_api.get_modules_information()}

    @openmotics_api(auth=True)
    def get_features(self):
        """
        Returns all available features this Gateway supports. This allows to make flexible clients
        """
        features = [
            'metrics',  # Advanced metrics (including metrics over websockets)
            'dirty_flag',  # A dirty flag that can be used to trigger syncs on power & master
            'scheduling',  # Gateway backed scheduling
            'factory_reset',  # The gateway can be complete reset to factory standard
            'isolated_plugins',  # Plugins run in a separate process, so allow fine-graded control
            'websocket_maintenance',  # Maintenance over websockets
        ]

        master_version = self._gateway_api.get_master_version()
        if master_version >= (3, 143, 77):
            features.append('default_timer_disabled')
        if master_version >= (3, 143, 79):
            features.append('100_steps_dimmer')
        if master_version >= (3, 143, 88):
            features.append('input_states')

        thermostats_gateway = Feature.get_or_none(name='thermostats_gateway')
        if thermostats_gateway is not None and thermostats_gateway.enabled:
            features.append('thermostats_gateway')

        return {'features': features}

    @openmotics_api(auth=True, check=types(type=int, id=int))
    def flash_leds(self, type, id):
        """
        Flash the leds on the module for an output/input/sensor.

        :param type: The module type: output/dimmer (0), input (1), sensor/temperatur (2).
        :type type: int
        :param id: The id of the output/input/sensor.
        :type id: int
        :returns: 'status': 'OK'.
        :rtype: dict
        """
        return self._gateway_api.flash_leds(type, id)

    @openmotics_api(auth=True)
    def get_status(self):
        """
        Get the status of the master.

        :returns: 'time': hour and minutes (HH:MM), 'date': day, month, year (DD:MM:YYYY), \
            'mode': Integer, 'version': a.b.c and 'hw_version': hardware version (Integer).
        :rtype: dict
        """
        return self._gateway_api.get_status()

    @openmotics_api(auth=True)
    def get_input_status(self):
        """
        Get the status of the inputs.

        :returns: 'status': list of dictionaries with the following keys: id, status.
        """
        return {'status': self._gateway_api.get_input_status()}

    @openmotics_api(auth=True)
    def get_output_status(self):
        """
        Get the status of the outputs.

        :returns: 'status': list of dictionaries with the following keys: id, status, dimmer and ctimer.
        """
        return {'status': self._gateway_api.get_outputs_status()}

    @openmotics_api(auth=True, check=types(id=int, is_on=bool, dimmer=int, timer=int))
    def set_output(self, id, is_on, dimmer=None, timer=None):
        """
        Set the status, dimmer and timer of an output.

        :param id: The id of the output to set
        :type id: int
        :param is_on: Whether the output should be on
        :type is_on: bool
        :param dimmer: The dimmer value to set, None if unchanged
        :type dimmer: int or None
        :param timer: The timer value to set, None if unchanged
        :type timer: int
        """
        return self._gateway_api.set_output_status(id, is_on, dimmer, timer)

    @openmotics_api(auth=True)
    def set_all_lights_off(self):
        """
        Turn all lights off.
        """
        return self._gateway_api.set_all_lights_off()

    @openmotics_api(auth=True, check=types(floor=int))
    def set_all_lights_floor_off(self, floor):
        """
        Turn all lights on a given floor off.

        :param floor: The id of the floor
        :type floor: int
        """
        return self._gateway_api.set_all_lights_floor_off(floor)

    @openmotics_api(auth=True, check=types(floor=int))
    def set_all_lights_floor_on(self, floor):
        """
        Turn all lights on a given floor on.

        :param floor: The id of the floor
        :type floor: int
        """
        return self._gateway_api.set_all_lights_floor_on(floor)

    @openmotics_api(auth=True)
    def get_last_inputs(self):
        """
        Get the 5 last pressed inputs during the last 5 minutes.

        :returns: 'inputs': list of tuples (input, output).
        :rtype: dict
        """
        # for backwards compatibility reasons a list of input, output tuples is returned
        inputs = [(changed_input, None) for changed_input in self._gateway_api.get_last_inputs()]
        return {'inputs': inputs}

    @openmotics_api(auth=True)
    def get_shutter_status(self):
        """
        Get the status of the shutters.

        :returns: 'status': list of dictionaries with the following keys: id, position.
        :rtype: dict
        """
        return self._gateway_api.get_shutter_status()

    @openmotics_api(auth=True, check=types(id=int, position=int))
    def do_shutter_down(self, id, position=None):
        """
        Make a shutter go down. The shutter stops automatically when the down or specified position is reached

        :param id: The id of the shutter.
        :type id: int
        :param position: The desired end position
        :type position: int
        :returns:'status': 'OK'.
        :rtype: dict
        """
        return self._gateway_api.do_shutter_down(id, position)

    @openmotics_api(auth=True, check=types(id=int, position=int))
    def do_shutter_up(self, id, position=None):
        """
        Make a shutter go up. The shutter stops automatically when the up or specified position is reached

        :param id: The id of the shutter.
        :type id: int
        :param position: The desired end position
        :type position: int
        :returns:'status': 'OK'.
        :rtype: dict
        """
        return self._gateway_api.do_shutter_up(id, position)

    @openmotics_api(auth=True, check=types(id=int))
    def do_shutter_stop(self, id):
        """
        Make a shutter stop.

        :param id: The id of the shutter.
        :type id: int
        :returns:'status': 'OK'.
        :rtype: dict
        """
        return self._gateway_api.do_shutter_stop(id)

    @openmotics_api(auth=True, check=types(id=int, position=int))
    def do_shutter_goto(self, id, position):
        """
        Make a shutter go up or down to the specified position.

        :param id: The id of the shutter.
        :type id: int
        :param position: The desired end position
        :type position: int
        :returns:'status': 'OK'.
        :rtype: dict
        """
        return self._gateway_api.do_shutter_goto(id, position)

    @openmotics_api(auth=True, check=types(id=int, position=int, direction=[ShutterController.Direction.UP, ShutterController.Direction.DOWN, ShutterController.Direction.STOP]))
    def shutter_report_position(self, id, position, direction=None):
        """
        Reports the actual position of a shutter

        :param id: The id of the shutter.
        :type id: int
        :param position: The actual position
        :type position: int
        :param direction: The direction
        :type direction: str
        :returns:'status': 'OK'.
        :rtype: dict
        """
        return self._gateway_api.shutter_report_position(id, position, direction)

    @openmotics_api(auth=True, check=types(id=int))
    def do_shutter_group_down(self, id):
        """
        Make a shutter group go down. The shutters stop automatically when the down position is
        reached (after the predefined number of seconds).

        :param id: The id of the shutter group.
        :type id: int
        :returns:'status': 'OK'.
        :rtype: dict
        """
        return self._gateway_api.do_shutter_group_down(id)

    @openmotics_api(auth=True, check=types(id=int))
    def do_shutter_group_up(self, id):
        """
        Make a shutter group go up. The shutters stop automatically when the up position is
        reached (after the predefined number of seconds).

        :param id: The id of the shutter group.
        :type id: int
        :returns:'status': 'OK'.
        :rtype: dict
        """
        return self._gateway_api.do_shutter_group_up(id)

    @openmotics_api(auth=True, check=types(id=int))
    def do_shutter_group_stop(self, id):
        """
        Make a shutter group stop.

        :param id: The id of the shutter group.
        :type id: int
        :returns:'status': 'OK'.
        :rtype: dict
        """
        return self._gateway_api.do_shutter_group_stop(id)

    @openmotics_api(auth=True)
    def get_thermostat_status(self):
        """
        Get the status of the thermostats.

        :returns: global status information about the thermostats: 'thermostats_on', \
            'automatic' and 'setpoint' and 'status': a list with status information for all \
            thermostats, each element in the list is a dict with the following keys: \
            'id', 'act', 'csetp', 'output0', 'output1', 'outside', 'mode'.
        :rtype: dict
        """
        return self._thermostat_controller.v0_get_thermostat_status()

    @openmotics_api(auth=True, check=types(thermostat=int, temperature=float))
    def set_current_setpoint(self, thermostat, temperature):
        """
        Set the current setpoint of a thermostat.

        :param thermostat: The id of the thermostat to set
        :type thermostat: int
        :param temperature: The temperature to set in degrees Celcius
        :type temperature: float
        :return: 'status': 'OK'.
        :rtype: dict
        """
        return self._thermostat_controller.v0_set_current_setpoint(thermostat, temperature)

    @openmotics_api(auth=True, check=types(thermostat_on=bool, automatic=bool, setpoint=int, cooling_mode=bool, cooling_on=bool))
    def set_thermostat_mode(self, thermostat_on, automatic=None, setpoint=None, cooling_mode=False, cooling_on=False):
        """
        Set the global mode of the thermostats. Thermostats can be on or off (thermostat_on),
        can be in cooling or heating (cooling_mode), cooling can be turned on or off (cooling_on).
        The automatic and setpoint parameters are here for backwards compatibility and will be
        applied to all thermostats. To control the automatic and setpoint parameters per thermostat
        use the v0_set_per_thermostat_mode call instead.

        :param thermostat_on: Whether the thermostats are on
        :type thermostat_on: bool
        :param automatic: Automatic mode (True) or Manual mode (False).  This parameter is here for
            backwards compatibility, use v0_set_per_thermostat_mode instead.
        :type automatic: bool or None
        :param setpoint: The current setpoint.  This parameter is here for backwards compatibility,
            use v0_set_per_thermostat_mode instead.
        :type setpoint: int or None
        :param cooling_mode: Cooling mode (True) of Heating mode (False)
        :type cooling_mode: bool or None
        :param cooling_on: Turns cooling ON when set to true.
        :param cooling_on: bool or None
        :return: 'status': 'OK'.
        :rtype: dict
        """
        self._thermostat_controller.v0_set_thermostat_mode(thermostat_on, cooling_mode, cooling_on, automatic, setpoint)

        return {'status': 'OK'}

    @openmotics_api(auth=True, check=types(thermostat_id=int, automatic=bool, setpoint=int))
    def set_per_thermostat_mode(self, thermostat_id, automatic, setpoint):
        """
        Set the thermostat mode of a given thermostat. Thermostats can be set to automatic or
        manual, in case of manual a setpoint (0 to 5) can be provided.

        :param thermostat_id: The thermostat id
        :type thermostat_id: int
        :param automatic: Automatic mode (True) or Manual mode (False).
        :type automatic: bool
        :param setpoint: The current setpoint.
        :type setpoint: int
        """
        return self._thermostat_controller.v0_set_per_thermostat_mode(thermostat_id, automatic, setpoint)

    @openmotics_api(auth=True)
    def get_airco_status(self):
        """
        Get the mode of the airco attached to a all thermostats.

        :returns: dict with ASB0-ASB31.
        :rtype: dict
        """
        return self._thermostat_controller.v0_get_airco_status()

    @openmotics_api(auth=True, check=types(thermostat_id=int, airco_on=bool))
    def set_airco_status(self, thermostat_id, airco_on):
        """
        Set the mode of the airco attached to a given thermostat.

        :param thermostat_id: The thermostat id.
        :type thermostat_id: int
        :param airco_on: Turns the airco on if True.
        :type airco_on: bool
        :returns: dict with 'status'
        :rtype: dict
        """
        return self._thermostat_controller.v0_set_airco_status(thermostat_id, airco_on)

    @openmotics_api(auth=True)
    def get_sensor_temperature_status(self):
        """
        Get the current temperature of all sensors.

        :returns: 'status': list of 32 temperatures, 1 for each sensor.
        :rtype: dict
        """
        return {'status': self._gateway_api.get_sensors_temperature_status()}

    @openmotics_api(auth=True)
    def get_sensor_humidity_status(self):
        """
        Get the current humidity of all sensors.

        :returns: 'status': List of 32 bytes, 1 for each sensor.
        :rtype: dict
        """
        return {'status': self._gateway_api.get_sensors_humidity_status()}

    @openmotics_api(auth=True)
    def get_sensor_brightness_status(self):
        """
        Get the current brightness of all sensors.

        :returns: 'status': List of 32 bytes, 1 for each sensor.
        :rtype: dict
        """
        return {'status': self._gateway_api.get_sensors_brightness_status()}

    @openmotics_api(auth=True, check=types(sensor_id=int, temperature=float, humidity=float, brightness=int))
    def set_virtual_sensor(self, sensor_id, temperature, humidity, brightness):
        """
        Set the temperature, humidity and brightness value of a virtual sensor.

        :param sensor_id: The id of the sensor.
        :type sensor_id: int
        :param temperature: The temperature to set in degrees Celcius
        :type temperature: float
        :param humidity: The humidity to set in percentage
        :type humidity: float
        :param brightness: The brightness to set in percentage
        :type brightness: int
        :returns: dict with 'status'.
        :rtype: dict
        """
        return self._gateway_api.set_virtual_sensor(sensor_id, temperature, humidity, brightness)

    @openmotics_api(auth=True, check=types(action_type=int, action_number=int))
    def do_basic_action(self, action_type, action_number):
        """
        Execute a basic action.

        :param action_type: The type of the action as defined by the master api.
        :type action_type: int
        :param action_number: The number provided to the basic action, its meaning depends on the action_type.
        :type action_number: int
        """
        return self._gateway_api.do_basic_action(action_type, action_number)

    @openmotics_api(auth=True, check=types(group_action_id=int))
    def do_group_action(self, group_action_id):
        """
        Execute a group action.

        :param group_action_id: The id of the group action
        :type group_action_id: int
        """
        return self._gateway_api.do_group_action(group_action_id)

    @openmotics_api(auth=True, check=types(status=bool))
    def set_master_status_leds(self, status):
        """
        Set the status of the leds on the master.

        :param status: whether the leds should be on (true) or off (false).
        :type status: bool
        """
        return self._gateway_api.set_master_status_leds(status)

    @cherrypy.expose
    @cherrypy.tools.authenticated()
    def get_full_backup(self):
        """
        Get a backup (tar) of the master eeprom and the sqlite databases.

        :returns: Tar containing 4 files: master.eep, config.db, scheduled.db, power.db and
            eeprom_extensions.db as a string of bytes.
        :rtype: dict
        """
        cherrypy.response.headers['Content-Type'] = 'application/octet-stream'
        return self._gateway_api.get_full_backup()

    @openmotics_api(auth=True, plugin_exposed=False)
    def restore_full_backup(self, backup_data):
        """
        Restore a full backup containing the master eeprom and the sqlite databases.

        :param backup_data: The full backup to restore: tar containing 4 files: master.eep, config.db, \
            scheduled.db, power.db and eeprom_extensions.db as a string of bytes.
        :type backup_data: multipart/form-data encoded bytes.
        :returns: dict with 'output' key.
        :rtype: dict
        """
        data = backup_data.file.read()
        if not data:
            raise RuntimeError('backup_data is empty')
        return self._gateway_api.restore_full_backup(data)

    @cherrypy.expose
    @cherrypy.tools.authenticated()
    def get_master_backup(self):
        """
        Get a backup of the eeprom of the master.

        :returns: This function does not return a dict, unlike all other API functions: it \
            returns a string of bytes (size = 64kb).
        :rtype: bytearray
        """
        cherrypy.response.headers['Content-Type'] = 'application/octet-stream'
        return self._gateway_api.get_master_backup()

    @openmotics_api(auth=True)
    def master_restore(self, data):
        """
        Restore a backup of the eeprom of the master.

        :param data: The eeprom backup to restore.
        :type data: multipart/form-data encoded bytes (size = 64 kb).
        :returns: 'output': array with the addresses that were written.
        :rtype: dict
        """
        data = data.file.read()
        return self._gateway_api.master_restore(data)

    @openmotics_api(auth=True)
    def get_errors(self):
        """
        Get the number of seconds since the last successul communication with the master and
        power modules (master_last_success, power_last_success) and the error list per module
        (input and output modules). The modules are identified by O1, O2, I1, I2, ...

        :returns: 'errors': list of tuples (module, nr_errors), 'master_last_success': UNIX \
            timestamp of the last succesful master communication and 'power_last_success': UNIX \
            timestamp of the last successful power communication.
        :rtype: dict
        """
        try:
            errors = self._gateway_api.master_error_list()
        except Exception:
            # In case of communications problems with the master.
            errors = []

        master_last = self._gateway_api.master_last_success()
        power_last = self._gateway_api.power_last_success()

        return {'errors': errors,
                'master_last_success': master_last,
                'power_last_success': power_last}

    @openmotics_api(auth=True)
    def master_clear_error_list(self):
        """
        Clear the number of errors.
        """
        return self._gateway_api.master_clear_error_list

    @openmotics_api(auth=True, check=types(id=int, fields='json'))
    def get_output_configuration(self, id, fields=None):
        """
        Get a specific output_configuration defined by its id.

        :param id: The id of the output_configuration
        :type id: int
        :param fields: The fields of the output_configuration to get. (None gets all fields)
        :type fields: list
        :returns: 'config': output_configuration dict: contains 'id' (Id), 'can_led_1_function' (Enum), 'can_led_1_id' (Byte), 'can_led_2_function' (Enum), 'can_led_2_id' (Byte), 'can_led_3_function' (Enum), 'can_led_3_id' (Byte), 'can_led_4_function' (Enum), 'can_led_4_id' (Byte), 'floor' (Byte), 'module_type' (String[1]), 'name' (String[16]), 'room' (Byte), 'timer' (Word), 'type' (Byte)
        :rtype: dict
        """
        return {'config': self._gateway_api.get_output_configuration(id, fields)}

    @openmotics_api(auth=True, check=types(fields='json'))
    def get_output_configurations(self, fields=None):
        """
        Get all output_configurations.

        :param fields: The field of the output_configuration to get. (None gets all fields)
        :type fields: list
        :returns: 'config': list of output_configuration dict: contains 'id' (Id), 'can_led_1_function' (Enum), 'can_led_1_id' (Byte), 'can_led_2_function' (Enum), 'can_led_2_id' (Byte), 'can_led_3_function' (Enum), 'can_led_3_id' (Byte), 'can_led_4_function' (Enum), 'can_led_4_id' (Byte), 'floor' (Byte), 'module_type' (String[1]), 'name' (String[16]), 'room' (Byte), 'timer' (Word), 'type' (Byte)
        :rtype: dict
        """
        return {'config': self._gateway_api.get_output_configurations(fields)}

    @openmotics_api(auth=True, check=types(config='json'))
    def set_output_configuration(self, config):
        """
        Set one output_configuration.

        :param config: The output_configuration to set: dict: contains 'id' (Id), 'can_led_1_function' (Enum), 'can_led_1_id' (Byte), 'can_led_2_function' (Enum), 'can_led_2_id' (Byte), 'can_led_3_function' (Enum), 'can_led_3_id' (Byte), 'can_led_4_function' (Enum), 'can_led_4_id' (Byte), 'floor' (Byte), 'name' (String[16]), 'room' (Byte), 'timer' (Word), 'type' (Byte)
        :type config: dict
        """
        self._gateway_api.set_output_configuration(config)
        return {}

    @openmotics_api(auth=True, check=types(config='json'))
    def set_output_configurations(self, config):
        """
        Set multiple output_configurations.

        :param config: The list of output_configurations to set: list of output_configuration dict: contains 'id' (Id), 'can_led_1_function' (Enum), 'can_led_1_id' (Byte), 'can_led_2_function' (Enum), 'can_led_2_id' (Byte), 'can_led_3_function' (Enum), 'can_led_3_id' (Byte), 'can_led_4_function' (Enum), 'can_led_4_id' (Byte), 'floor' (Byte), 'name' (String[16]), 'room' (Byte), 'timer' (Word), 'type' (Byte)
        :type config: list
        """
        self._gateway_api.set_output_configurations(config)
        return {}

    @openmotics_api(auth=True, check=types(id=int, fields='json'))
    def get_shutter_configuration(self, id, fields=None):
        """
        Get a specific shutter_configuration defined by its id.

        :param id: The id of the shutter_configuration
        :type id: Id
        :param fields: The fields of the shutter_configuration to get. (None gets all fields)
        :type fields: list
        :returns: 'config': shutter_configuration dict: contains 'id' (Id), 'group_1' (Byte), 'group_2' (Byte), 'name' (String[16]), 'room' (Byte), 'timer_down' (Byte), 'timer_up' (Byte), 'up_down_config' (Byte)
        :rtype: dict
        """
        return {'config': self._gateway_api.get_shutter_configuration(id, fields)}

    @openmotics_api(auth=True, check=types(fields='json'))
    def get_shutter_configurations(self, fields=None):
        """
        Get all shutter_configurations.

        :param fields: The fields of the shutter_configuration to get. (None gets all fields)
        :type fields: list
        :returns: 'config': list of shutter_configuration dict: contains 'id' (Id), 'group_1' (Byte), 'group_2' (Byte), 'name' (String[16]), 'room' (Byte), 'timer_down' (Byte), 'timer_up' (Byte), 'up_down_config' (Byte)
        :rtype: dict
        """
        return {'config': self._gateway_api.get_shutter_configurations(fields)}

    @openmotics_api(auth=True, check=types(config='json'))
    def set_shutter_configuration(self, config):
        """
        Set one shutter_configuration.

        :param config: The shutter_configuration to set: shutter_configuration dict: contains 'id' (Id), 'group_1' (Byte), 'group_2' (Byte), 'name' (String[16]), 'room' (Byte), 'timer_down' (Byte), 'timer_up' (Byte), 'up_down_config' (Byte)
        :type config: dict
        """
        self._gateway_api.set_shutter_configuration(config)
        return {}

    @openmotics_api(auth=True, check=types(config='json'))
    def set_shutter_configurations(self, config):
        """
        Set multiple shutter_configurations.

        :param config: The list of shutter_configurations to set: list of shutter_configuration dict: contains 'id' (Id), 'group_1' (Byte), 'group_2' (Byte), 'name' (String[16]), 'room' (Byte), 'timer_down' (Byte), 'timer_up' (Byte), 'up_down_config' (Byte)
        :type config: list
        """
        self._gateway_api.set_shutter_configurations(config)
        return {}

    @openmotics_api(auth=True, check=types(id=int, fields='json'))
    def get_shutter_group_configuration(self, id, fields=None):
        """
        Get a specific shutter_group_configuration defined by its id.

        :param id: The id of the shutter_group_configuration
        :type id: int
        :param fields: The field of the shutter_group_configuration to get. (None gets all fields)
        :type fields: list
        :returns: 'config': shutter_group_configuration dict: contains 'id' (Id), 'room' (Byte), 'timer_down' (Byte), 'timer_up' (Byte)
        :rtype: dict
        """
        return {'config': self._gateway_api.get_shutter_group_configuration(id, fields)}

    @openmotics_api(auth=True, check=types(fields='json'))
    def get_shutter_group_configurations(self, fields=None):
        """
        Get all shutter_group_configurations.

        :param fields: The field of the shutter_group_configuration to get. (None gets all fields)
        :type fields: list
        :returns: 'config': list of shutter_group_configuration dict: contains 'id' (Id), 'room' (Byte), 'timer_down' (Byte), 'timer_up' (Byte)
        :rtype: dict
        """
        return {'config': self._gateway_api.get_shutter_group_configurations(fields)}

    @openmotics_api(auth=True, check=types(config='json'))
    def set_shutter_group_configuration(self, config):
        """
        Set one shutter_group_configuration.

        :param config: The shutter_group_configuration to set: shutter_group_configuration dict: contains 'id' (Id), 'room' (Byte), 'timer_down' (Byte), 'timer_up' (Byte)
        :type config: dict
        """
        self._gateway_api.set_shutter_group_configuration(config)
        return {}

    @openmotics_api(auth=True, check=types(config='json'))
    def set_shutter_group_configurations(self, config):
        """
        Set multiple shutter_group_configurations.

        :param config: The list of shutter_group_configurations to set: list of shutter_group_configuration dict: contains 'id' (Id), 'room' (Byte), 'timer_down' (Byte), 'timer_up' (Byte)
        :type config: list
        """
        self._gateway_api.set_shutter_group_configurations(config)
        return {}

    @openmotics_api(auth=True, check=types(id=int, fields='json'))
    def get_input_configuration(self, id, fields=None):
        """
        Get a specific input_configuration defined by its id.

        :param id: The id of the input_configuration
        :type id: int
        :param fields: The field of the input_configuration to get. (None gets all fields)
        :type fields: list
        :returns: 'config': input_configuration dict: contains 'id' (Id), 'action' (Byte), 'basic_actions' (Actions[15]), 'invert' (Byte), 'module_type' (String[1]), 'name' (String[8]), 'room' (Byte)
        :rtype: dict
        """
        return {'config': self._gateway_api.get_input_configuration(id, fields)}

    @openmotics_api(auth=True, check=types(fields='json'))
    def get_input_configurations(self, fields=None):
        """
        Get all input_configurations.

        :param fields: The field of the input_configuration to get. (None gets all fields)
        :type fields: list
        :returns: 'config': list of input_configuration dict: contains 'id' (Id), 'action' (Byte), 'basic_actions' (Actions[15]), 'invert' (Byte), 'module_type' (String[1]), 'name' (String[8]), 'room' (Byte)
        :rtype: dict
        """
        return {'config': self._gateway_api.get_input_configurations(fields)}

    @openmotics_api(auth=True, check=types(config='json'))
    def set_input_configuration(self, config):
        """
        Set one input_configuration.

        :param config: The input_configuration to set: input_configuration dict: contains 'id' (Id), 'action' (Byte), 'basic_actions' (Actions[15]), 'invert' (Byte), 'name' (String[8]), 'room' (Byte)
        :type config: dict
        """
        self._gateway_api.set_input_configuration(config)
        return {}

    @openmotics_api(auth=True, check=types(config='json'))
    def set_input_configurations(self, config):
        """
        Set multiple input_configurations.

        :param config: The list of input_configurations to set: list of input_configuration dict: contains 'id' (Id), 'action' (Byte), 'basic_actions' (Actions[15]), 'invert' (Byte), 'name' (String[8]), 'room' (Byte)
        :type config: list
        """
        self._gateway_api.set_input_configurations(config)
        return {}

    @openmotics_api(auth=True, check=types(id=int, fields='json'))
    def get_thermostat_configuration(self, id, fields=None):
        """
        Get a specific thermostat_configuration defined by its id.

        :param id: The id of the thermostat_configuration
        :type id: int
        :param fields: The field of the thermostat_configuration to get. (None gets all fields)
        :type fields: list
        :returns: 'config': thermostat_configuration dict: contains 'id' (Id), 'auto_fri' ([temp_n(Temp),start_d1(Time),stop_d1(Time),temp_d1(Temp),start_d2(Time),stop_d2(Time),temp_d2(Temp)]), 'auto_mon' ([temp_n(Temp),start_d1(Time),stop_d1(Time),temp_d1(Temp),start_d2(Time),stop_d2(Time),temp_d2(Temp)]), 'auto_sat' ([temp_n(Temp),start_d1(Time),stop_d1(Time),temp_d1(Temp),start_d2(Time),stop_d2(Time),temp_d2(Temp)]), 'auto_sun' ([temp_n(Temp),start_d1(Time),stop_d1(Time),temp_d1(Temp),start_d2(Time),stop_d2(Time),temp_d2(Temp)]), 'auto_thu' ([temp_n(Temp),start_d1(Time),stop_d1(Time),temp_d1(Temp),start_d2(Time),stop_d2(Time),temp_d2(Temp)]), 'auto_tue' ([temp_n(Temp),start_d1(Time),stop_d1(Time),temp_d1(Temp),start_d2(Time),stop_d2(Time),temp_d2(Temp)]), 'auto_wed' ([temp_n(Temp),start_d1(Time),stop_d1(Time),temp_d1(Temp),start_d2(Time),stop_d2(Time),temp_d2(Temp)]), 'name' (String[16]), 'output0' (Byte), 'output1' (Byte), 'permanent_manual' (Boolean), 'pid_d' (Byte), 'pid_i' (Byte), 'pid_int' (Byte), 'pid_p' (Byte), 'room' (Byte), 'sensor' (Byte), 'setp0' (Temp), 'setp1' (Temp), 'setp2' (Temp), 'setp3' (Temp), 'setp4' (Temp), 'setp5' (Temp)
        :rtype: dict
        """
        return {'config': self._thermostat_controller.v0_get_thermostat_configuration(id, fields)}

    @openmotics_api(auth=True, check=types(fields='json'))
    def get_thermostat_configurations(self, fields=None):
        """
        Get all thermostat_configurations.

        :param fields: The field of the thermostat_configuration to get. (None gets all fields)
        :type fields: list
        :returns: 'config': list of thermostat_configuration dict: contains 'id' (Id), 'auto_fri' ([temp_n(Temp),start_d1(Time),stop_d1(Time),temp_d1(Temp),start_d2(Time),stop_d2(Time),temp_d2(Temp)]), 'auto_mon' ([temp_n(Temp),start_d1(Time),stop_d1(Time),temp_d1(Temp),start_d2(Time),stop_d2(Time),temp_d2(Temp)]), 'auto_sat' ([temp_n(Temp),start_d1(Time),stop_d1(Time),temp_d1(Temp),start_d2(Time),stop_d2(Time),temp_d2(Temp)]), 'auto_sun' ([temp_n(Temp),start_d1(Time),stop_d1(Time),temp_d1(Temp),start_d2(Time),stop_d2(Time),temp_d2(Temp)]), 'auto_thu' ([temp_n(Temp),start_d1(Time),stop_d1(Time),temp_d1(Temp),start_d2(Time),stop_d2(Time),temp_d2(Temp)]), 'auto_tue' ([temp_n(Temp),start_d1(Time),stop_d1(Time),temp_d1(Temp),start_d2(Time),stop_d2(Time),temp_d2(Temp)]), 'auto_wed' ([temp_n(Temp),start_d1(Time),stop_d1(Time),temp_d1(Temp),start_d2(Time),stop_d2(Time),temp_d2(Temp)]), 'name' (String[16]), 'output0' (Byte), 'output1' (Byte), 'permanent_manual' (Boolean), 'pid_d' (Byte), 'pid_i' (Byte), 'pid_int' (Byte), 'pid_p' (Byte), 'room' (Byte), 'sensor' (Byte), 'setp0' (Temp), 'setp1' (Temp), 'setp2' (Temp), 'setp3' (Temp), 'setp4' (Temp), 'setp5' (Temp)
        :rtype: dict
        """
        return {'config': self._thermostat_controller.v0_get_thermostat_configurations(fields)}

    @openmotics_api(auth=True, check=types(config='json'))
    def set_thermostat_configuration(self, config):
        """
        Set one thermostat_configuration.

        :param config: The thermostat_configuration to set: thermostat_configuration dict: contains 'id' (Id), 'auto_fri' ([temp_n(Temp),start_d1(Time),stop_d1(Time),temp_d1(Temp),start_d2(Time),stop_d2(Time),temp_d2(Temp)]), 'auto_mon' ([temp_n(Temp),start_d1(Time),stop_d1(Time),temp_d1(Temp),start_d2(Time),stop_d2(Time),temp_d2(Temp)]), 'auto_sat' ([temp_n(Temp),start_d1(Time),stop_d1(Time),temp_d1(Temp),start_d2(Time),stop_d2(Time),temp_d2(Temp)]), 'auto_sun' ([temp_n(Temp),start_d1(Time),stop_d1(Time),temp_d1(Temp),start_d2(Time),stop_d2(Time),temp_d2(Temp)]), 'auto_thu' ([temp_n(Temp),start_d1(Time),stop_d1(Time),temp_d1(Temp),start_d2(Time),stop_d2(Time),temp_d2(Temp)]), 'auto_tue' ([temp_n(Temp),start_d1(Time),stop_d1(Time),temp_d1(Temp),start_d2(Time),stop_d2(Time),temp_d2(Temp)]), 'auto_wed' ([temp_n(Temp),start_d1(Time),stop_d1(Time),temp_d1(Temp),start_d2(Time),stop_d2(Time),temp_d2(Temp)]), 'name' (String[16]), 'output0' (Byte), 'output1' (Byte), 'permanent_manual' (Boolean), 'pid_d' (Byte), 'pid_i' (Byte), 'pid_int' (Byte), 'pid_p' (Byte), 'room' (Byte), 'sensor' (Byte), 'setp0' (Temp), 'setp1' (Temp), 'setp2' (Temp), 'setp3' (Temp), 'setp4' (Temp), 'setp5' (Temp)
        :type config: dict
        """
        self._thermostat_controller.v0_set_thermostat_configuration(config)
        return {}

    @openmotics_api(auth=True, check=types(config='json'))
    def set_thermostat_configurations(self, config):
        """
        Set multiple thermostat_configurations.

        :param config: The list of thermostat_configurations to set: list of thermostat_configuration dict: contains 'id' (Id), 'auto_fri' ([temp_n(Temp),start_d1(Time),stop_d1(Time),temp_d1(Temp),start_d2(Time),stop_d2(Time),temp_d2(Temp)]), 'auto_mon' ([temp_n(Temp),start_d1(Time),stop_d1(Time),temp_d1(Temp),start_d2(Time),stop_d2(Time),temp_d2(Temp)]), 'auto_sat' ([temp_n(Temp),start_d1(Time),stop_d1(Time),temp_d1(Temp),start_d2(Time),stop_d2(Time),temp_d2(Temp)]), 'auto_sun' ([temp_n(Temp),start_d1(Time),stop_d1(Time),temp_d1(Temp),start_d2(Time),stop_d2(Time),temp_d2(Temp)]), 'auto_thu' ([temp_n(Temp),start_d1(Time),stop_d1(Time),temp_d1(Temp),start_d2(Time),stop_d2(Time),temp_d2(Temp)]), 'auto_tue' ([temp_n(Temp),start_d1(Time),stop_d1(Time),temp_d1(Temp),start_d2(Time),stop_d2(Time),temp_d2(Temp)]), 'auto_wed' ([temp_n(Temp),start_d1(Time),stop_d1(Time),temp_d1(Temp),start_d2(Time),stop_d2(Time),temp_d2(Temp)]), 'name' (String[16]), 'output0' (Byte), 'output1' (Byte), 'permanent_manual' (Boolean), 'pid_d' (Byte), 'pid_i' (Byte), 'pid_int' (Byte), 'pid_p' (Byte), 'room' (Byte), 'sensor' (Byte), 'setp0' (Temp), 'setp1' (Temp), 'setp2' (Temp), 'setp3' (Temp), 'setp4' (Temp), 'setp5' (Temp)
        :type config: list
        """
        self._thermostat_controller.v0_set_thermostat_configurations(config)
        return {}

    @openmotics_api(auth=True, check=types(id=int, fields='json'))
    def get_sensor_configuration(self, id, fields=None):
        """
        Get a specific sensor_configuration defined by its id.

        :param id: The id of the sensor_configuration
        :type id: int
        :param fields: The field of the sensor_configuration to get. (None gets all fields)
        :type fields: list
        :returns: 'config': sensor_configuration dict: contains 'id' (Id), 'name' (String[16]), 'offset' (SignedTemp(-7.5 to 7.5 degrees)), 'room' (Byte), 'virtual' (Boolean)
        :rtype: dict
        """
        return {'config': self._gateway_api.get_sensor_configuration(id, fields)}

    @openmotics_api(auth=True, check=types(fields='json'))
    def get_sensor_configurations(self, fields=None):
        """
        Get all sensor_configurations.

        :param fields: The field of the sensor_configuration to get. (None gets all fields)
        :type fields: list
        :returns: 'config': list of sensor_configuration dict: contains 'id' (Id), 'name' (String[16]), 'offset' (SignedTemp(-7.5 to 7.5 degrees)), 'room' (Byte), 'virtual' (Boolean)
        :rtype: dict
        """
        return {'config': self._gateway_api.get_sensor_configurations(fields)}

    @openmotics_api(auth=True, check=types(config='json'))
    def set_sensor_configuration(self, config):
        """
        Set one sensor_configuration.

        :param config: The sensor_configuration to set: sensor_configuration dict: contains 'id' (Id), 'name' (String[16]), 'offset' (SignedTemp(-7.5 to 7.5 degrees)), 'room' (Byte), 'virtual' (Boolean)
        :type config: dict
        """
        self._gateway_api.set_sensor_configuration(config)
        return {}

    @openmotics_api(auth=True, check=types(config='json'))
    def set_sensor_configurations(self, config):
        """
        Set multiple sensor_configurations.

        :param config: The list of sensor_configurations to set: list of sensor_configuration dict: contains 'id' (Id), 'name' (String[16]), 'offset' (SignedTemp(-7.5 to 7.5 degrees)), 'room' (Byte), 'virtual' (Boolean)
        :type config: list
        """
        self._gateway_api.set_sensor_configurations(config)
        return {}

    @openmotics_api(auth=True, check=types(id=int, fields='json'))
    def get_pump_group_configuration(self, id, fields=None):
        """
        Get a specific pump_group_configuration defined by its id.

        :param id: The id of the pump_group_configuration
        :type id: int
        :param fields: The field of the pump_group_configuration to get. (None gets all fields)
        :type fields: list
        :returns: 'config': pump_group_configuration dict: contains 'id' (Id), 'outputs' (CSV[32]), 'room' (Byte)
        :rtype: dict
        """
        return {'config': self._thermostat_controller.v0_get_pump_group_configuration(id, fields)}

    @openmotics_api(auth=True, check=types(fields='json'))
    def get_pump_group_configurations(self, fields=None):
        """
        Get all pump_group_configurations.

        :param fields: The field of the pump_group_configuration to get. (None gets all fields)
        :type fields: list
        :returns: 'config': list of pump_group_configuration dict: contains 'id' (Id), 'outputs' (CSV[32]), 'room' (Byte)
        :rtype: dict
        """
        return {'config': self._thermostat_controller.v0_get_pump_group_configurations(fields)}

    @openmotics_api(auth=True, check=types(config='json'))
    def set_pump_group_configuration(self, config):
        """
        Set one pump_group_configuration.

        :param config: The pump_group_configuration to set: pump_group_configuration dict: contains 'id' (Id), 'outputs' (CSV[32]), 'room' (Byte)
        :type config: dict
        """
        self._thermostat_controller.v0_set_pump_group_configuration(config)
        return {}

    @openmotics_api(auth=True, check=types(config='json'))
    def set_pump_group_configurations(self, config):
        """
        Set multiple pump_group_configurations.

        :param config: The list of pump_group_configurations to set: list of pump_group_configuration dict: contains 'id' (Id), 'outputs' (CSV[32]), 'room' (Byte)
        :type config: list
        """
        self._thermostat_controller.v0_set_pump_group_configurations(config)
        return {}

    @openmotics_api(auth=True, check=types(id=int, fields='json'))
    def get_cooling_configuration(self, id, fields=None):
        """
        Get a specific cooling_configuration defined by its id.

        :param id: The id of the cooling_configuration
        :type id: int
        :param fields: The field of the cooling_configuration to get. (None gets all fields)
        :type fields: list
        :returns: 'config': cooling_configuration dict: contains 'id' (Id), 'auto_fri' ([temp_n(Temp),start_d1(Time),stop_d1(Time),temp_d1(Temp),start_d2(Time),stop_d2(Time),temp_d2(Temp)]), 'auto_mon' ([temp_n(Temp),start_d1(Time),stop_d1(Time),temp_d1(Temp),start_d2(Time),stop_d2(Time),temp_d2(Temp)]), 'auto_sat' ([temp_n(Temp),start_d1(Time),stop_d1(Time),temp_d1(Temp),start_d2(Time),stop_d2(Time),temp_d2(Temp)]), 'auto_sun' ([temp_n(Temp),start_d1(Time),stop_d1(Time),temp_d1(Temp),start_d2(Time),stop_d2(Time),temp_d2(Temp)]), 'auto_thu' ([temp_n(Temp),start_d1(Time),stop_d1(Time),temp_d1(Temp),start_d2(Time),stop_d2(Time),temp_d2(Temp)]), 'auto_tue' ([temp_n(Temp),start_d1(Time),stop_d1(Time),temp_d1(Temp),start_d2(Time),stop_d2(Time),temp_d2(Temp)]), 'auto_wed' ([temp_n(Temp),start_d1(Time),stop_d1(Time),temp_d1(Temp),start_d2(Time),stop_d2(Time),temp_d2(Temp)]), 'name' (String[16]), 'output0' (Byte), 'output1' (Byte), 'permanent_manual' (Boolean), 'pid_d' (Byte), 'pid_i' (Byte), 'pid_int' (Byte), 'pid_p' (Byte), 'room' (Byte), 'sensor' (Byte), 'setp0' (Temp), 'setp1' (Temp), 'setp2' (Temp), 'setp3' (Temp), 'setp4' (Temp), 'setp5' (Temp)
        :rtype: dict
        """
        return {'config': self._thermostat_controller.v0_get_cooling_configuration(id, fields)}

    @openmotics_api(auth=True, check=types(fields='json'))
    def get_cooling_configurations(self, fields=None):
        """
        Get all cooling_configurations.

        :param fields: The field of the cooling_configuration to get. (None gets all fields)
        :type fields: list
        :returns: 'config': list of cooling_configuration dict: contains 'id' (Id), 'auto_fri' ([temp_n(Temp),start_d1(Time),stop_d1(Time),temp_d1(Temp),start_d2(Time),stop_d2(Time),temp_d2(Temp)]), 'auto_mon' ([temp_n(Temp),start_d1(Time),stop_d1(Time),temp_d1(Temp),start_d2(Time),stop_d2(Time),temp_d2(Temp)]), 'auto_sat' ([temp_n(Temp),start_d1(Time),stop_d1(Time),temp_d1(Temp),start_d2(Time),stop_d2(Time),temp_d2(Temp)]), 'auto_sun' ([temp_n(Temp),start_d1(Time),stop_d1(Time),temp_d1(Temp),start_d2(Time),stop_d2(Time),temp_d2(Temp)]), 'auto_thu' ([temp_n(Temp),start_d1(Time),stop_d1(Time),temp_d1(Temp),start_d2(Time),stop_d2(Time),temp_d2(Temp)]), 'auto_tue' ([temp_n(Temp),start_d1(Time),stop_d1(Time),temp_d1(Temp),start_d2(Time),stop_d2(Time),temp_d2(Temp)]), 'auto_wed' ([temp_n(Temp),start_d1(Time),stop_d1(Time),temp_d1(Temp),start_d2(Time),stop_d2(Time),temp_d2(Temp)]), 'name' (String[16]), 'output0' (Byte), 'output1' (Byte), 'permanent_manual' (Boolean), 'pid_d' (Byte), 'pid_i' (Byte), 'pid_int' (Byte), 'pid_p' (Byte), 'room' (Byte), 'sensor' (Byte), 'setp0' (Temp), 'setp1' (Temp), 'setp2' (Temp), 'setp3' (Temp), 'setp4' (Temp), 'setp5' (Temp)
        :rtype: dict
        """
        return {'config': self._thermostat_controller.v0_get_cooling_configurations(fields)}

    @openmotics_api(auth=True, check=types(config='json'))
    def set_cooling_configuration(self, config):
        """
        Set one cooling_configuration.

        :param config: The cooling_configuration to set: cooling_configuration dict: contains 'id' (Id), 'auto_fri' ([temp_n(Temp),start_d1(Time),stop_d1(Time),temp_d1(Temp),start_d2(Time),stop_d2(Time),temp_d2(Temp)]), 'auto_mon' ([temp_n(Temp),start_d1(Time),stop_d1(Time),temp_d1(Temp),start_d2(Time),stop_d2(Time),temp_d2(Temp)]), 'auto_sat' ([temp_n(Temp),start_d1(Time),stop_d1(Time),temp_d1(Temp),start_d2(Time),stop_d2(Time),temp_d2(Temp)]), 'auto_sun' ([temp_n(Temp),start_d1(Time),stop_d1(Time),temp_d1(Temp),start_d2(Time),stop_d2(Time),temp_d2(Temp)]), 'auto_thu' ([temp_n(Temp),start_d1(Time),stop_d1(Time),temp_d1(Temp),start_d2(Time),stop_d2(Time),temp_d2(Temp)]), 'auto_tue' ([temp_n(Temp),start_d1(Time),stop_d1(Time),temp_d1(Temp),start_d2(Time),stop_d2(Time),temp_d2(Temp)]), 'auto_wed' ([temp_n(Temp),start_d1(Time),stop_d1(Time),temp_d1(Temp),start_d2(Time),stop_d2(Time),temp_d2(Temp)]), 'name' (String[16]), 'output0' (Byte), 'output1' (Byte), 'permanent_manual' (Boolean), 'pid_d' (Byte), 'pid_i' (Byte), 'pid_int' (Byte), 'pid_p' (Byte), 'room' (Byte), 'sensor' (Byte), 'setp0' (Temp), 'setp1' (Temp), 'setp2' (Temp), 'setp3' (Temp), 'setp4' (Temp), 'setp5' (Temp)
        :type config: dict
        """
        self._thermostat_controller.v0_set_cooling_configuration(config)
        return {}

    @openmotics_api(auth=True, check=types(config='json'))
    def set_cooling_configurations(self, config):
        """
        Set multiple cooling_configurations.

        :param config: The list of cooling_configurations to set: list of cooling_configuration dict: contains 'id' (Id), 'auto_fri' ([temp_n(Temp),start_d1(Time),stop_d1(Time),temp_d1(Temp),start_d2(Time),stop_d2(Time),temp_d2(Temp)]), 'auto_mon' ([temp_n(Temp),start_d1(Time),stop_d1(Time),temp_d1(Temp),start_d2(Time),stop_d2(Time),temp_d2(Temp)]), 'auto_sat' ([temp_n(Temp),start_d1(Time),stop_d1(Time),temp_d1(Temp),start_d2(Time),stop_d2(Time),temp_d2(Temp)]), 'auto_sun' ([temp_n(Temp),start_d1(Time),stop_d1(Time),temp_d1(Temp),start_d2(Time),stop_d2(Time),temp_d2(Temp)]), 'auto_thu' ([temp_n(Temp),start_d1(Time),stop_d1(Time),temp_d1(Temp),start_d2(Time),stop_d2(Time),temp_d2(Temp)]), 'auto_tue' ([temp_n(Temp),start_d1(Time),stop_d1(Time),temp_d1(Temp),start_d2(Time),stop_d2(Time),temp_d2(Temp)]), 'auto_wed' ([temp_n(Temp),start_d1(Time),stop_d1(Time),temp_d1(Temp),start_d2(Time),stop_d2(Time),temp_d2(Temp)]), 'name' (String[16]), 'output0' (Byte), 'output1' (Byte), 'permanent_manual' (Boolean), 'pid_d' (Byte), 'pid_i' (Byte), 'pid_int' (Byte), 'pid_p' (Byte), 'room' (Byte), 'sensor' (Byte), 'setp0' (Temp), 'setp1' (Temp), 'setp2' (Temp), 'setp3' (Temp), 'setp4' (Temp), 'setp5' (Temp)
        :type config: list
        """
        self._thermostat_controller.v0_set_cooling_configurations(config)
        return {}

    @openmotics_api(auth=True, check=types(id=int, fields='json'))
    def get_cooling_pump_group_configuration(self, id, fields=None):
        """
        Get a specific cooling_pump_group_configuration defined by its id.

        :param id: The id of the cooling_pump_group_configuration
        :type id: int
        :param fields: The field of the cooling_pump_group_configuration to get. (None gets all fields)
        :type fields: list
        :returns: 'config': cooling_pump_group_configuration dict: contains 'id' (Id), 'outputs' (CSV[32]), 'room' (Byte)
        :rtype: dict
        """
        return {'config': self._thermostat_controller.v0_get_cooling_pump_group_configuration(id, fields)}

    @openmotics_api(auth=True, check=types(fields='json'))
    def get_cooling_pump_group_configurations(self, fields=None):
        """
        Get all cooling_pump_group_configurations.

        :param fields: The field of the cooling_pump_group_configuration to get. (None gets all fields)
        :type fields: list
        :returns: 'config': list of cooling_pump_group_configuration dict: contains 'id' (Id), 'outputs' (CSV[32]), 'room' (Byte)
        :rtype: dict
        """
        return {'config': self._thermostat_controller.v0_get_cooling_pump_group_configurations(fields)}

    @openmotics_api(auth=True, check=types(config='json'))
    def set_cooling_pump_group_configuration(self, config):
        """
        Set one cooling_pump_group_configuration.

        :param config: The cooling_pump_group_configuration to set: cooling_pump_group_configuration dict: contains 'id' (Id), 'outputs' (CSV[32]), 'room' (Byte)
        :type config: dict
        """
        self._thermostat_controller.v0_set_cooling_pump_group_configuration(config)
        return {}

    @openmotics_api(auth=True, check=types(config='json'))
    def set_cooling_pump_group_configurations(self, config):
        """
        Set multiple cooling_pump_group_configurations.

        :param config: The list of cooling_pump_group_configurations to set: list of cooling_pump_group_configuration dict: contains 'id' (Id), 'outputs' (CSV[32]), 'room' (Byte)
        :type config: list
        """
        self._thermostat_controller.v0_set_cooling_pump_group_configurations(config)
        return {}

    @openmotics_api(auth=True, check=types(fields='json'))
    def get_global_rtd10_configuration(self, fields=None):
        """
        Get the global_rtd10_configuration.

        :param fields: The field of the global_rtd10_configuration to get. (None gets all fields)
        :type fields: list
        :returns: 'config': global_rtd10_configuration dict: contains 'output_value_cooling_16' (Byte), 'output_value_cooling_16_5' (Byte), 'output_value_cooling_17' (Byte), 'output_value_cooling_17_5' (Byte), 'output_value_cooling_18' (Byte), 'output_value_cooling_18_5' (Byte), 'output_value_cooling_19' (Byte), 'output_value_cooling_19_5' (Byte), 'output_value_cooling_20' (Byte), 'output_value_cooling_20_5' (Byte), 'output_value_cooling_21' (Byte), 'output_value_cooling_21_5' (Byte), 'output_value_cooling_22' (Byte), 'output_value_cooling_22_5' (Byte), 'output_value_cooling_23' (Byte), 'output_value_cooling_23_5' (Byte), 'output_value_cooling_24' (Byte), 'output_value_heating_16' (Byte), 'output_value_heating_16_5' (Byte), 'output_value_heating_17' (Byte), 'output_value_heating_17_5' (Byte), 'output_value_heating_18' (Byte), 'output_value_heating_18_5' (Byte), 'output_value_heating_19' (Byte), 'output_value_heating_19_5' (Byte), 'output_value_heating_20' (Byte), 'output_value_heating_20_5' (Byte), 'output_value_heating_21' (Byte), 'output_value_heating_21_5' (Byte), 'output_value_heating_22' (Byte), 'output_value_heating_22_5' (Byte), 'output_value_heating_23' (Byte), 'output_value_heating_23_5' (Byte), 'output_value_heating_24' (Byte)
        :rtype: dict
        """
        return {'config': self._thermostat_controller.v0_get_global_rtd10_configuration(fields)}

    @openmotics_api(auth=True, check=types(config='json'))
    def set_global_rtd10_configuration(self, config):
        """
        Set the global_rtd10_configuration.

        :param config: The global_rtd10_configuration to set: global_rtd10_configuration dict: contains 'output_value_cooling_16' (Byte), 'output_value_cooling_16_5' (Byte), 'output_value_cooling_17' (Byte), 'output_value_cooling_17_5' (Byte), 'output_value_cooling_18' (Byte), 'output_value_cooling_18_5' (Byte), 'output_value_cooling_19' (Byte), 'output_value_cooling_19_5' (Byte), 'output_value_cooling_20' (Byte), 'output_value_cooling_20_5' (Byte), 'output_value_cooling_21' (Byte), 'output_value_cooling_21_5' (Byte), 'output_value_cooling_22' (Byte), 'output_value_cooling_22_5' (Byte), 'output_value_cooling_23' (Byte), 'output_value_cooling_23_5' (Byte), 'output_value_cooling_24' (Byte), 'output_value_heating_16' (Byte), 'output_value_heating_16_5' (Byte), 'output_value_heating_17' (Byte), 'output_value_heating_17_5' (Byte), 'output_value_heating_18' (Byte), 'output_value_heating_18_5' (Byte), 'output_value_heating_19' (Byte), 'output_value_heating_19_5' (Byte), 'output_value_heating_20' (Byte), 'output_value_heating_20_5' (Byte), 'output_value_heating_21' (Byte), 'output_value_heating_21_5' (Byte), 'output_value_heating_22' (Byte), 'output_value_heating_22_5' (Byte), 'output_value_heating_23' (Byte), 'output_value_heating_23_5' (Byte), 'output_value_heating_24' (Byte)
        :type config: dict
        """
        self._thermostat_controller.v0_set_global_rtd10_configuration(config)
        return {}

    @openmotics_api(auth=True, check=types(id=int, fields='json'))
    def get_rtd10_heating_configuration(self, id, fields=None):
        """
        Get a specific rtd10_heating_configuration defined by its id.

        :param id: The id of the rtd10_heating_configuration
        :type id: int
        :param fields: The field of the rtd10_heating_configuration to get. (None gets all fields)
        :type fields: list
        :returns: 'config': rtd10_heating_configuration dict: contains 'id' (Id), 'mode_output' (Byte), 'mode_value' (Byte), 'on_off_output' (Byte), 'poke_angle_output' (Byte), 'poke_angle_value' (Byte), 'room' (Byte), 'temp_setpoint_output' (Byte), 'ventilation_speed_output' (Byte), 'ventilation_speed_value' (Byte)
        :rtype: dict
        """
        return {'config': self._thermostat_controller.v0_get_rtd10_heating_configuration(id, fields)}

    @openmotics_api(auth=True, check=types(fields='json'))
    def get_rtd10_heating_configurations(self, fields=None):
        """
        Get all rtd10_heating_configurations.

        :param fields: The field of the rtd10_heating_configuration to get. (None gets all fields)
        :type fields: list
        :returns: 'config': list of rtd10_heating_configuration dict: contains 'id' (Id), 'mode_output' (Byte), 'mode_value' (Byte), 'on_off_output' (Byte), 'poke_angle_output' (Byte), 'poke_angle_value' (Byte), 'room' (Byte), 'temp_setpoint_output' (Byte), 'ventilation_speed_output' (Byte), 'ventilation_speed_value' (Byte)
        :rtype: dict
        """
        return {'config': self._thermostat_controller.v0_get_rtd10_heating_configurations(fields)}

    @openmotics_api(auth=True, check=types(config='json'))
    def set_rtd10_heating_configuration(self, config):
        """
        Set one rtd10_heating_configuration.

        :param config: The rtd10_heating_configuration to set: rtd10_heating_configuration dict: contains 'id' (Id), 'mode_output' (Byte), 'mode_value' (Byte), 'on_off_output' (Byte), 'poke_angle_output' (Byte), 'poke_angle_value' (Byte), 'room' (Byte), 'temp_setpoint_output' (Byte), 'ventilation_speed_output' (Byte), 'ventilation_speed_value' (Byte)
        :type config: dict
        """
        self._thermostat_controller.v0_set_rtd10_heating_configuration(config)
        return {}

    @openmotics_api(auth=True, check=types(config='json'))
    def set_rtd10_heating_configurations(self, config):
        """
        Set multiple rtd10_heating_configurations.

        :param config: The list of rtd10_heating_configurations to set: list of rtd10_heating_configuration dict: contains 'id' (Id), 'mode_output' (Byte), 'mode_value' (Byte), 'on_off_output' (Byte), 'poke_angle_output' (Byte), 'poke_angle_value' (Byte), 'room' (Byte), 'temp_setpoint_output' (Byte), 'ventilation_speed_output' (Byte), 'ventilation_speed_value' (Byte)
        :type config: list
        """
        self._thermostat_controller.v0_set_rtd10_heating_configurations(config)
        return {}

    @openmotics_api(auth=True, check=types(id=int, fields='json'))
    def get_rtd10_cooling_configuration(self, id, fields=None):
        """
        Get a specific rtd10_cooling_configuration defined by its id.

        :param id: The id of the rtd10_cooling_configuration
        :type id: int
        :param fields: The field of the rtd10_cooling_configuration to get. (None gets all fields)
        :type fields: list
        :returns: 'config': rtd10_cooling_configuration dict: contains 'id' (Id), 'mode_output' (Byte), 'mode_value' (Byte), 'on_off_output' (Byte), 'poke_angle_output' (Byte), 'poke_angle_value' (Byte), 'room' (Byte), 'temp_setpoint_output' (Byte), 'ventilation_speed_output' (Byte), 'ventilation_speed_value' (Byte)
        :rtype: dict
        """
        return {'config': self._thermostat_controller.v0_get_rtd10_cooling_configuration(id, fields)}

    @openmotics_api(auth=True, check=types(fields='json'))
    def get_rtd10_cooling_configurations(self, fields=None):
        """
        Get all rtd10_cooling_configurations.

        :param fields: The field of the rtd10_cooling_configuration to get. (None gets all fields)
        :type fields: list
        :returns: 'config': list of rtd10_cooling_configuration dict: contains 'id' (Id), 'mode_output' (Byte), 'mode_value' (Byte), 'on_off_output' (Byte), 'poke_angle_output' (Byte), 'poke_angle_value' (Byte), 'room' (Byte), 'temp_setpoint_output' (Byte), 'ventilation_speed_output' (Byte), 'ventilation_speed_value' (Byte)
        :rtype: dict
        """
        return {'config': self._thermostat_controller.v0_get_rtd10_cooling_configurations(fields)}

    @openmotics_api(auth=True, check=types(config='json'))
    def set_rtd10_cooling_configuration(self, config):
        """
        Set one rtd10_cooling_configuration.

        :param config: The rtd10_cooling_configuration to set: rtd10_cooling_configuration dict: contains 'id' (Id), 'mode_output' (Byte), 'mode_value' (Byte), 'on_off_output' (Byte), 'poke_angle_output' (Byte), 'poke_angle_value' (Byte), 'room' (Byte), 'temp_setpoint_output' (Byte), 'ventilation_speed_output' (Byte), 'ventilation_speed_value' (Byte)
        :type config: dict
        """
        self._thermostat_controller.v0_set_rtd10_cooling_configuration(config)
        return {}

    @openmotics_api(auth=True, check=types(config='json'))
    def set_rtd10_cooling_configurations(self, config):
        """
        Set multiple rtd10_cooling_configurations.

        :param config: The list of rtd10_cooling_configurations to set: list of rtd10_cooling_configuration dict: contains 'id' (Id), 'mode_output' (Byte), 'mode_value' (Byte), 'on_off_output' (Byte), 'poke_angle_output' (Byte), 'poke_angle_value' (Byte), 'room' (Byte), 'temp_setpoint_output' (Byte), 'ventilation_speed_output' (Byte), 'ventilation_speed_value' (Byte)
        :type config: list
        """
        self._thermostat_controller.v0_set_rtd10_cooling_configurations(config)
        return {}

    @openmotics_api(auth=True, check=types(id=int, fields='json'))
    def get_group_action_configuration(self, id, fields=None):
        """
        Get a specific group_action_configuration defined by its id.

        :param id: The id of the group_action_configuration
        :type id: int
        :param fields: The field of the group_action_configuration to get. (None gets all fields)
        :type fields: list
        :returns: 'config': group_action_configuration dict: contains 'id' (Id), 'actions' (Actions[16]), 'name' (String[16])
        :rtype: dict
        """
        return {'config': self._gateway_api.get_group_action_configuration(id, fields)}

    @openmotics_api(auth=True, check=types(fields='json'))
    def get_group_action_configurations(self, fields=None):
        """
        Get all group_action_configurations.

        :param fields: The field of the group_action_configuration to get. (None gets all fields)
        :type fields: list
        :returns: 'config': list of group_action_configuration dict: contains 'id' (Id), 'actions' (Actions[16]), 'name' (String[16])
        :rtype: dict
        """
        return {'config': self._gateway_api.get_group_action_configurations(fields)}

    @openmotics_api(auth=True, check=types(config='json'))
    def set_group_action_configuration(self, config):
        """
        Set one group_action_configuration.

        :param config: The group_action_configuration to set: group_action_configuration dict: contains 'id' (Id), 'actions' (Actions[16]), 'name' (String[16])
        :type config: dict
        """
        self._gateway_api.set_group_action_configuration(config)
        return {}

    @openmotics_api(auth=True, check=types(config='json'))
    def set_group_action_configurations(self, config):
        """
        Set multiple group_action_configurations.

        :param config: The list of group_action_configurations to set: list of group_action_configuration dict: contains 'id' (Id), 'actions' (Actions[16]), 'name' (String[16])
        :type config: list
        """
        self._gateway_api.set_group_action_configurations(config)
        return {}

    @openmotics_api(auth=True, check=types(id=int, fields='json'))
    def get_scheduled_action_configuration(self, id, fields=None):
        """
        Get a specific scheduled_action_configuration defined by its id.

        :param id: The id of the scheduled_action_configuration
        :type id: int
        :param fields: The field of the scheduled_action_configuration to get. (None gets all fields)
        :type fields: list
        :returns: 'config': scheduled_action_configuration dict: contains 'id' (Id), 'action' (Actions[1]), 'day' (Byte), 'hour' (Byte), 'minute' (Byte)
        :rtype: dict
        """
        return {'config': self._gateway_api.get_scheduled_action_configuration(id, fields)}

    @openmotics_api(auth=True, check=types(fields='json'))
    def get_scheduled_action_configurations(self, fields=None):
        """
        Get all scheduled_action_configurations.

        :param fields: The field of the scheduled_action_configuration to get. (None gets all fields)
        :type fields: list
        :returns: 'config': list of scheduled_action_configuration dict: contains 'id' (Id), 'action' (Actions[1]), 'day' (Byte), 'hour' (Byte), 'minute' (Byte)
        :rtype: dict
        """
        return {'config': self._gateway_api.get_scheduled_action_configurations(fields)}

    @openmotics_api(auth=True, check=types(config='json'))
    def set_scheduled_action_configuration(self, config):
        """
        Set one scheduled_action_configuration.

        :param config: The scheduled_action_configuration to set: scheduled_action_configuration dict: contains 'id' (Id), 'action' (Actions[1]), 'day' (Byte), 'hour' (Byte), 'minute' (Byte)
        :type config: dict
        """
        self._gateway_api.set_scheduled_action_configuration(config)
        return {}

    @openmotics_api(auth=True, check=types(config='json'))
    def set_scheduled_action_configurations(self, config):
        """
        Set multiple scheduled_action_configurations.

        :param config: The list of scheduled_action_configurations to set: list of scheduled_action_configuration dict: contains 'id' (Id), 'action' (Actions[1]), 'day' (Byte), 'hour' (Byte), 'minute' (Byte)
        :type config: list
        """
        self._gateway_api.set_scheduled_action_configurations(config)
        return {}

    @openmotics_api(auth=True, check=types(id=int, fields='json'))
    def get_pulse_counter_configuration(self, id, fields=None):
        """
        Get a specific pulse_counter_configuration defined by its id.

        :param id: The id of the pulse_counter_configuration
        :type id: int
        :param fields: The field of the pulse_counter_configuration to get. (None gets all fields)
        :type fields: list
        :returns: 'config': pulse_counter_configuration dict: contains 'id' (Id), 'input' (Byte), 'name' (String[16]), 'room' (Byte)
        :rtype: dict
        """
        return {'config': self._gateway_api.get_pulse_counter_configuration(id, fields)}

    @openmotics_api(auth=True, check=types(fields='json'))
    def get_pulse_counter_configurations(self, fields=None):
        """
        Get all pulse_counter_configurations.

        :param fields: The field of the pulse_counter_configuration to get. (None gets all fields)
        :type fields: list
        :returns: 'config': list of pulse_counter_configuration dict: contains 'id' (Id), 'input' (Byte), 'name' (String[16]), 'room' (Byte)
        :rtype: dict
        """
        return {'config': self._gateway_api.get_pulse_counter_configurations(fields)}

    @openmotics_api(auth=True, check=types(config='json'))
    def set_pulse_counter_configuration(self, config):
        """
        Set one pulse_counter_configuration.

        :param config: The pulse_counter_configuration to set: pulse_counter_configuration dict: contains 'id' (Id), 'input' (Byte), 'name' (String[16]), 'room' (Byte)
        :type config: dict
        """
        self._gateway_api.set_pulse_counter_configuration(config)
        return {}

    @openmotics_api(auth=True, check=types(config='json'))
    def set_pulse_counter_configurations(self, config):
        """
        Set multiple pulse_counter_configurations.

        :param config: The list of pulse_counter_configurations to set: list of pulse_counter_configuration dict: contains 'id' (Id), 'input' (Byte), 'name' (String[16]), 'room' (Byte)
        :type config: list
        """
        self._gateway_api.set_pulse_counter_configurations(config)
        return {}

    @openmotics_api(auth=True, check=types(fields='json'))
    def get_startup_action_configuration(self, fields=None):
        """
        Get the startup_action_configuration.

        :param fields: The field of the startup_action_configuration to get. (None gets all fields)
        :type fields: list
        :returns: 'config': startup_action_configuration dict: contains 'actions' (Actions[100])
        :rtype: dict
        """
        return {'config': self._gateway_api.get_startup_action_configuration(fields)}

    @openmotics_api(auth=True, check=types(config='json'))
    def set_startup_action_configuration(self, config):
        """
        Set the startup_action_configuration.

        :param config: The startup_action_configuration to set: startup_action_configuration dict: contains 'actions' (Actions[100])
        :type config: dict
        """
        self._gateway_api.set_startup_action_configuration(config)
        return {}

    @openmotics_api(auth=True, check=types(fields='json'))
    def get_dimmer_configuration(self, fields=None):
        """
        Get the dimmer_configuration.

        :param fields: The field of the dimmer_configuration to get. (None gets all fields)
        :type fields: list
        :returns: 'config': dimmer_configuration dict: contains 'dim_memory' (Byte), 'dim_step' (Byte), 'dim_wait_cycle' (Byte), 'min_dim_level' (Byte)
        :rtype: dict
        """
        return {'config': self._gateway_api.get_dimmer_configuration(fields)}

    @openmotics_api(auth=True, check=types(config='json'))
    def set_dimmer_configuration(self, config):
        """
        Set the dimmer_configuration.

        :param config: The dimmer_configuration to set: dimmer_configuration dict: contains 'dim_memory' (Byte), 'dim_step' (Byte), 'dim_wait_cycle' (Byte), 'min_dim_level' (Byte)
        :type config: dict
        """
        self._gateway_api.set_dimmer_configuration(config)
        return {}

    @openmotics_api(auth=True, check=types(fields='json'))
    def get_global_thermostat_configuration(self, fields=None):
        """
        Get the global_thermostat_configuration.

        :param fields: The field of the global_thermostat_configuration to get. (None gets all fields)
        :type fields: list
        :returns: 'config': global_thermostat_configuration dict: contains 'outside_sensor' (Byte), 'pump_delay' (Byte), 'switch_to_cooling_output_0' (Byte), 'switch_to_cooling_output_1' (Byte), 'switch_to_cooling_output_2' (Byte), 'switch_to_cooling_output_3' (Byte), 'switch_to_cooling_value_0' (Byte), 'switch_to_cooling_value_1' (Byte), 'switch_to_cooling_value_2' (Byte), 'switch_to_cooling_value_3' (Byte), 'switch_to_heating_output_0' (Byte), 'switch_to_heating_output_1' (Byte), 'switch_to_heating_output_2' (Byte), 'switch_to_heating_output_3' (Byte), 'switch_to_heating_value_0' (Byte), 'switch_to_heating_value_1' (Byte), 'switch_to_heating_value_2' (Byte), 'switch_to_heating_value_3' (Byte), 'threshold_temp' (Temp)
        :rtype: str
        """
        return {'config': self._thermostat_controller.v0_get_global_thermostat_configuration(fields)}

    @openmotics_api(auth=True, check=types(config='json'))
    def set_global_thermostat_configuration(self, config):
        """
        Set the global_thermostat_configuration.

        :param config: The global_thermostat_configuration to set: global_thermostat_configuration dict: contains 'outside_sensor' (Byte), 'pump_delay' (Byte), 'switch_to_cooling_output_0' (Byte), 'switch_to_cooling_output_1' (Byte), 'switch_to_cooling_output_2' (Byte), 'switch_to_cooling_output_3' (Byte), 'switch_to_cooling_value_0' (Byte), 'switch_to_cooling_value_1' (Byte), 'switch_to_cooling_value_2' (Byte), 'switch_to_cooling_value_3' (Byte), 'switch_to_heating_output_0' (Byte), 'switch_to_heating_output_1' (Byte), 'switch_to_heating_output_2' (Byte), 'switch_to_heating_output_3' (Byte), 'switch_to_heating_value_0' (Byte), 'switch_to_heating_value_1' (Byte), 'switch_to_heating_value_2' (Byte), 'switch_to_heating_value_3' (Byte), 'threshold_temp' (Temp)
        :type config: dict
        """
        self._thermostat_controller.v0_set_global_thermostat_configuration(config)
        return {}

    @openmotics_api(auth=True, check=types(id=int, fields='json'))
    def get_can_led_configuration(self, id, fields=None):
        """
        Get a specific can_led_configuration defined by its id.

        :param id: The id of the can_led_configuration
        :type id: int
        :param fields: The field of the can_led_configuration to get. (None gets all fields)
        :type fields: list
        :returns: 'config': can_led_configuration dict: contains 'id' (Id), 'can_led_1_function' (Enum), 'can_led_1_id' (Byte), 'can_led_2_function' (Enum), 'can_led_2_id' (Byte), 'can_led_3_function' (Enum), 'can_led_3_id' (Byte), 'can_led_4_function' (Enum), 'can_led_4_id' (Byte), 'room' (Byte)
        :rtype: dict
        """
        return {'config': self._gateway_api.get_can_led_configuration(id, fields)}

    @openmotics_api(auth=True, check=types(fields='json'))
    def get_can_led_configurations(self, fields=None):
        """
        Get all can_led_configurations.

        :param fields: The field of the can_led_configuration to get. (None gets all fields)
        :type fields: list
        :returns: 'config': list of can_led_configuration dict: contains 'id' (Id), 'can_led_1_function' (Enum), 'can_led_1_id' (Byte), 'can_led_2_function' (Enum), 'can_led_2_id' (Byte), 'can_led_3_function' (Enum), 'can_led_3_id' (Byte), 'can_led_4_function' (Enum), 'can_led_4_id' (Byte), 'room' (Byte)
        :rtype: dict
        """
        return {'config': self._gateway_api.get_can_led_configurations(fields)}

    @openmotics_api(auth=True, check=types(config='json'))
    def set_can_led_configuration(self, config):
        """
        Set one can_led_configuration.

        :param config: The can_led_configuration to set: can_led_configuration dict: contains 'id' (Id), 'can_led_1_function' (Enum), 'can_led_1_id' (Byte), 'can_led_2_function' (Enum), 'can_led_2_id' (Byte), 'can_led_3_function' (Enum), 'can_led_3_id' (Byte), 'can_led_4_function' (Enum), 'can_led_4_id' (Byte), 'room' (Byte)
        :type config: dict
        """
        self._gateway_api.set_can_led_configuration(config)
        return {}

    @openmotics_api(auth=True, check=types(config='json'))
    def set_can_led_configurations(self, config):
        """
        Set multiple can_led_configurations.

        :param config: The list of can_led_configurations to set: list of can_led_configuration dict: contains 'id' (Id), 'can_led_1_function' (Enum), 'can_led_1_id' (Byte), 'can_led_2_function' (Enum), 'can_led_2_id' (Byte), 'can_led_3_function' (Enum), 'can_led_3_id' (Byte), 'can_led_4_function' (Enum), 'can_led_4_id' (Byte), 'room' (Byte)
        :type config: list
        """
        self._gateway_api.set_can_led_configurations(config)
        return {}

    @openmotics_api(auth=True, check=types(id=int, fields='json'))
    def get_room_configuration(self, id, fields=None):
        """
        Get a specific room_configuration defined by its id.

        :param id: The id of the room_configuration
        :type id: int
        :param fields: The field of the room_configuration to get. (None gets all fields)
        :type fields: list
        :returns: 'config': room_configuration dict: contains 'id' (Id), 'floor' (Byte), 'name' (String)
        :rtype: dict
        """
        return {'config': self._gateway_api.get_room_configuration(id, fields)}

    @openmotics_api(auth=True, check=types(fields='json'))
    def get_room_configurations(self, fields=None):
        """
        Get all room_configurations.

        :param fields: The field of the room_configuration to get. (None gets all fields)
        :type fields: list
        :returns: 'config': list of room_configuration dict: contains 'id' (Id), 'floor' (Byte), 'name' (String)
        :rtype: dict
        """
        return {'config': self._gateway_api.get_room_configurations(fields)}

    @openmotics_api(auth=True, check=types(config='json'))
    def set_room_configuration(self, config):
        """
        Set one room_configuration.

        :param config: The room_configuration to set: room_configuration dict: contains 'id' (Id), 'floor' (Byte), 'name' (String)
        :type config: dict
        """
        self._gateway_api.set_room_configuration(config)
        return {}

    @openmotics_api(auth=True, check=types(config='json'))
    def set_room_configurations(self, config):
        """
        Set multiple room_configurations.

        :param config: The list of room_configurations to set: list of room_configuration dict: contains 'id' (Id), 'floor' (Byte), 'name' (String)
        :type config: list
        """
        self._gateway_api.set_room_configurations(config)
        return {}

    @openmotics_api(auth=True)
    def get_reset_dirty_flag(self):
        """
        Gets the dirty flags, and immediately clears them
        """
        power_dirty = self._power_dirty
        self._power_dirty = False
        # eeprom key used here for compatibility
        return {'eeprom': self._gateway_api.get_configuration_dirty_flag(),
                'power': power_dirty}

    @openmotics_api(auth=True)
    def get_power_modules(self):
        """
        Get information on the power modules. The times format is a comma seperated list of
        HH:MM formatted times times (index 0 = start Monday, index 1 = stop Monday,
        index 2 = start Tuesday, ...).

        :returns: 'modules': list of dictionaries with the following keys: 'id', 'name', \
            'address', 'input0', 'input1', 'input2', 'input3', 'input4', 'input5', 'input6', \
            'input7', 'sensor0', 'sensor1', 'sensor2', 'sensor3', 'sensor4', 'sensor5', 'sensor6', \
            'sensor7', 'times0', 'times1', 'times2', 'times3', 'times4', 'times5', 'times6', 'times7'.
        :rtype: dict
        """
        return {'modules': self._gateway_api.get_power_modules()}

    @openmotics_api(auth=True)
    def set_power_modules(self, modules):
        """
        Set information for the power modules.

        :param modules: json encoded list of dicts with keys: 'id', 'name', 'input0', 'input1', \
            'input2', 'input3', 'input4', 'input5', 'input6', 'input7', 'sensor0', 'sensor1', \
            'sensor2', 'sensor3', 'sensor4', 'sensor5', 'sensor6', 'sensor7', 'times0', 'times1', \
            'times2', 'times3', 'times4', 'times5', 'times6', 'times7'.
        :type modules: str
        """
        return self._gateway_api.set_power_modules(json.loads(modules))

    @openmotics_api(auth=True)
    def get_realtime_power(self):
        """
        Get the realtime power measurements.

        :returns: module id as the keys: [voltage, frequency, current, power].
        :rtype: dict
        """
        return self._gateway_api.get_realtime_power()

    @openmotics_api(auth=True)
    def get_total_energy(self):
        """
        Get the total energy (Wh) consumed by the power modules.

        :returns: modules id as key: [day, night].
        :rtype: dict
        """
        return self._gateway_api.get_total_energy()

    @openmotics_api(auth=True)
    def start_power_address_mode(self):
        """
        Start the address mode on the power modules.
        """
        return self._gateway_api.start_power_address_mode()

    @openmotics_api(auth=True)
    def stop_power_address_mode(self):
        """
        Stop the address mode on the power modules.
        """
        self._power_dirty = True
        return self._gateway_api.stop_power_address_mode()

    @openmotics_api(auth=True)
    def in_power_address_mode(self):
        """
        Check if the power modules are in address mode.

        :returns: 'address_mode': Boolean
        :rtype: dict
        """
        return self._gateway_api.in_power_address_mode()

    @openmotics_api(auth=True, check=types(module_id=int, voltage=float))
    def set_power_voltage(self, module_id, voltage):
        """
        Set the voltage for a given module.

        :param module_id: The id of the power module.
        :type module_id: int
        :param voltage: The voltage to set for the power module.
        :type voltage: float
        """
        return self._gateway_api.set_power_voltage(module_id, voltage)

    @openmotics_api(auth=True, check=types(amount=int))
    def set_pulse_counter_amount(self, amount):
        """
        Set the number of pulse counters. The minimum is 24, these are the pulse counters
        that can be linked to an input. An amount greater than 24 will result in virtual
        pulse counter that can be set through the API.

        :param amount: The number of pulse counters.
        :type amount: int
        :returns: 'amount': number of pulse counters.
        :rtype: dict
        """
        return {'amount': self._gateway_api.set_pulse_counter_amount(amount)}

    @openmotics_api(auth=True)
    def get_pulse_counter_status(self):
        """
        Get the pulse counter values.

        :returns: 'counters': array with the pulse counter values.
        :rtype: dict
        """
        return {'counters': self._gateway_api.get_pulse_counter_status()}

    @openmotics_api(auth=True, check=types(pulse_counter_id=int, value=int))
    def set_pulse_counter_status(self, pulse_counter_id, value):
        """
        Sets a pulse counter to a value. This can only be done for virtual pulse counters,
        with a pulse_counter_id >= 24.

        :param pulse_counter_id: The id of the pulse counter.
        :type pulse_counter_id: int
        :param value: The new value for the pulse counter.
        :type value: int
        :returns: 'value': the updated value of the pulse counter.
        :rtype: dict
        """
        return {'value': self._gateway_api.set_pulse_counter_status(pulse_counter_id, value)}

    @openmotics_api(auth=True, check=types(module_id=int, input_id=int))
    def get_energy_time(self, module_id, input_id=None):
        """
        Gets 1 period of given module and optional input (no input means all).

        :param module_id: The id of the power module.
        :type module_id: int
        :param input_id: The id of the input on the given power module
        :type input_id: int or None
        :returns: A dict with the input_id(s) as key, and as value another dict with
                  (up to 80) voltage and current samples.
        :rtype: dict
        """
        return self._gateway_api.get_energy_time(module_id, input_id)

    @openmotics_api(auth=True, check=types(module_id=int, input_id=int))
    def get_energy_frequency(self, module_id, input_id=None):
        """
        Gets the frequency components for a given module and optional input (no input means all)

        :param module_id: The id of the power module
        :type module_id: int
        :param input_id: The id of the input on the given power module
        :type input_id: int | None
        :returns: A dict with the input_id(s) as key, and as value another dict with for
                  voltage and current the 20 frequency components
        :rtype: dict
        """
        return self._gateway_api.get_energy_frequency(module_id, input_id)

    @openmotics_api(auth=True, check=types(address=int), plugin_exposed=False)
    def do_raw_energy_command(self, address, mode, command, data):
        """
        Perform a raw energy module command, for debugging purposes.

        :param address: The address of the energy module
        :type address: int
        :param mode: 1 char: S or G
        :type mode: str
        :param command: 3 char power command
        :type command: str
        :param data: comma seperated list of Bytes
        :type data: str
        :returns: dict with 'data': comma separated list of Bytes
        :rtype: dict
        """
        if mode not in ['S', 'G']:
            raise ValueError("mode not in [S, G]: %s" % mode)

        if len(command) != 3:
            raise ValueError('Command should be 3 chars, got "%s"' % command)

        if data:
            bdata = [int(c) for c in data.split(",")]
        else:
            bdata = []

        ret = self._gateway_api.do_raw_energy_command(address, mode, command, bdata)
        return {'data': ",".join([str(d) for d in ret])}

    @openmotics_api(auth=True)
    def get_version(self):
        """
        Get the version of the openmotics software.

        :returns: 'version': String (a.b.c).
        :rtype: dict
        """
        return {'version': self._gateway_api.get_main_version(),
<<<<<<< HEAD
                'gateway': gateway.__version__}
=======
                'gateway': '2.14.3'}
>>>>>>> c9c4b94e

    @openmotics_api(auth=True, plugin_exposed=False)
    def update(self, version, md5, update_data):
        """
        Perform an update.

        :param version: the new version number.
        :type version: str
        :param md5: the md5 sum of update_data.
        :type md5: str
        :param update_data: a tgz file containing the update script (update.sh) and data.
        :type update_data: multipart/form-data encoded byte string.
        """
        update_data = update_data.file.read()

        if not os.path.exists(constants.get_update_dir()):
            os.mkdir(constants.get_update_dir())

        with open(constants.get_update_file(), "wb") as update_file:
            update_file.write(update_data)
        with open(constants.get_update_output_file(), "w") as output_file:
            output_file.write('\n')  # Truncate file

        subprocess.Popen(constants.get_update_cmd(version, md5), close_fds=True)

        return {}

    @openmotics_api(auth=True)
    def get_update_output(self):
        """
        Get the output of the last update.

        :returns: 'output': String with the output from the update script.
        :rtype: dict
        """
        with open(constants.get_update_output_file(), "r") as output_file:
            output = output_file.read()
        version = self._gateway_api.get_main_version()

        return {'output': output,
                'version': version}

    @openmotics_api(auth=True)
    def set_timezone(self, timezone):
        """
        Set the timezone for the gateway.

        :param timezone: in format 'Continent/City'.
        :type timezone: str
        """
        self._gateway_api.set_timezone(timezone)
        self._gateway_api.sync_master_time()
        return {}

    @openmotics_api(auth=True)
    def get_timezone(self):
        """
        Get the timezone for the gateway.

        :returns: 'timezone': the timezone in 'Continent/City' format (String).
        :rtype: dict
        """
        return {'timezone': self._gateway_api.get_timezone()}

    @openmotics_api(auth=True, check=types(headers='json', auth='json', timeout=int), plugin_exposed=False)
    def do_url_action(self, url, method='GET', headers=None, data=None, auth=None, timeout=10):
        """
        Execute an url action.

        :param url: The url to fetch.
        :type url: str
        :param method: (optional) The http method (defaults to GET).
        :type method: str | None
        :param headers: (optional) The http headers to send (format: json encoded dict)
        :type headers: str | None
        :param data: (optional) Bytes to send in the body of the request.
        :type data: str | None
        :param auth: (optional) Json encoded tuple (username, password).
        :type auth: str | None
        :param timeout: (optional) Timeout in seconds for the http request (default = 10 sec).
        :type timeout: int | None
        :returns: 'headers': response headers, 'data': response body.
        :rtype: dict
        """
        response = requests.request(method, url,
                                    headers=headers,
                                    data=data,
                                    auth=auth,
                                    timeout=timeout)

        if response.status_code != requests.codes.ok:
            raise RuntimeError("Got bad resonse code: %d" % response.status_code)
        return {'headers': response.headers._store,
                'data': response.text}

    @openmotics_api(auth=True, check=types(timestamp=int, action='json'), deprecated='add_schedule')
    def schedule_action(self, timestamp, action):
        self.add_schedule(name=action['description'],
                          start=timestamp,
                          schedule_type='LOCAL_API',
                          arguments={'name': action['action'],
                                     'parameters': action['params']})
        return {}

    @openmotics_api(auth=True, check=types(name=str, start=int, schedule_type=str, arguments='json', repeat='json', duration=int, end=int))
    def add_schedule(self, name, start, schedule_type, arguments=None, repeat=None, duration=None, end=None):
        self._scheduling_controller.add_schedule(name, start, schedule_type, arguments, repeat, duration, end)
        return {}

    @openmotics_api(auth=True, deprecated='list_schedules')
    def list_scheduled_actions(self):
        return {'actions': [{'timestamp': schedule.start,
                             'from_now': schedule.start - time.time(),
                             'id': schedule.id,
                             'description': schedule.name,
                             'action': json.dumps({'action': schedule.arguments['name'],
                                                   'params': schedule.arguments['parameters']})}
                            for schedule in self._scheduling_controller.schedules
                            if schedule.schedule_type == 'LOCAL_API']}

    @openmotics_api(auth=True)
    def list_schedules(self):
        return {'schedules': [schedule.serialize() for schedule in self._scheduling_controller.schedules]}

    @openmotics_api(auth=True, check=types(id=int), deprecated='remove_schedule')
    def remove_scheduled_action(self, id):
        self._scheduling_controller.remove_schedule(id)
        return {}

    @openmotics_api(auth=True, check=types(schedule_id=int))
    def remove_schedule(self, schedule_id):
        self._scheduling_controller.remove_schedule(schedule_id)
        return {}

    @openmotics_api(auth=True)
    def get_plugins(self):
        """
        Get the installed plugins.

        :returns: 'plugins': dict with name, version and interfaces where name and version \
            are strings and interfaces is a list of tuples (interface, version) which are both strings.
        :rtype: dict
        """
        plugins = self._plugin_controller.get_plugins()
        ret = [{'name': p.name,
                'version': p.version,
                'interfaces': p.interfaces,
                'status': 'RUNNING' if p.is_running() else 'STOPPED'} for p in plugins]
        return {'plugins': ret}

    @openmotics_api(auth=True, plugin_exposed=False)
    def get_plugin_logs(self):
        """
        Get the logs for all plugins.

        :returns: 'logs': dict with the names of the plugins as keys and the logs (String) as \
            value.
        :rtype: dict
        """
        return {'logs': self._plugin_controller.get_logs()}

    @openmotics_api(auth=True, plugin_exposed=False)
    def install_plugin(self, md5, package_data):
        """
        Install a new plugin. The package_data should include a __init__.py file and
        will be installed in /opt/openmotics/python/plugins/<name>.

        :param md5: md5 sum of the package_data.
        :type md5: String
        :param package_data: a tgz file containing the content of the plugin package.
        :type package_data: multipart/form-data encoded byte string.
        """
        return {'msg': self._plugin_controller.install_plugin(md5, package_data.file.read())}

    @openmotics_api(auth=True, plugin_exposed=False)
    def remove_plugin(self, name):
        """
        Remove a plugin. This removes the package data and configuration data of the plugin.

        :param name: Name of the plugin to remove.
        :type name: str
        """
        return self._plugin_controller.remove_plugin(name)

    @openmotics_api(auth=True, plugin_exposed=False)
    def stop_plugin(self, name):
        """
        Stops a plugin
        """
        running = self._plugin_controller.stop_plugin(name)
        return {'status': 'RUNNING' if running else 'STOPPED'}

    @openmotics_api(auth=True, plugin_exposed=False)
    def start_plugin(self, name):
        """
        Starts a plugin
        """
        running = self._plugin_controller.start_plugin(name)
        return {'status': 'RUNNING' if running else 'STOPPED'}

    @openmotics_api(auth=True, check=types(settings='json'), plugin_exposed=False)
    def get_settings(self, settings):
        """
        Gets a given setting
        """
        values = {}
        for setting in settings:
            value = self._config_controller.get(setting)
            if value is not None:
                values[setting] = value
        return {'values': values}

    @openmotics_api(auth=True, check=types(value='json'), plugin_exposed=False)
    def set_setting(self, setting, value):
        """
        Configures a setting
        """
        if setting not in ['cloud_enabled', 'cloud_metrics_enabled|energy', 'cloud_metrics_enabled|counter',
                           'cloud_support']:
            raise RuntimeError('Setting {0} cannot be set'.format(setting))
        self._config_controller.set(setting, value)
        return {}

    @openmotics_api(auth=True)
    def self_test(self):
        """
        Perform a Gateway self-test.
        """
        if not self.in_authorized_mode():
            raise cherrypy.HTTPError(401, "unauthorized")
        subprocess.Popen(constants.get_self_test_cmd(), close_fds=True)
        return {}

    @openmotics_api(auth=True)
    def get_metric_definitions(self, source=None, metric_type=None):
        sources = self._metrics_controller.get_filter('source', source)
        metric_types = self._metrics_controller.get_filter('metric_type', metric_type)
        definitions = {}
        for _source, _metric_types in self._metrics_controller.definitions.iteritems():
            if _source in sources:
                definitions[_source] = {}
                for _metric_type, definition in _metric_types.iteritems():
                    if _metric_type in metric_types:
                        definitions[_source][_metric_type] = definition
        return {'definitions': definitions}

    @openmotics_api(auth=True, plugin_exposed=False)
    def cleanup_eeprom(self):
        self._gateway_api.cleanup_eeprom()
        return {}

    @openmotics_api(auth=True, plugin_exposed=False)
    def factory_reset(self):
        self._gateway_api.factory_reset()
        return {}

    @openmotics_api(auth=False)
    def health_check(self):
        """ Requests the state of the various services and checks the returned value for the global state """
        health = {'openmotics': {'state': True}}
        try:
            state = self._message_client.get_state('vpn_service', {})
            health['vpn_service'] = {'state': state.get('last_cycle', 0) > time.time() - 300}
        except Exception as ex:
            logger.error('Error loading vpn_service health: %s', ex)
            health['vpn_service'] = {'state': False}
        try:
            state = self._message_client.get_state('led_service', {})
            state_ok = True
            for run in ['run_gpio', 'run_i2c', 'run_buttons', 'run_state_check']:
                state_ok = state_ok and (state.get(run, 0) > time.time() - 5)
            health['led_service'] = {'state': state_ok}
        except Exception as ex:
            logger.error('Error loading led_service health: %s', ex)
            health['led_service'] = {'state': False}
        return {'health': health,
                'health_version': 1.0}

    @openmotics_api(auth=True)
    def indicate(self):
        """ Blinks the Status led on the Gateway to indicate the module """
        self._message_client.send_event(OMBusEvents.INDICATE_GATEWAY, None)
        return {}

    @cherrypy.expose
    @cherrypy.tools.cors()
    @cherrypy.tools.authenticated(pass_token=True)
    def ws_metrics(self, token, source=None, metric_type=None, interval=None):
        cherrypy.request.ws_handler.metadata = {'token': token,
                                                'client_id': uuid.uuid4().hex,
                                                'source': source,
                                                'metric_type': metric_type,
                                                'interval': None if interval is None else int(interval),
                                                'interface': self}

    @cherrypy.expose
    @cherrypy.tools.cors()
    @cherrypy.tools.authenticated(pass_token=True)
    def ws_events(self, token):
        cherrypy.request.ws_handler.metadata = {'token': token,
                                                'client_id': uuid.uuid4().hex,
                                                'interface': self}

    @cherrypy.expose
    @cherrypy.tools.cors()
    @cherrypy.tools.authenticated(pass_token=True)
    def ws_maintenance(self, token):
        cherrypy.request.ws_handler.metadata = {'token': token,
                                                'client_id': uuid.uuid4().hex,
                                                'interface': self}


@Injectable.named('web_service')
@Singleton
class WebService(object):
    """ The web service serves the gateway api over http. """

    name = 'web'

    @Inject
    def __init__(self, web_interface=INJECTED, configuration_controller=INJECTED, verbose=False):
        self._webinterface = web_interface
        self._config_controller = configuration_controller
        self._https_server = None
        self._http_server = None
        self._running = False
        if not verbose:
            logging.getLogger("cherrypy").propagate = False

    def run(self):
        """ Run the web service: start cherrypy. """
        try:
            logger.info('Starting webserver...')
            OMPlugin(cherrypy.engine).subscribe()
            cherrypy.tools.websocket = OMSocketTool()

            config = {'/terms': {'tools.staticdir.on': True,
                                 'tools.staticdir.dir': '/opt/openmotics/python/terms'},
                      '/static': {'tools.staticdir.on': True,
                                  'tools.staticdir.dir': '/opt/openmotics/static'},
                      '/ws_metrics': {'tools.websocket.on': True,
                                      'tools.websocket.handler_cls': MetricsSocket},
                      '/ws_events': {'tools.websocket.on': True,
                                     'tools.websocket.handler_cls': EventsSocket},
                      '/ws_maintenance': {'tools.websocket.on': True,
                                          'tools.websocket.handler_cls': MaintenanceSocket},
                      '/': {'tools.timestamp_filter.on': True,
                            'tools.cors.on': self._config_controller.get('cors_enabled', False),
                            'tools.sessions.on': False}}

            cherrypy.tree.mount(root=self._webinterface,
                                config=config)

            cherrypy.config.update({'engine.autoreload.on': False})
            cherrypy.server.unsubscribe()

            self._https_server = cherrypy._cpserver.Server()
            self._https_server.socket_port = 443
            self._https_server._socket_host = '0.0.0.0'
            self._https_server.socket_timeout = 60
            System.setup_cherrypy_ssl(self._https_server,
                                      private_key_filename=constants.get_ssl_private_key_file(),
                                      certificate_filename=constants.get_ssl_certificate_file())
            self._https_server.subscribe()

            self._http_server = cherrypy._cpserver.Server()
            self._http_server.socket_port = 80
            self._http_server._socket_host = '127.0.0.1'
            self._http_server.socket_timeout = 60
            self._http_server.subscribe()

            cherrypy.engine.autoreload_on = False

            cherrypy.engine.start()
            self._https_server.httpserver.error_log = WebService._http_server_logger
            self._http_server.httpserver.error_log = WebService._http_server_logger
            self._running = True
            logger.info('Starting webserver... Done')
            cherrypy.engine.block()
            logger.info('Webserver stopped')
            self._running = False
        except Exception:
            logger.exception("Could not start webservice. Dying...")
            sys.exit(1)

    @staticmethod
    def _http_server_logger(msg='', level=20, traceback=False):
        """
        This workaround is to lower some CherryPy "TICK"-SSL errors' severity that are incorrectly
        logged in our version of CherryPy. It is already resolved in a newer version, but we
        still need to upgrade
        """
        # TODO upgrade cherrypy
        _ = level, traceback
        logger.debug(msg)

    def start(self):
        """ Start the web service in a new thread. """
        thread = threading.Thread(target=self.run)
        thread.setName("Web service thread")
        thread.daemon = True
        thread.start()
        counter = 20
        while self._running is False and counter > 0:
            time.sleep(0.5)
            counter -= 1

    def stop(self, timeout=1):
        """ Stop the web service. """
        logger.info('Stopping webserver...')
        cherrypy.engine.exit()  # Shutdown the cherrypy server: no new requests
        start = time.time()
        while self._running and time.time() - start < timeout:
            time.sleep(0.1)
        logger.info('Stopping webserver... Done')

    def update_tree(self, mounts):
        try:
            self._http_server.stop()
        except Exception as ex:
            logger.error('Could not stop non-secure webserver: {0}'.format(ex))
        try:
            self._https_server.stop()
        except Exception as ex:
            logger.error('Could not stop secure webserver: {0}'.format(ex))
        try:
            for mount in mounts:
                cherrypy.tree.mount(**mount)
        except Exception as ex:
            logger.error('Could not mount updated tree: {0}'.format(ex))
        try:
            self._http_server.start()
            self._http_server.httpserver.error_log = WebService._http_server_logger
        except Exception as ex:
            logger.error('Could not restart non-secure webserver: {0}'.format(ex))
        try:
            self._https_server.start()
            self._https_server.httpserver.error_log = WebService._http_server_logger
        except Exception as ex:
            logger.error('Could not restart secure webserver: {0}'.format(ex))<|MERGE_RESOLUTION|>--- conflicted
+++ resolved
@@ -2076,11 +2076,7 @@
         :rtype: dict
         """
         return {'version': self._gateway_api.get_main_version(),
-<<<<<<< HEAD
                 'gateway': gateway.__version__}
-=======
-                'gateway': '2.14.3'}
->>>>>>> c9c4b94e
 
     @openmotics_api(auth=True, plugin_exposed=False)
     def update(self, version, md5, update_data):
