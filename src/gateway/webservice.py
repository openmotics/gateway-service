--- conflicted
+++ resolved
@@ -31,12 +31,6 @@
 from wiring import inject, provides, SingletonScope, scope
 from cherrypy.lib.static import serve_file
 from decorator import decorator
-<<<<<<< HEAD
-from ws4py import WS_VERSION
-from ws4py.server.cherrypyserver import WebSocketPlugin, WebSocketTool
-from ws4py.websocket import WebSocket
-=======
->>>>>>> 4ae65460
 from bus.om_bus_events import OMBusEvents
 from gateway.shutters import ShutterController
 from gateway.maintenance_communicator import InMaintenanceModeException
@@ -243,15 +237,9 @@
     @scope(SingletonScope)
     @inject(user_controller='user_controller', gateway_api='gateway_api', maintenance_controller='maintenance_controller',
             message_client='message_client', config_controller='config_controller',
-<<<<<<< HEAD
             scheduling_controller='scheduling_controller', thermostat_controller='thermostat_controller')
-    def __init__(self, user_controller, gateway_api, maintenance_service,
+    def __init__(self, user_controller, gateway_api, maintenance_controller,
                  message_client, config_controller, scheduling_controller, thermostat_controller):
-=======
-            scheduling_controller='scheduling_controller')
-    def __init__(self, user_controller, gateway_api, maintenance_controller,
-                 message_client, config_controller, scheduling_controller):
->>>>>>> 4ae65460
         """
         Constructor for the WebInterface.
 
@@ -525,12 +513,8 @@
             'dirty_flag',  # A dirty flag that can be used to trigger syncs on power & master
             'scheduling',  # Gateway backed scheduling
             'factory_reset',  # The gateway can be complete reset to factory standard
-<<<<<<< HEAD
-            'isolated_plugins',  # Plugins start in a separate process, so allow fine-graded control
-=======
             'isolated_plugins',  # Plugins run in a separate process, so allow fine-graded control
             'websocket_maintenance',  # Maintenance over websockets
->>>>>>> 4ae65460
         ]
 
         master_version = self._gateway_api.get_master_version()
