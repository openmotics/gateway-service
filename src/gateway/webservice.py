# Copyright (C) 2016 OpenMotics BV
#
# This program is free software: you can redistribute it and/or modify
# it under the terms of the GNU Affero General Public License as
# published by the Free Software Foundation, either version 3 of the
# License, or (at your option) any later version.
#
# This program is distributed in the hope that it will be useful,
# but WITHOUT ANY WARRANTY; without even the implied warranty of
# MERCHANTABILITY or FITNESS FOR A PARTICULAR PURPOSE.  See the
# GNU Affero General Public License for more details.
#
# You should have received a copy of the GNU Affero General Public License
# along with this program.  If not, see <http://www.gnu.org/licenses/>.
""" Includes the WebService class """


from __future__ import absolute_import

import binascii
import logging
import os
import sys
import time
import uuid

import cherrypy
import msgpack
import requests
import six
import ujson as json
from cherrypy.lib.static import serve_file
from decorator import decorator
from peewee import DoesNotExist

import constants
import gateway
from gateway.api.serializers import DimmerConfigurationSerializer, \
    EnergyModuleSerializer, GlobalFeedbackSerializer, GlobalRTD10Serializer, \
    GroupActionSerializer, InputSerializer, InputStateSerializer, \
    LegacyScheduleSerializer, LegacyStartupActionSerializer, \
    ModuleSerializer, OutputSerializer, OutputStateSerializer, \
    PulseCounterSerializer, PumpGroupSerializer, RoomSerializer, \
    RTD10Serializer, ScheduleSerializer, SensorSerializer, \
    SensorStatusSerializer, ShutterGroupSerializer, ShutterSerializer, \
    ThermostatAircoStatusSerializer, ThermostatGroupSerializer, \
    ThermostatGroupStatusSerializer, ThermostatSerializer, \
    VentilationSerializer, VentilationStatusSerializer
from gateway.authentication_controller import AuthenticationToken
from gateway.dto import GlobalRTD10DTO, InputStatusDTO, PumpGroupDTO, \
    RoomDTO, ScheduleDTO, UserDTO
from gateway.energy.energy_communicator import InAddressModeException
from gateway.enums import ModuleType, ShutterEnums, UpdateEnums, UserEnums
from gateway.events import BaseEvent
from gateway.exceptions import CommunicationFailure, \
    FeatureUnavailableException, InMaintenanceModeException, \
    ItemDoesNotExistException, ParseException, UnsupportedException, \
    WrongInputParametersException
from gateway.mappers.thermostat import ThermostatMapper
<<<<<<< HEAD
from gateway.models import Config, Database, Feature, Schedule, User, Module
=======
from gateway.models import Config, Database, Feature, Schedule, User
from gateway.thermostat.thermostat_controller import ThermostatController
>>>>>>> 4e50c6ce
from gateway.uart_controller import UARTController
from gateway.websockets import EventsSocket, MaintenanceSocket, \
    MetricsSocket, OMPlugin, OMSocketTool, WebSocketEncoding
from ioc import INJECTED, Inject, Injectable, Singleton
from logs import Logs
from platform_utils import Hardware, Platform, System
from gateway.update_controller import UpdateController
from serial_utils import CommunicationTimedOutException
from toolbox import Toolbox

if False:  # MYPY
    from typing import Dict, Optional, Any, List, Literal, Union
    from bus.om_bus_client import MessageClient
    from esafe.rebus.rebus_controller import RebusController
    from gateway.energy_module_controller import EnergyModuleController
    from gateway.group_action_controller import GroupActionController
    from gateway.hal.frontpanel_controller import FrontpanelController
    from gateway.input_controller import InputController
    from gateway.maintenance_controller import MaintenanceController
    from gateway.metrics_collector import MetricsCollector
    from gateway.metrics_controller import MetricsController
    from gateway.module_controller import ModuleController
    from gateway.output_controller import OutputController
    from gateway.pulse_counter_controller import PulseCounterController
    from gateway.room_controller import RoomController
    from gateway.scheduling_controller import SchedulingController
    from gateway.sensor_controller import SensorController
    from gateway.shutter_controller import ShutterController
    from gateway.system_controller import SystemController
    from gateway.user_controller import UserController
    from gateway.ventilation_controller import VentilationController
    from plugins.base import PluginController

logger = logging.getLogger(__name__)


class FloatWrapper(float):
    """ Wrapper for float value that limits the number of digits when printed. """

    def __repr__(self):
        return '%.2f' % self


class BadRequestException(Exception):
    pass


def limit_floats(struct):
    """
    Usage: json.dumps(limit_floats(struct)). This limits the number of digits in the json string.
    :param struct: Structure of which floats will be shortended
    """
    if isinstance(struct, (list, tuple)):
        return [limit_floats(element) for element in struct]
    elif isinstance(struct, dict):
        return dict((key, limit_floats(value)) for key, value in struct.items())
    elif isinstance(struct, float):
        return FloatWrapper(struct)
    else:
        return struct


def error_generic(status, message, *args, **kwargs):
    _ = args, kwargs
    cherrypy.response.headers["Content-Type"] = "application/json"
    cherrypy.response.status = status
    return json.dumps({"success": False, "msg": message})


def error_unexpected():
    cherrypy.response.headers["Content-Type"] = "application/json"
    cherrypy.response.status = 500  # Internal Server Error
    return json.dumps({"success": False, "msg": "unknown_error"})


cherrypy.config.update({'error_page.404': error_generic,
                        'error_page.401': error_generic,
                        'error_page.503': error_generic,
                        'request.error_response': error_unexpected})


def params_parser(params, param_types):
    for key in set(params).intersection(set(param_types)):
        value = params[key]
        if value is None:
            continue
        if isinstance(value, six.string_types) and value.lower() in ['null', 'none', '']:
            params[key] = None
        else:
            if isinstance(param_types[key], list):
                if value not in param_types[key]:
                    raise ValueError('Value has invalid value')
            elif param_types[key] == bool:
                params[key] = str(value).lower() not in ['false', '0', '0.0', 'no']
            elif param_types[key] == 'json':
                params[key] = json.loads(value)
            elif param_types[key] == int:
                # Double convertion. Params come in as strings, and int('0.0') fails, while int(float('0.0')) works as expected
                params[key] = int(float(value))
            else:
                params[key] = param_types[key](value)


def params_handler(expect_body_type=None, **kwargs):
    """ Converts/parses/loads specified request params. """
    request = cherrypy.request
    response = cherrypy.response
    try:
        if request.method in request.methods_with_bodies:
            body = request.body.read()
            if body:
                parsed_body = body
                if expect_body_type == 'JSON':
                    try:
                        parsed_body = json.loads(body)
                    except Exception:
                        raise ParseException('Could not parse the json body type')
                elif expect_body_type == 'RAW':
                    pass
                request.params['request_body'] = parsed_body
            else:
                if expect_body_type is not None:
                    raise WrongInputParametersException('No body has been passed to the request')
    except Exception:
        response.headers['Content-Type'] = 'application/json'
        response.status = 406  # No Acceptable
        contents = json.dumps({'success': False, 'msg': 'invalid_body'})
        response.body = contents.encode()
        request.handler = None
        return
    try:
        params_parser(request.params, kwargs)
    except ValueError:
        response.headers['Content-Type'] = 'application/json'
        response.status = 406  # No Acceptable
        contents = json.dumps({'success': False, 'msg': 'invalid_parameters'})
        response.body = contents.encode()
        request.handler = None


def cors_handler():
    if cherrypy.request.method == 'OPTIONS':
        cherrypy.request.handler = None
    cherrypy.response.headers['Access-Control-Allow-Origin'] = '*'
    cherrypy.response.headers['Access-Control-Allow-Headers'] = 'Authorization'
    cherrypy.response.headers['Access-Control-Allow-Methods'] = 'GET'


def authentication_handler(pass_token=False, pass_role=False, version=0):
    request = cherrypy.request
    if request.method == 'OPTIONS':
        return
    try:
        token = None
        # check if token is passed with the params
        if 'token' in request.params:
            token = request.params.pop('token')
        # check if the token is passed as a Bearer token in the headers
        if token is None:
            header = request.headers.get('Authorization')
            if header is not None and 'Bearer ' in header:
                token = header.replace('Bearer ', '')
        # check if the token is passed as a web-socket Bearer token
        if token is None:
            header = request.headers.get('Sec-WebSocket-Protocol')
            if header is not None and 'authorization.bearer.' in header:
                unpadded_base64_token = header.replace('authorization.bearer.', '')
                base64_token = unpadded_base64_token + '=' * (-len(unpadded_base64_token) % 4)
                try:
                    token = binascii.a2b_base64(base64_token).decode('utf-8')
                except Exception:
                    pass
        _self = request.handler.callable.__self__
        # Fetch the checkToken function that is placed under the main webservice or under the plugin webinterface.
        check_token = _self._user_controller.authentication_controller.check_token \
            if hasattr(_self, '_user_controller') \
            else _self.webinterface.check_token
        checked_token = check_token(token)  # type: Optional[AuthenticationToken]
        # check if the call is done from localhost, and then verify the token
        # The toggle check added for development purposes.
        # Do NOT enable unless you know what you're doing and understand the risks.
        if not Config.get_entry('disable_api_authentication_very_insecure', False) and request.remote.ip != '127.0.0.1':
            if checked_token is None:
                raise RuntimeError('Call is not performed from localhost and no token is provided')
            if checked_token.user.role != 'SUPER':
                raise RuntimeError('User is non SUPER, need SUPER to access V0 api')
        if pass_token is True:
            if version == 0:
                request.params['token'] = token
            else:
                request.params['token'] = checked_token
        if pass_role is True:
            if version == 0:
                request.params['role'] = 'ADMIN'
            else:
                request.params['role'] = checked_token.user.role
    except Exception as ex:
        cherrypy.response.headers['Content-Type'] = 'application/json'
        cherrypy.response.status = 401  # Unauthorized
        contents = json.dumps({'success': False, 'msg': 'invalid_token', 'detail': str(ex)})
        cherrypy.response.body = contents.encode()
        request.handler = None


cherrypy.tools.cors = cherrypy.Tool('before_handler', cors_handler, priority=10)
cherrypy.tools.authenticated = cherrypy.Tool('before_handler', authentication_handler)
cherrypy.tools.params = cherrypy.Tool('before_handler', params_handler)


@decorator
def _openmotics_api(f, *args, **kwargs):
    start = time.time()
    timings = {}
    status = 200  # OK
    try:
        return_data = f(*args, **kwargs)
        data = limit_floats(dict(list({'success': True}.items()) + list(return_data.items())))
    except cherrypy.HTTPError as ex:
        status = ex.status
        data = {'success': False, 'msg': ex._message}
    except (InMaintenanceModeException, InAddressModeException):
        status = 503  # Service Unavailable
        data = {'success': False, 'msg': 'maintenance_mode'}
    except CommunicationTimedOutException:
        logger.error('Communication timeout during API call %s', f.__name__)
        status = 200  # OK
        data = {'success': False, 'msg': 'Internal communication timeout'}
    except CommunicationFailure:
        logger.error('Communication failure during API call %s', f.__name__)
        status = 503  # Service Unavailable
        data = {'success': False, 'msg': 'Internal communication failure'}
    except DoesNotExist as ex:
        class_name = ex.__class__.__name__
        if class_name != 'DoesNotExist' and class_name.endswith('DoesNotExist'):
            class_name = class_name.replace('DoesNotExist', '')
        else:
            class_name = 'Object'
        status = 200  # OK
        logger.error('Could not find the {0}'.format(class_name))
        data = {'success': False, 'msg': '{0} not found'.format(class_name)}
    except UnsupportedException:
        logger.error('Some features for API call %s are unsupported on this device', f.__name__)
        status = 200  # OK
        data = {'success': False, 'msg': 'Unsupported'}
    except FeatureUnavailableException:
        logger.warning('Some features for API call %s are currently unavailable on this device', f.__name__)
        status = 200  # OK
        data = {'success': False, 'msg': 'Feature unavailable'}
    except Exception as ex:
        logger.exception('Unexpected error during API call %s', f.__name__)
        status = 200  # OK
        data = {'success': False, 'msg': str(ex)}
    timings['process'] = ('Processing', time.time() - start)
    serialization_start = time.time()
    contents = json.dumps(data)
    timings['serialization'] = 'Serialization', time.time() - serialization_start
    cherrypy.response.headers['Content-Type'] = 'application/json'
    cherrypy.response.headers['Server-Timing'] = ','.join(['{0}={1}; "{2}"'.format(key, value[1] * 1000, value[0])
                                                           for key, value in timings.items()])
    if hasattr(f, 'deprecated') and f.deprecated is not None:
        cherrypy.response.headers['Warning'] = 'Warning: 299 - "Deprecated, replaced by: {0}"'.format(f.deprecated)
    cherrypy.response.status = status
    return contents.encode()


def openmotics_api(auth=False, check=None, pass_token=False, pass_role=False,
                   plugin_exposed=True, deprecated=None, version=0):
    def wrapper(func):
        func.deprecated = deprecated
        func = _openmotics_api(func)
        if auth is True:
            func = cherrypy.tools.authenticated(pass_token=pass_token, pass_role=pass_role, version=version)(func)
        func = cherrypy.tools.params(**(check or {}))(func)
        func.exposed = True
        func.plugin_exposed = plugin_exposed
        func.check = check
        return func
    return wrapper


def types(**kwargs):
    return kwargs


@Injectable.named('web_interface')
@Singleton
class WebInterface(object):
    """ This class defines the web interface served by cherrypy. """

    @Inject
    def __init__(self, user_controller=INJECTED, maintenance_controller=INJECTED,
                 message_client=INJECTED, scheduling_controller=INJECTED,
                 thermostat_controller=INJECTED, shutter_controller=INJECTED, output_controller=INJECTED,
                 room_controller=INJECTED, input_controller=INJECTED, sensor_controller=INJECTED,
                 pulse_counter_controller=INJECTED, group_action_controller=INJECTED,
                 frontpanel_controller=INJECTED, module_controller=INJECTED, ventilation_controller=INJECTED,
                 uart_controller=INJECTED, system_controller=INJECTED, energy_module_controller=INJECTED,
                 update_controller=INJECTED, rebus_controller=INJECTED):
        """
        Constructor for the WebInterface.
        """
        self._user_controller = user_controller  # type: UserController
        self._scheduling_controller = scheduling_controller  # type: SchedulingController
        self._thermostat_controller = thermostat_controller  # type: ThermostatController
        self._shutter_controller = shutter_controller  # type: ShutterController
        self._output_controller = output_controller  # type: OutputController
        self._room_controller = room_controller  # type: RoomController
        self._input_controller = input_controller  # type: InputController
        self._sensor_controller = sensor_controller  # type: SensorController
        self._pulse_counter_controller = pulse_counter_controller  # type: PulseCounterController
        self._group_action_controller = group_action_controller  # type: GroupActionController
        self._frontpanel_controller = frontpanel_controller  # type: Optional[FrontpanelController]
        self._module_controller = module_controller  # type: ModuleController
        self._ventilation_controller = ventilation_controller  # type: VentilationController
        self._uart_controller = uart_controller  # type: UARTController
        self._system_controller = system_controller  # type: SystemController
        self._energy_module_controller = energy_module_controller  # type: EnergyModuleController
        self._update_controller = update_controller  # type: UpdateController

        self._maintenance_controller = maintenance_controller  # type: MaintenanceController
        self._message_client = message_client  # type: Optional[MessageClient]
        self._plugin_controller = None  # type: Optional[PluginController]
        self._metrics_collector = None  # type: Optional[MetricsCollector]
        self._metrics_controller = None  # type: Optional[MetricsController]

        self._rebus_controller = rebus_controller  # type: Optional[RebusController]

        self._ws_metrics_registered = False
        self._energy_dirty = False
        self._service_state = False

    def in_authorized_mode(self):
        # type: () -> bool
        if self._frontpanel_controller:
            return self._frontpanel_controller.authorized_mode
        else:
            return False

    def set_service_state(self, state):
        self._service_state = state

    def distribute_metric(self, metric):
        try:
            answers = cherrypy.engine.publish('get-metrics-receivers')
            if not answers:
                return
            receivers = answers.pop()
            for client_id in receivers.keys():
                receiver_info = receivers.get(client_id)
                if receiver_info is None:
                    continue
                try:
                    if cherrypy.request.remote.ip != '127.0.0.1' and not self._user_controller.check_token(receiver_info['token']):
                        raise cherrypy.HTTPError(401, 'invalid_token')
                    sources = self._metrics_controller.get_filter('source', receiver_info['source'])
                    metric_types = self._metrics_controller.get_filter('metric_type', receiver_info['metric_type'])
                    if metric['source'] in sources and metric['type'] in metric_types:
                        receiver_info['socket'].send_encoded(metric)
                        # receiver_info['socket'].send(msgpack.dumps(metric), binary=True)
                except cherrypy.HTTPError as ex:  # As might be caught from the `check_token` function
                    receiver_info['socket'].close(ex.code, ex.message)
                except Exception as ex:
                    logger.error('Failed to distribute metrics to WebSocket: %s', ex)
                    cherrypy.engine.publish('remove-metrics-receiver', client_id)
        except Exception as ex:
            logger.error('Failed to distribute metrics to WebSockets: %s', ex)

    def send_event_websocket(self, event):
        # type: (BaseEvent) -> None
        try:
            answers = cherrypy.engine.publish('get-events-receivers')
            if not answers:
                return
            receivers = answers.pop()  # type: Dict[str, Dict[str, Any]]  # unpop since cherrypy bus returns reply of publish in a list
            for client_id in receivers.keys():
                receiver_info = receivers.get(client_id)
                if receiver_info is None:
                    continue
                try:
                    if event.type not in receiver_info['subscribed_types']:
                        continue
                    # check if the namespace matches,
                    # only do this when a namespace is defined in the websocket metadata
                    if 'namespace' in receiver_info and \
                            (event.namespace != receiver_info['namespace']):
                        continue
                    # The toggle check added for development purposes.
                    # Do NOT enable unless you know what you're doing and understand the risks.
                    if not Config.get_entry('disable_api_authentication_very_insecure', False) and cherrypy.request.remote.ip != '127.0.0.1' and not self._user_controller.check_token(receiver_info['token']):
                        raise cherrypy.HTTPError(401, 'invalid_token')
                    receiver_info['socket'].send_encoded(event.serialize())
                except cherrypy.HTTPError as ex:  # As might be caught from the `check_token` function
                    receiver_info['socket'].close(ex.code, ex.message)
                except Exception as ex:
                    logger.error('Failed to distribute events to WebSocket: %s', ex)
                    cherrypy.engine.publish('remove-events-receiver', client_id)
        except Exception as ex:
            logger.error('Failed to distribute events to WebSockets: %s', ex)

    def set_plugin_controller(self, plugin_controller):
        """
        Set the plugin controller.

        :type plugin_controller: plugins.base.PluginController
        """
        self._plugin_controller = plugin_controller

    def set_metrics_collector(self, metrics_collector):
        """ Set the metrics collector """
        self._metrics_collector = metrics_collector

    def set_metrics_controller(self, metrics_controller):
        """ Sets the metrics controller """
        self._metrics_controller = metrics_controller

    @cherrypy.expose
    def index(self):
        """
        Index page of the web service (Gateway GUI)
        :returns: Contents of index.html
        :rtype: str
        """
        static_dir = constants.get_static_dir()
        return serve_file(os.path.join(static_dir, 'index.html'), content_type='text/html')

    @openmotics_api(check=types(accept_terms=bool, timeout=int), plugin_exposed=False)
    def login(self, username, password, accept_terms=None, timeout=None, impersonate=None):
        """
        Login to the web service, returns a token if successful, returns HTTP status code 401 otherwise.

        :param username: Name of the user.
        :type username: str
        :param password: Password of the user.
        :type password: str
        :param accept_terms: True if the terms are accepted
        :type accept_terms: bool | None
        :param timeout: Optional session timeout. 30d >= x >= 1h
        :type timeout: int
        :param impersonate: Optional user to impersonate
        :type impersonate: str
        :returns: Authentication token
        :rtype: str
        """
        user_dto = UserDTO(username=username)
        user_dto.set_password(password)
        success, token_or_error = self._user_controller.login(user_dto, accept_terms, timeout, impersonate)
        if success is True and isinstance(token_or_error, AuthenticationToken):  # token_or_error is an actual token
            return {'token': token_or_error.token}
        if token_or_error == UserEnums.AuthenticationErrors.TERMS_NOT_ACCEPTED:  # Check which error token_or_error contains
            return {'next_step': 'accept_terms'}
        raise cherrypy.HTTPError(401, "invalid_credentials")

    @openmotics_api(auth=True, pass_token=True, plugin_exposed=False)
    def logout(self, token):
        """
        Logout from the web service.

        :returns: 'status': 'OK'
        :rtype: str
        """
        try:
            self._user_controller.logout(token)
        except ItemDoesNotExistException:
            return {'status': 'Could not log out successfully'}
        return {'status': 'OK'}

    @openmotics_api(plugin_exposed=False)
    def create_user(self, username, password):
        """
        Create a new user using a username and a password. Only possible in authorized mode.

        :param username: Name of the user.
        :type username: str
        :param password: Password of the user.
        :type password: str
        """
        if not self.in_authorized_mode():
            raise cherrypy.HTTPError(401, "unauthorized")
        user_dto = UserDTO(username=username,
                           role=User.UserRoles.SUPER,
                           accepted_terms=0)
        user_dto.set_password(password)
        self._user_controller.save_user(user_dto)
        return {}

    @openmotics_api(plugin_exposed=False)
    def get_usernames(self):
        """
        Get the names of the users on the gateway. Only possible in authorized mode.

        :returns: 'usernames': list of usernames (String).
        :rtype: dict
        """
        if not self.in_authorized_mode():
            raise cherrypy.HTTPError(401, "unauthorized")
        users = self._user_controller.load_users()
        usernames = [user.username for user in users]
        return {'usernames': usernames}

    @openmotics_api(plugin_exposed=False)
    def remove_user(self, username):
        """
        Remove a user. Only possible in authorized mode.

        :param username: Name of the user to remove.
        :type username: str
        """
        if not self.in_authorized_mode():
            raise cherrypy.HTTPError(401, "unauthorized")
        user_dto = UserDTO(username=username)
        self._user_controller.remove_user(user_dto)
        return {}

    @openmotics_api(auth=True, plugin_exposed=False)
    def open_maintenance(self):
        """
        Open maintenance mode, return the port of the maintenance socket.

        :returns: 'port': Port on which the maintenance ssl socket is listening (Integer between 6000 and 7000).
        :rtype: dict
        """
        port = self._maintenance_controller.open_maintenace_socket()
        return {'port': port}

    @openmotics_api(auth=True, check=types(power_on=bool))
    def reset_master(self, power_on=True):  # type: (bool) -> Dict[str, Any]
        """ Perform a cold reset on the master. """
        self._module_controller.reset_master(power_on=power_on)
        return {}

    @openmotics_api(auth=True, plugin_exposed=False, check=types(action=str, size=int, data='json'))
    def raw_master_action(self, action, size, data=None):
        # type: (str, int, Optional[List[int]]) -> Dict[str,Any]
        """
        Send a raw action to the master.

        > POST /raw_master_action action=ST size=13
        > {"literal":"","data":[16,16,15,2,0,0,0,0,76,3,143,95,4],"success":true}
        """
        input_data = data if data is None else bytearray(data)
        return self._module_controller.raw_master_action(action, size, input_data)

    @openmotics_api(auth=True)
    def module_discover_start(self):  # type: () -> Dict[str, str]
        """ Start the module discover mode on the master. """
        self._module_controller.module_discover_start()
        return {'status': 'OK'}

    @openmotics_api(auth=True)
    def module_discover_stop(self):  # type: () -> Dict[str, str]
        """ Stop the module discover mode on the master. """
        self._module_controller.module_discover_stop()
        return {'status': 'OK'}

    @openmotics_api(auth=True)
    def module_discover_status(self):  # type: () -> Dict[str, bool]
        """ Gets the status of the module discover mode on the master. """
        return {'running': self._module_controller.module_discover_status()}

    @openmotics_api(auth=True)
    def get_module_log(self):  # type: () -> Dict[str, List[Dict[str, Any]]]
        """
        Get the log messages from the module discovery mode. This returns the current log
        messages and clear the log messages.
        """
        return {'log': self._module_controller.get_module_log()}

    @openmotics_api(auth=True)
    def get_modules(self):
        """
        Get a list of all modules attached and registered with the master.

        :returns: Dict with:
        * 'outputs' (list of module types: O,R,D),
        * 'inputs' (list of input module types: I,T,L,C)
        * 'shutters' (List of modules types: S).
        :rtype: dict
        """
        return self._module_controller.get_modules()

    @openmotics_api(auth=True, check=types(address=str, fields='json'))
    def get_modules_information(self, source=None, address=None, fields=None, refresh=False):  # type: (Optional[str], Optional[str], Optional[List[str]], bool) -> Dict[str, Any]
        """
        Gets an overview of all modules and information
        :param source: Optional source filter
        :param address: Optional address filter
        :param fields: The field of the module information to get, None if all
        :param refresh: Indicates whether data should be refreshed before returning it
        """
        if refresh:
            self._module_controller.run_sync_orm()
        modules = {}  # type: Dict[str, Dict[str, Dict[str, Any]]]
        for module_dto in self._module_controller.load_modules(source=source, address=address):
            if module_dto.source not in modules:
                modules[module_dto.source] = {}
            modules[module_dto.source][module_dto.address] = ModuleSerializer.serialize(module_dto=module_dto,
                                                                                        fields=fields)
        return {'modules': modules}

    @openmotics_api(auth=True, check=types(old_address=str, new_address=str))
    def replace_module(self, old_address, new_address):  # type: (str, str) -> Dict[str, Any]
        old_module, new_module = self._module_controller.replace_module(old_address, new_address)
        return {'old_module': ModuleSerializer.serialize(old_module, fields=None),
                'new_module': ModuleSerializer.serialize(new_module, fields=None)}

    @openmotics_api(auth=True)
    def get_features(self):
        """
        Returns all available features this Gateway supports. This allows to make flexible clients
        """
        features = [
            'metrics',  # Advanced metrics (including metrics over websockets)
            'dirty_flag',  # A dirty flag that can be used to trigger syncs on power & master
            'scheduling',  # Gateway backed scheduling
            'factory_reset',  # The gateway can be complete reset to factory standard
            'gateway_sensors',  # Gateway based sensors
            'isolated_plugins',  # Plugins run in a separate process, so allow fine-graded control
            'websocket_maintenance',  # Maintenance over websockets
            'shutter_positions',  # Shutter positions
            'ventilation',  # Native ventilation
            'modules_information',  # Clean module information
        ]

        master_version = self._module_controller.get_master_version()
        if master_version >= (3, 143, 77):
            features.append('default_timer_disabled')
        if master_version >= (3, 143, 79):
            features.append('100_steps_dimmer')
        if master_version >= (3, 143, 88):
            features.append('input_states')

        for name in ('thermostats_gateway',):
            feature = Feature.get_or_none(name=name)
            if feature and feature.enabled:
                features.append(name)

        if self._rebus_controller is not None:
            features.append('esafe')

        return {'features': features}

    @openmotics_api(auth=True)
    def get_platform_details(self):  # type: () -> Dict[str, str]
        return {'platform': Platform.get_platform(),
                'operating_system': System.get_operating_system().get('ID', 'unknown'),
                'hardware': Hardware.get_board_type(),
                'mac_address': Hardware.get_mac_address()}

    @openmotics_api(auth=True, check=types(type=int, id=int))
    def flash_leds(self, type, id):  # type: (int, int) -> Dict[str, str]
        """
        Flash the leds on the module for an output/input/sensor.
        :param type: The module type: output/dimmer (0), input (1), sensor/temperatur (2).
        :param id: The id of the output/input/sensor.
        """
        status = self._module_controller.flash_leds(type, id)
        return {'status': status}

    @openmotics_api(auth=True)
    def get_status(self):
        """
        Get the status of the master.

        :returns: 'time': hour and minutes (HH:MM), 'date': day, month, year (DD:MM:YYYY), \
            'mode': Integer, 'version': a.b.c and 'hw_version': hardware version (Integer).
        :rtype: dict
        """
        return self._module_controller.get_master_status()

    @openmotics_api(auth=True)
    def get_system_status(self):
        return {'updates': UpdateController.get_update_state()}

    @openmotics_api(auth=True)
    def get_input_status(self):
        # type: () -> Dict[str, List[Dict[str, Any]]]
        """
        Get the status of the inputs.

        :returns: 'status': list of dictionaries with the following keys: id, status.
        """
        return {'status': [InputStateSerializer.serialize(input_, None)
                           for input_ in self._input_controller.get_input_statuses()]}

    @openmotics_api(auth=True, check=types(id=int, is_on=bool))
    def set_input(self, id, is_on):
        # type: (int, bool) -> Dict
        """
        Set the status of a virtual input.
        :param id: The id of the input to set
        :param is_on: Whether the input is on (pressed)
        """
        self._input_controller.set_input_status(InputStatusDTO(id, status=is_on))
        return {}

    @openmotics_api(auth=True)
    def get_output_status(self):
        # type: () -> Dict[str, List[Dict[str, Any]]]
        """
        Get the status of the outputs.

        :returns: 'status': list of dictionaries with the following keys: id, status, dimmer and ctimer.
        """
        return {'status': [OutputStateSerializer.serialize(output, None)
                           for output in self._output_controller.get_output_statuses()]}

    @openmotics_api(auth=True)
    def get_last_outputs(self):
        # type: () -> Dict[str, List[int]]
        """
        Get list of outputs which changed during the last 10 seconds.

        :returns: 'outputs': list of output ids.
        :rtype: dict
        """
        return {'outputs': self._output_controller.get_last_outputs()}

    @openmotics_api(auth=True, check=types(id=int, is_on=bool, dimmer=int, timer=int))
    def set_output(self, id, is_on, dimmer=None, timer=None):
        # type: (int, bool, Optional[int], Optional[int]) -> Dict
        """
        Set the status, dimmer and timer of an output.
        :param id: The id of the output to set
        :param is_on: Whether the output should be on
        :param dimmer: The dimmer value to set, None if unchanged
        :param timer: The timer value to set, None if unchanged
        """
        self._output_controller.set_output_status(id, is_on, dimmer, timer)
        return {}

    @openmotics_api(auth=True)
    def set_all_lights_off(self):
        """ Turn all lights off. """
        self._output_controller.set_all_lights(action='OFF')
        return {}

    @openmotics_api(auth=True, check=types(floor=int))
    def set_all_lights_floor_off(self, floor):
        """ Turn all lights off. """
        floor = Toolbox.nonify(floor, 255)
        if floor is not None:
            raise UnsupportedException()
        self._output_controller.set_all_lights(action='OFF')
        return {}

    @openmotics_api(auth=True, check=types(floor=int))
    def set_all_lights_floor_on(self, floor):
        """ Turn all lights on. """
        floor = Toolbox.nonify(floor, 255)
        if floor is not None:
            raise UnsupportedException()
        self._output_controller.set_all_lights(action='ON')
        return {}

    @openmotics_api(auth=True)
    def get_last_inputs(self):
        """
        Get the 5 last pressed inputs during the last 5 minutes.

        :returns: 'inputs': list of tuples (input, output).
        :rtype: dict
        """
        # for backwards compatibility reasons a list of input, output tuples is returned
        inputs = [(changed_input, None) for changed_input in self._input_controller.get_last_inputs()]
        return {'inputs': inputs}

    # Shutters

    @openmotics_api(auth=True)
    def get_shutter_status(self):  # type: () -> Dict[str, Any]
        """
        Get the status of the shutters.
        :returns: 'status': list of dictionaries with the following keys: id, position.
        """
        return self._shutter_controller.get_states()

    @openmotics_api(auth=True, check=types(id=int, position=int))
    def do_shutter_down(self, id, position=None):  # type: (int, Optional[int]) -> Dict[str, str]
        """
        Make a shutter go down. The shutter stops automatically when the down or specified position is reached
        :param id: The id of the shutter.
        :param position: The desired end position
        """
        self._shutter_controller.shutter_down(id, position)
        return {'status': 'OK'}

    @openmotics_api(auth=True, check=types(id=int, position=int))
    def do_shutter_up(self, id, position=None):  # type: (int, Optional[int]) -> Dict[str, str]
        """
        Make a shutter go up. The shutter stops automatically when the up or specified position is reached
        :param id: The id of the shutter.
        :param position: The desired end position
        """
        self._shutter_controller.shutter_up(id, position)
        return {'status': 'OK'}

    @openmotics_api(auth=True, check=types(id=int))
    def do_shutter_stop(self, id):  # type: (int) -> Dict[str, str]
        """
        Make a shutter stop.
        :param id: The id of the shutter.
        """
        self._shutter_controller.shutter_stop(id)
        return {'status': 'OK'}

    @openmotics_api(auth=True, check=types(id=int, position=int))
    def do_shutter_goto(self, id, position):  # type: (int, int) -> Dict[str, str]
        """
        Make a shutter go up or down to the specified position.
        :param id: The id of the shutter.
        :param position: The desired end position
        """
        self._shutter_controller.shutter_goto(id, position)
        return {'status': 'OK'}

    @openmotics_api(auth=True, check=types(id=int, position=int, direction=[ShutterEnums.Direction.UP, ShutterEnums.Direction.DOWN, ShutterEnums.Direction.STOP]))
    def shutter_report_position(self, id, position, direction=None):  # type: (int, int, Optional[str]) -> Dict[str, str]
        """
        Reports the actual position of a shutter
        :param id: The id of the shutter.
        :param position: The actual position
        :param direction: The direction
        """
        self._shutter_controller.report_shutter_position(id, position, direction)
        return {'status': 'OK'}

    @openmotics_api(auth=True, check=types(id=int))
    def shutter_report_lost_position(self, id):  # type: (int) -> Dict[str, str]
        """
        Reports a shutter has lost it's position
        :param id: The id of the shutter.
        """
        self._shutter_controller.report_shutter_lost_position(id)
        return {'status': 'OK'}

    @openmotics_api(auth=True, check=types(id=int))
    def do_shutter_group_down(self, id):  # type: (int) -> Dict[str, str]
        """
        Make a shutter group go down. The shutters stop automatically when the down position is
        reached (after the predefined number of seconds).
        :param id: The id of the shutter group.
        """
        self._shutter_controller.shutter_group_down(id)
        return {'status': 'OK'}

    @openmotics_api(auth=True, check=types(id=int))
    def do_shutter_group_up(self, id):  # type: (int) -> Dict[str, str]
        """
        Make a shutter group go up. The shutters stop automatically when the up position is
        reached (after the predefined number of seconds).
        :param id: The id of the shutter group.
        """
        self._shutter_controller.shutter_group_up(id)
        return {'status': 'OK'}

    @openmotics_api(auth=True, check=types(id=int))
    def do_shutter_group_stop(self, id):  # type: (int) -> Dict[str, str]
        """
        Make a shutter group stop.
        :param id: The id of the shutter group.
        """
        self._shutter_controller.shutter_group_stop(id)
        return {'status': 'OK'}

    # Thermostats

    @openmotics_api(auth=True, check=types(fields='json'))
    def get_thermostat_group_configurations(self, fields=None):
        """
        Get the thermostat_group_configurations.
        """
        config = self._thermostat_controller.load_thermostat_groups()
        return {'config': [ThermostatGroupSerializer.serialize(thermostat_group_dto=thermostat_group_dto,
                                                               fields=fields)
                           for thermostat_group_dto in config]}

    @openmotics_api(auth=True, check=types(id=int, fields='json'))
    def get_thermostat_group_configuration(self, id, fields=None):
        """
        Get the thermostat_group_configuration.
        """
        thermostat_group_dto = self._thermostat_controller.load_thermostat_group(id)
        return {'config': ThermostatGroupSerializer.serialize(thermostat_group_dto=thermostat_group_dto,
                                                              fields=fields)}

    @openmotics_api(auth=True, deprecated='get_thermostat_group_status')
    def get_thermostat_group_status(self):  # type: () -> Dict[str, Any]
        """ Get the status of the thermostats groups. """
        status = self._thermostat_controller.get_thermostat_group_status()
        return {'status': [ThermostatGroupStatusSerializer.serialize(status_dto)
                           for status_dto in status]}

    @openmotics_api(auth=True, check=types(fields='json'), deprecated='get_thermostat_group_configuration')
    def get_global_thermostat_configuration(self, fields=None):
        """
        Get the global_thermostat_configuration.
        :param fields: The field of the cooling_configuration to get, None if all
        """
        thermostat_group_dto = self._thermostat_controller.load_thermostat_group(ThermostatController.GLOBAL_THERMOSTAT)
        return {'config': ThermostatGroupSerializer.serialize(thermostat_group_dto=thermostat_group_dto,
                                                              fields=fields)}

    @openmotics_api(auth=True, check=types(config='json'), deprecated='set_thermostat_group_configuration')
    def set_global_thermostat_configuration(self, config):
        """ Set the global_thermostat_configuration. """
        data = ThermostatGroupSerializer.deserialize(config)
        self._thermostat_controller.save_thermostat_group(data)
        return {}

    @openmotics_api(auth=True, check=types(id=int, group_on=bool, mode=str))
    def set_thermostat_group(self, id, group_on=True, mode=None):
        """
        Set the global mode of the thermostats. Thermostats can be on or off (thermostat_on),
        can be in cooling or heating (cooling_mode), cooling can be turned on or off (cooling_on).
        The automatic and setpoint parameters are here for backwards compatibility and will be
        applied to all thermostats. To control the automatic and setpoint parameters per thermostat
        use the set_per_thermostat_mode call instead.
        """
        self._thermostat_controller.set_thermostat_group(id, group_on, mode == 'cooling')
        return {}

    @openmotics_api(auth=True, deprecated='get_thermostat_group_status')
    def get_thermostat_status(self):  # type: () -> Dict[str, Any]
        """ Get the status of the thermostats. """
        status = self._thermostat_controller.get_thermostat_group_status()
        return ThermostatGroupStatusSerializer.serialize(status[0])

    @openmotics_api(auth=True, check=types(thermostat_on=bool, automatic=bool, setpoint=int, cooling_mode=bool, cooling_on=bool), deprecated='set_thermostat_group')
    def set_thermostat_mode(self, thermostat_on, automatic=None, setpoint=None, cooling_mode=False, cooling_on=False):
        """
        Set the global mode of the thermostats. Thermostats can be on or off (thermostat_on),
        can be in cooling or heating (cooling_mode), cooling can be turned on or off (cooling_on).
        The automatic and setpoint parameters are here for backwards compatibility and will be
        applied to all thermostats. To control the automatic and setpoint parameters per thermostat
        use the set_per_thermostat_mode call instead.
        """
        self._thermostat_controller.set_thermostat_group(ThermostatController.GLOBAL_THERMOSTAT, thermostat_on, cooling_mode, cooling_on, automatic, setpoint)
        return {'status': 'OK'}

    @openmotics_api(auth=True, check=types(thermostat=int, temperature=float))
    def set_current_setpoint(self, thermostat, temperature):  # type: (int, float) -> Dict[str, str]
        """ Set the current setpoint of a thermostat. """
        self._thermostat_controller.set_current_setpoint(thermostat, temperature)
        return {'status': 'OK'}

    @openmotics_api(auth=True, check=types(thermostat=int, heating_temperature=float, cooling_temperature=float))
    def set_setpoint_from_scheduler(self, thermostat, heating_temperature=None, cooling_temperature=None):
        # type: (int, Optional[float], Optional[float]) -> Dict[str, str]
        """ Set the scheduled setpoint of a thermostat. """
        self._thermostat_controller.set_setpoint_from_scheduler(thermostat,
                                                                heating_temperature=heating_temperature,
                                                                cooling_temperature=cooling_temperature)
        return {'status': 'OK'}

    @openmotics_api(auth=True, check=types(thermostat_id=int, automatic=bool, setpoint=int))
    def set_per_thermostat_mode(self, thermostat_id, automatic, setpoint):
        # type: (int, bool, int) -> Dict[str,Any]
        """
        Set the thermostat mode of a given thermostat. Thermostats can be set to automatic or
        manual, in case of manual a setpoint (0 to 5) can be provided.
        """
        self._thermostat_controller.set_per_thermostat_mode(thermostat_id, automatic, setpoint)
        return {'status': 'OK'}

    @openmotics_api(auth=True)
    def get_airco_status(self):
        """ Get the mode of the airco attached to a all thermostats. """
        airco_status_dto = self._thermostat_controller.load_airco_status()
        return ThermostatAircoStatusSerializer.serialize(airco_status_dto)

    @openmotics_api(auth=True, check=types(thermostat_id=int, airco_on=bool))
    def set_airco_status(self, thermostat_id, airco_on):
        """ Set the mode of the airco attached to a given thermostat. """
        self._thermostat_controller.set_airco_status(thermostat_id, airco_on)
        return {'status': 'OK'}

    # Ventilation

    # methods=['GET']
    @openmotics_api(auth=True, check=types(fields='json'))
    def get_ventilation_configurations(self, fields=None):
        # type: (Optional[List[str]]) -> Dict[str, Any]
        ventilation_dtos = self._ventilation_controller.load_ventilations()
        return {'config': [VentilationSerializer.serialize(ventilation_dto, fields)
                           for ventilation_dto in ventilation_dtos]}

    # methods=['GET']
    @openmotics_api(auth=True, check=types(ventilation_id=int, fields='json'))
    def get_ventilation_configuration(self, ventilation_id, fields=None):
        # type: (int, Optional[List[str]]) -> Dict[str, Any]
        ventilation_dto = self._ventilation_controller.load_ventilation(ventilation_id)
        return {'config': VentilationSerializer.serialize(ventilation_dto, fields)}

    # methods=['POST']
    @openmotics_api(auth=True, check=types(config='json'))
    def set_ventilation_configuration(self, config):
        # type: (Dict[str,Any]) -> Dict[str, Any]
        ventilation_dto = VentilationSerializer.deserialize(config)
        self._ventilation_controller.save_ventilation(ventilation_dto)
        return {'config': VentilationSerializer.serialize(ventilation_dto, fields=None)}

    # methods=['GET']
    @openmotics_api(auth=True, check=types(fields='json'))
    def get_ventilation_status(self, fields=None):
        # type: (Optional[List[str]]) -> Dict[str, Any]
        status = self._ventilation_controller.get_status()
        return {'status': [VentilationStatusSerializer.serialize(status_dto, fields)
                           for status_dto in status]}

    # methods=['PUT']
    @openmotics_api(auth=True, check=types(status='json'))
    def set_ventilation_status(self, status):
        # type: (Dict[str,Any]) -> Dict[str, Any]
        """
        Update the current ventilation status, used by plugins to report the current
        status of devices.
        """
        status_dto = VentilationStatusSerializer.deserialize(status)
        status_dto = self._ventilation_controller.set_status(status_dto)
        return {'status': VentilationStatusSerializer.serialize(status_dto, fields=None)}

    # methods=['POST']
    @openmotics_api(auth=True, check=types(ventilation_id=int))
    def set_ventilation_mode_auto(self, ventilation_id):
        # type: (int) -> Dict[str, Any]
        self._ventilation_controller.set_mode_auto(ventilation_id)
        return {}

    # methods=['POST']
    @openmotics_api(auth=True, check=types(ventilation_id=int, level=int, timer=float))
    def set_ventilation_level(self, ventilation_id, level, timer=None):
        # type: (int, int, Optional[float]) -> Dict[str, Any]
        self._ventilation_controller.set_level(ventilation_id, level, timer)
        return {}

    # methods=['GET']
    @openmotics_api(auth=True)
    def get_sensor_status(self, fields=None):
        # type: (Optional[List[str]]) -> Dict[str, Any]
        """
        Get the status of all sensors.
        """
        return {'status': [SensorStatusSerializer.serialize(status_dto, fields)
                           for status_dto in self._sensor_controller.get_sensors_status()]}

    # methods=['PUT']
    @openmotics_api(auth=True, check=types(status='json'))
    def set_sensor_status(self, status):
        # type: (Dict[str,Any]) -> Dict[str, Any]
        """
        Update the status of a gateway sensor, used by plugins.
        """
        status_dto = SensorStatusSerializer.deserialize(status)
        status_dto = self._sensor_controller.set_sensor_status(status_dto)
        return {'status': SensorStatusSerializer.serialize(status_dto, fields=None)}

    @openmotics_api(auth=True, deprecated='get_sensor_status')
    def get_sensor_temperature_status(self):  # type: () -> Dict[str, Any]
        """
        Get the current temperature of all sensors as a list of N values, one for each sensor
        """
        return {'status': self._sensor_controller.get_temperature_status()}

    @openmotics_api(auth=True, deprecated='get_sensor_status')
    def get_sensor_humidity_status(self):  # type: () -> Dict[str, Any]
        """
        Get the current humidity of all sensors as a list of N values, one for each sensor
        """
        return {'status': self._sensor_controller.get_humidity_status()}

    @openmotics_api(auth=True, deprecated='get_sensor_status')
    def get_sensor_brightness_status(self):  # type: () -> Dict[str, Any]
        """
        Get the current brightness of all sensors as a list of N values, one for each sensor
        """
        return {'status': self._sensor_controller.get_brightness_status()}

    @openmotics_api(auth=True, check=types(sensor_id=int, temperature=float, humidity=float, brightness=int))
    def set_virtual_sensor(self, sensor_id, temperature, humidity, brightness):
        """
        Set the temperature, humidity and brightness value of a virtual sensor.

        :param sensor_id: The id of the sensor.
        :param temperature: The temperature to set in degrees Celcius
        :param humidity: The humidity to set in percentage
        :param brightness: The brightness to set in percentage
        """
        self._sensor_controller.set_virtual_sensor(sensor_id, temperature, humidity, brightness)
        return {}

    @openmotics_api(auth=True)
    def add_virtual_output_module(self):
        # type: () -> Dict[str, Any]
        """ Adds a new virtual output module. """
        self._module_controller.add_virtual_module(ModuleType.OUTPUT)
        return {'status': 'OK'}

    @openmotics_api(auth=True)
    def add_virtual_input_module(self):
        # type: () -> Dict[str, Any]
        """ Adds a new virtual input module. """
        self._module_controller.add_virtual_module(ModuleType.INPUT)
        return {'status': 'OK'}

    @openmotics_api(auth=True)
    def add_virtual_dim_control_module(self):
        # type: () -> Dict[str, Any]
        """ Adds a new virtual dim control module """
        self._module_controller.add_virtual_module(ModuleType.DIM_CONTROL)
        return {'status': 'OK'}

    @openmotics_api(auth=True)
    def add_virtual_sensor_module(self):
        # type: () -> Dict[str, Any]
        """ Adds a new virtual sensor module """
        self._module_controller.add_virtual_module(ModuleType.SENSOR)
        return {'status': 'OK'}

    @openmotics_api(auth=True, check=types(action_type=int, action_number=int))
    def do_basic_action(self, action_type, action_number):
        """
        Execute a basic action.

        :param action_type: The type of the action as defined by the master api.
        :type action_type: int
        :param action_number: The number provided to the basic action, its meaning depends on the action_type.
        :type action_number: int
        """
        self._group_action_controller.do_basic_action(action_type, action_number)
        return {}

    @openmotics_api(auth=True, check=types(group_action_id=int))
    def do_group_action(self, group_action_id):  # type: (int) -> Dict[str, Any]
        """
        Execute a group action.
        :param group_action_id: The id of the group action
        """
        self._group_action_controller.do_group_action(group_action_id)
        return {}

    @openmotics_api(auth=True, check=types(status=bool))
    def set_master_status_leds(self, status):  # type: (bool) -> Dict[str, Any]
        """ Set the status of the leds on the master. """
        self._module_controller.set_master_status_leds(status)
        return {}

    @cherrypy.expose
    @cherrypy.tools.authenticated()
    def get_full_backup(self):
        """
        Get a backup (tar) of the master eeprom and the sqlite databases.

        :returns: Tar containing 4 files: master.eep, config.db, scheduled.db, power.db and
            eeprom_extensions.db as a string of bytes.
        :rtype: dict
        """
        cherrypy.response.headers['Content-Type'] = 'application/octet-stream'
        return self._system_controller.get_full_backup()

    @openmotics_api(auth=True, plugin_exposed=False)
    def restore_full_backup(self, backup_data):
        """
        Restore a full backup containing the master eeprom and the sqlite databases.

        :param backup_data: The full backup to restore: tar containing 4 files: master.eep, config.db, \
            scheduled.db, power.db and eeprom_extensions.db as a string of bytes.
        :type backup_data: multipart/form-data encoded bytes.
        :returns: dict with 'output' key.
        :rtype: dict
        """
        data = backup_data.file.read()
        if not data:
            raise RuntimeError('backup_data is empty')
        return self._system_controller.restore_full_backup(data)

    @cherrypy.expose
    @cherrypy.tools.authenticated()
    def get_master_backup(self):
        """
        Get a backup of the eeprom of the master.

        :returns: This function does not return a dict, unlike all other API functions: it \
            returns a string of bytes (size = 64kb).
        :rtype: bytearray
        """
        cherrypy.response.headers['Content-Type'] = 'application/octet-stream'
        return self._module_controller.get_master_backup()

    @openmotics_api(auth=True)
    def master_restore(self, data):
        """
        Restore a backup of the eeprom of the master.

        :param data: The eeprom backup to restore.
        :type data: multipart/form-data encoded bytes (size = 64 kb).
        :returns: 'output': array with the addresses that were written.
        :rtype: dict
        """
        data = data.file.read()
        return self._module_controller.master_restore(data)

    @openmotics_api(auth=True)
    def get_errors(self):
        """
        Get the number of seconds since the last successul communication with the master and
        power modules (master_last_success, power_last_success) and the error list per module
        (input and output modules). The modules are identified by O1, O2, I1, I2, ...

        :returns: 'errors': list of tuples (module, nr_errors), 'master_last_success': UNIX \
            timestamp of the last succesful master communication and 'power_last_success': UNIX \
            timestamp of the last successful power communication.
        :rtype: dict
        """
        try:
            errors = self._module_controller.master_error_list()
        except Exception:
            # In case of communications problems with the master.
            errors = []

        master_last = self._module_controller.master_last_success()
        energy_last = self._energy_module_controller.last_success()

        return {'errors': errors,
                'master_last_success': master_last,
                'power_last_success': energy_last}

    @openmotics_api(auth=True)
    def master_clear_error_list(self):
        """
        Clear the number of errors.
        """
        return self._module_controller.master_clear_error_list()

    @openmotics_api(auth=True)
    def master_diagnostics(self):
        return {'master_last_success': self._module_controller.master_last_success(),
                'command_histograms': self._module_controller.master_command_histograms(),
                'communication_statistics': self._module_controller.master_communication_statistics()}

    # Output configurations

    @openmotics_api(auth=True, check=types(id=int, fields='json'))
    def get_output_configuration(self, id, fields=None):  # type: (int, Optional[List[str]]) -> Dict[str, Any]
        """
        Get a specific output_configuration defined by its id.
        :param id: The id of the output_configuration
        :param fields: The fields of the output_configuration to get, None if all
        """
        return {'config': OutputSerializer.serialize(output_dto=self._output_controller.load_output(output_id=id),
                                                     fields=fields)}

    @openmotics_api(auth=True, check=types(fields='json'))
    def get_output_configurations(self, fields=None):  # type: (Optional[List[str]]) -> Dict[str, Any]
        """
        Get all output_configurations.
        :param fields: The field of the output_configuration to get, None if all
        """
        return {'config': [OutputSerializer.serialize(output_dto=output, fields=fields)
                           for output in self._output_controller.load_outputs()]}

    @openmotics_api(auth=True, check=types(config='json'))
    def set_output_configuration(self, config):  # type: (Dict[Any, Any]) -> Dict
        """ Set one output_configuration. """
        data = OutputSerializer.deserialize(config)
        self._output_controller.save_outputs([data])
        return {}

    @openmotics_api(auth=True, check=types(config='json'))
    def set_output_configurations(self, config):  # type: (List[Dict[Any, Any]]) -> Dict
        """ Set multiple output_configurations. """
        data = [OutputSerializer.deserialize(entry) for entry in config]
        self._output_controller.save_outputs(data)
        return {}

    # Shutter configurations

    @openmotics_api(auth=True, check=types(id=int, fields='json'))
    def get_shutter_configuration(self, id, fields=None):  # type: (int, Optional[List[str]]) -> Dict[str, Any]
        """
        Get a specific shutter_configuration defined by its id.
        :param id: The id of the shutter_configuration
        :param fields: The fields of the shutter_configuration to get, None if all
        """
        return {'config': ShutterSerializer.serialize(shutter_dto=self._shutter_controller.load_shutter(id),
                                                      fields=fields)}

    @openmotics_api(auth=True, check=types(fields='json'))
    def get_shutter_configurations(self, fields=None):  # type: (Optional[List[str]]) -> Dict[str, Any]
        """
        Get all shutter_configurations.
        :param fields: The fields of the shutter_configuration to get, None if all
        """
        return {'config': [ShutterSerializer.serialize(shutter_dto=shutter, fields=fields)
                           for shutter in self._shutter_controller.load_shutters()]}

    @openmotics_api(auth=True, check=types(config='json'))
    def set_shutter_configuration(self, config):  # type: (Dict[Any, Any]) -> Dict
        """ Set one shutter_configuration. """
        data = ShutterSerializer.deserialize(config)
        self._shutter_controller.save_shutters([data])
        return {}

    @openmotics_api(auth=True, check=types(config='json'))
    def set_shutter_configurations(self, config):  # type: (List[Dict[Any, Any]]) -> Dict
        """ Set multiple shutter_configurations. """
        data = [ShutterSerializer.deserialize(entry) for entry in config]
        self._shutter_controller.save_shutters(data)
        return {}

    @openmotics_api(auth=True, check=types(id=int, fields='json'))
    def get_shutter_group_configuration(self, id, fields=None):  # type: (int, Optional[List[str]]) -> Dict[str, Any]
        """
        Get a specific shutter_group_configuration defined by its id.
        :param id: The id of the shutter_group_configuration
        :param fields: The field of the shutter_group_configuration to get, None if all
        """
        return {'config': ShutterGroupSerializer.serialize(shutter_group_dto=self._shutter_controller.load_shutter_group(id),
                                                           fields=fields)}

    @openmotics_api(auth=True, check=types(fields='json'))
    def get_shutter_group_configurations(self, fields=None):  # type: (Optional[List[str]]) -> Dict[str, Any]
        """
        Get all shutter_group_configurations.
        :param fields: The field of the shutter_group_configuration to get, None if all
        """
        return {'config': [ShutterGroupSerializer.serialize(shutter_group_dto=shutter_group, fields=fields)
                           for shutter_group in self._shutter_controller.load_shutter_groups()]}

    @openmotics_api(auth=True, check=types(config='json'))
    def set_shutter_group_configuration(self, config):  # type: (Dict[Any, Any]) -> Dict
        """ Set one shutter_group_configuration. """
        data = ShutterGroupSerializer.deserialize(config)
        self._shutter_controller.save_shutter_groups([data])
        return {}

    @openmotics_api(auth=True, check=types(config='json'))
    def set_shutter_group_configurations(self, config):  # type: (List[Dict[Any, Any]]) -> Dict
        """ Set multiple shutter_group_configurations. """
        data = [ShutterGroupSerializer.deserialize(entry) for entry in config]
        self._shutter_controller.save_shutter_groups(data)
        return {}

    # Input configuration

    @openmotics_api(auth=True, check=types(id=int, fields='json'))
    def get_input_configuration(self, id, fields=None):  # type: (int, Optional[List[str]]) -> Dict[str, Any]
        """
        Get a specific input_configuration defined by its id.
        :param id: The id of the input_configuration
        :param fields: The field of the input_configuration to get, None if all
        """
        return {'config': InputSerializer.serialize(input_dto=self._input_controller.load_input(input_id=id),
                                                    fields=fields)}

    @openmotics_api(auth=True, check=types(fields='json'))
    def get_input_configurations(self, fields=None):  # type: (Optional[List[str]]) -> Dict[str, Any]
        """
        Get all input_configurations.
        :param fields: The field of the input_configuration to get, None if all
        """
        return {'config': [InputSerializer.serialize(input_dto=input_, fields=fields)
                           for input_ in self._input_controller.load_inputs()]}

    @openmotics_api(auth=True, check=types(config='json'))
    def set_input_configuration(self, config):  # type: (Dict[Any, Any]) -> Dict
        """ Set one input_configuration. """
        data = InputSerializer.deserialize(config)
        self._input_controller.save_inputs([data])
        return {}

    @openmotics_api(auth=True, check=types(config='json'))
    def set_input_configurations(self, config):  # type: (List[Dict[Any, Any]]) -> Dict
        """ Set multiple input_configurations. """
        data = [InputSerializer.deserialize(entry) for entry in config]
        self._input_controller.save_inputs(data)
        return {}

    # Heating thermostats

    @openmotics_api(auth=True, check=types(id=int, fields='json'))
    def get_thermostat_configuration(self, id, fields=None):  # type: (int, Optional[List[str]]) -> Dict[str, Any]
        """
        Get a specific thermostat_configuration defined by its id.
        :param id: The id of the thermostat_configuration
        :param fields: The field of the thermostat_configuration to get, None if all
        """
        try:
            thermostat_dto = self._thermostat_controller.load_heating_thermostat(id)
        except DoesNotExist:
            if id >= 32:
                raise
            mode = 'heating'  # type: Literal['heating']
            thermostat_dto = ThermostatMapper.get_default_dto(thermostat_id=id, mode=mode)
        return {'config': ThermostatSerializer.serialize(thermostat_dto=thermostat_dto,
                                                         fields=fields)}

    @openmotics_api(auth=True, check=types(fields='json'))
    def get_thermostat_configurations(self, fields=None):  # type: (Optional[List[str]]) -> Dict[str, Any]
        """
        Get all thermostat_configurations.
        :param fields: The field of the thermostat_configuration to get, None if all
        """
        mode = 'heating'  # type: Literal['heating']
        thermostat_dtos = {thermostat.id: thermostat
                           for thermostat in self._thermostat_controller.load_heating_thermostats()}
        all_dtos = []
        for thermostat_id in set(list(thermostat_dtos.keys()) + list(range(32))):
            all_dtos.append(thermostat_dtos.get(thermostat_id, ThermostatMapper.get_default_dto(thermostat_id=thermostat_id,
                                                                                                mode=mode)))
        return {'config': [ThermostatSerializer.serialize(thermostat_dto=thermostat, fields=fields)
                           for thermostat in all_dtos]}

    @openmotics_api(auth=True, check=types(config='json'))
    def set_thermostat_configuration(self, config):  # type: (Dict[Any, Any]) -> Dict
        """ Set one thermostat_configuration. """
        data = ThermostatSerializer.deserialize(config)
        self._thermostat_controller.save_heating_thermostats([data])
        return {}

    @openmotics_api(auth=True, check=types(config='json'))
    def set_thermostat_configurations(self, config):  # type: (List[Dict[Any, Any]]) -> Dict
        """ Set multiple thermostat_configurations. """
        data = [ThermostatSerializer.deserialize(entry) for entry in config]
        self._thermostat_controller.save_heating_thermostats(data)
        return {}

    # Sensor configurations

    @openmotics_api(auth=True, check=types(id=int, fields='json'))
    def get_sensor_configuration(self, id, fields=None):  # type: (int, Optional[List[str]]) -> Dict[str, Any]
        """
        Get a specific sensor_configuration defined by its id.
        :param id: The id of the sensor_configuration
        :param fields: The field of the sensor_configuration to get, None if all
        """
        return {'config': SensorSerializer.serialize(sensor_dto=self._sensor_controller.load_sensor(sensor_id=id),
                                                     fields=fields)}

    @openmotics_api(auth=True, check=types(fields='json'))
    def get_sensor_configurations(self, fields=None):  # type: (Optional[List[str]]) -> Dict[str, Any]
        """
        Get all sensor_configurations.
        :param fields: The field of the sensor_configuration to get, None if all
        """
        return {'config': [SensorSerializer.serialize(sensor_dto=sensor, fields=fields)
                           for sensor in self._sensor_controller.load_sensors()]}

    @openmotics_api(auth=True, check=types(config='json'))
    def set_sensor_configuration(self, config):  # type: (Dict[Any, Any]) -> Dict
        """ Set one sensor_configuration. """
        sensor_dto = SensorSerializer.deserialize(config)
        saved_sensors_dtos = self._sensor_controller.save_sensors([sensor_dto])
        data = [SensorSerializer.serialize(sensor_dto=saved_sensors_dto, fields=None)
                           for saved_sensors_dto in saved_sensors_dtos] if saved_sensors_dtos else None
        return {'config': data}

    @openmotics_api(auth=True, check=types(config='json'))
    def set_sensor_configurations(self, config):  # type: (List[Dict[Any, Any]]) -> Dict
        """ Set multiple sensor_configurations. """
        sensor_dtos = [SensorSerializer.deserialize(entry) for entry in config]
        saved_sensors_dtos = self._sensor_controller.save_sensors(sensor_dtos)
        data = [SensorSerializer.serialize(sensor_dto=saved_sensors_dto, fields=None)
                           for saved_sensors_dto in saved_sensors_dtos] if saved_sensors_dtos else None
        return {'config': data}

    # Heating Pump Group

    @openmotics_api(auth=True, check=types(id=int, fields='json'))
    def get_pump_group_configuration(self, id, fields=None):  # type: (int, Optional[List[str]]) -> Dict[str, Any]
        """
        Get a specific heating pump_group_configuration defined by its id.
        :param id: The id of the heating pump_group_configuration
        :param fields: The field of the heating pump_group_configuration to get, None if all
        """
        pump_group_dto = self._thermostat_controller.load_heating_pump_group(pump_group_id=id)
        return {'config': PumpGroupSerializer.serialize(pump_group_dto=pump_group_dto,
                                                        fields=fields)}

    @openmotics_api(auth=True, check=types(fields='json'))
    def get_pump_group_configurations(self, fields=None):  # type: (Optional[List[str]]) -> Dict[str, Any]
        """
        Get all heating pump_group_configurations.
        :param fields: The field of the heating pump_group_configuration to get, None if all
        """
        config = []  # type: List[Dict[str, Any]]
        pump_group_dtos = {x.id: x for x in self._thermostat_controller.load_heating_pump_groups()}
        for pump_group_id in set(list(pump_group_dtos.keys()) + list(range(8))):
            pump_group_dto = pump_group_dtos.get(pump_group_id, PumpGroupDTO(pump_group_id))
            config.append(PumpGroupSerializer.serialize(pump_group_dto, fields=fields))
        return {'config': config}

    @openmotics_api(auth=True, check=types(config='json'))
    def set_pump_group_configuration(self, config):  # type: (Dict[Any, Any]) -> Dict
        """ Set one heating pump_group_configuration. """
        data = PumpGroupSerializer.deserialize(config)
        self._thermostat_controller.save_heating_pump_groups([data])
        return {}

    @openmotics_api(auth=True, check=types(config='json'))
    def set_pump_group_configurations(self, config):  # type: (List[Dict[Any, Any]]) -> Dict
        """ Set multiple heating pump_group_configurations. """
        data = [PumpGroupSerializer.deserialize(entry) for entry in config]
        self._thermostat_controller.save_heating_pump_groups(data)
        return {}

    # Cooling thermostats

    @openmotics_api(auth=True, check=types(id=int, fields='json'))
    def get_cooling_configuration(self, id, fields=None):  # type: (int, Optional[List[str]]) -> Dict[str, Any]
        """
        Get a specific cooling_configuration defined by its id.
        :param id: The id of the cooling_configuration
        :param fields: The field of the cooling_configuration to get, None if all
        """
        try:
            thermostat_dto = self._thermostat_controller.load_cooling_thermostat(id)
        except DoesNotExist:
            if id >= 32:
                raise
            mode = 'cooling'  # type: Literal['cooling']
            thermostat_dto = ThermostatMapper.get_default_dto(thermostat_id=id, mode=mode)
        return {'config': ThermostatSerializer.serialize(thermostat_dto=thermostat_dto,
                                                         fields=fields)}

    @openmotics_api(auth=True, check=types(fields='json'))
    def get_cooling_configurations(self, fields=None):  # type: (Optional[List[str]]) -> Dict[str, Any]
        """
        Get all cooling_configurations.
        :param fields: The field of the cooling_configuration to get, None if all
        """
        mode = 'cooling'  # type: Literal['cooling']
        thermostat_dtos = {thermostat.id: thermostat
                           for thermostat in self._thermostat_controller.load_cooling_thermostats()}
        all_dtos = []
        for thermostat_id in set(list(thermostat_dtos.keys()) + list(range(32))):
            all_dtos.append(thermostat_dtos.get(thermostat_id, ThermostatMapper.get_default_dto(thermostat_id=thermostat_id,
                                                                                                mode=mode)))
        return {'config': [ThermostatSerializer.serialize(thermostat_dto=thermostat, fields=fields)
                           for thermostat in all_dtos]}

    @openmotics_api(auth=True, check=types(config='json'))
    def set_cooling_configuration(self, config):  # type: (Dict[Any, Any]) -> Dict
        """ Set one cooling_configuration. """
        data = ThermostatSerializer.deserialize(config)
        self._thermostat_controller.save_cooling_thermostats([data])
        return {}

    @openmotics_api(auth=True, check=types(config='json'))
    def set_cooling_configurations(self, config):  # type: (List[Dict[Any, Any]]) -> Dict
        """ Set multiple cooling_configurations. """
        data = [ThermostatSerializer.deserialize(entry) for entry in config]
        self._thermostat_controller.save_cooling_thermostats(data)
        return {}

    # Cooling Pump Groups

    @openmotics_api(auth=True, check=types(id=int, fields='json'))
    def get_cooling_pump_group_configuration(self, id, fields=None):  # type: (int, Optional[List[str]]) -> Dict[str, Any]
        """
        Get a specific cooling pump_group_configuration defined by its id.
        :param id: The id of the cooling pump_group_configuration
        :param fields: The field of the cooling pump_group_configuration to get, None if all
        """
        return {'config': PumpGroupSerializer.serialize(pump_group_dto=self._thermostat_controller.load_cooling_pump_group(pump_group_id=id),
                                                        fields=fields)}

    @openmotics_api(auth=True, check=types(fields='json'))
    def get_cooling_pump_group_configurations(self, fields=None):  # type: (Optional[List[str]]) -> Dict[str, Any]
        """
        Get all cooling pump_group_configurations.
        :param fields: The field of the cooling pump_group_configuration to get, None if all
        """
        config = []  # type: List[Dict[str, Any]]
        pump_group_dtos = {x.id: x for x in self._thermostat_controller.load_cooling_pump_groups()}
        for pump_group_id in set(list(pump_group_dtos.keys()) + list(range(8))):
            pump_group_dto = pump_group_dtos.get(pump_group_id, PumpGroupDTO(pump_group_id))
            config.append(PumpGroupSerializer.serialize(pump_group_dto, fields=fields))
        return {'config': config}

    @openmotics_api(auth=True, check=types(config='json'))
    def set_cooling_pump_group_configuration(self, config):  # type: (Dict[Any, Any]) -> Dict
        """ Set one cooling pump_group_configuration. """
        data = PumpGroupSerializer.deserialize(config)
        self._thermostat_controller.save_cooling_pump_groups([data])
        return {}

    @openmotics_api(auth=True, check=types(config='json'))
    def set_cooling_pump_group_configurations(self, config):  # type: (List[Dict[Any, Any]]) -> Dict
        """ Set multiple cooling pump_group_configurations. """
        data = [PumpGroupSerializer.deserialize(entry) for entry in config]
        self._thermostat_controller.save_cooling_pump_groups(data)
        return {}

    @openmotics_api(auth=True, check=types(fields='json'))
    def get_global_rtd10_configuration(self, fields=None):  # type: (Optional[List[str]]) -> Dict[str, Any]
        """
        Get the global_rtd10_configuration.
        :param fields: The field of the global_rtd10_configuration to get, None if all
        """
        try:
            global_rtd10_dto = self._thermostat_controller.load_global_rtd10()
        except UnsupportedException:
            global_rtd10_dto = GlobalRTD10DTO()  # Backwards compatibility
        return {'config': GlobalRTD10Serializer.serialize(global_rtd10_dto=global_rtd10_dto, fields=fields)}

    @openmotics_api(auth=True, check=types(config='json'))
    def set_global_rtd10_configuration(self, config):  # type: (Dict[Any, Any]) -> Dict
        """ Set the global_rtd10_configuration. """
        data = GlobalRTD10Serializer.deserialize(config)
        self._thermostat_controller.save_global_rtd10(data)
        return {}

    @openmotics_api(auth=True, check=types(id=int, fields='json'))
    def get_rtd10_heating_configuration(self, id, fields=None):  # type: (int, Optional[List[str]]) -> Dict[str, Any]
        """
        Get a specific rtd10_heating_configuration defined by its id.
        :param fields: The field of the rtd10_heating_configuration to get, None if all
        """
        return {'config': RTD10Serializer.serialize(rtd10_dto=self._thermostat_controller.load_heating_rtd10(id),
                                                    fields=fields)}

    @openmotics_api(auth=True, check=types(fields='json'))
    def get_rtd10_heating_configurations(self, fields=None):  # type: (Optional[List[str]]) -> Dict[str, Any]
        """
        Get all rtd10_heating_configurations.
        :param fields: The field of the rtd10_heating_configuration to get, None if all
        """
        try:
            return {'config': [RTD10Serializer.serialize(rtd10_dto=rtd10_dto, fields=fields)
                               for rtd10_dto in self._thermostat_controller.load_heating_rtd10s()]}
        except UnsupportedException:
            return {'config': []}  # Backwards compatibility

    @openmotics_api(auth=True, check=types(config='json'))
    def set_rtd10_heating_configuration(self, config):  # type: (Dict[Any, Any]) -> Dict
        """ Set one rtd10_heating_configuration. """
        data = RTD10Serializer.deserialize(config)
        self._thermostat_controller.save_heating_rtd10s([data])
        return {}

    @openmotics_api(auth=True, check=types(config='json'))
    def set_rtd10_heating_configurations(self, config):  # type: (List[Dict[Any, Any]]) -> Dict
        """ Set multiple rtd10_heating_configurations. """
        data = [RTD10Serializer.deserialize(entry) for entry in config]
        self._thermostat_controller.save_heating_rtd10s(data)
        return {}

    @openmotics_api(auth=True, check=types(id=int, fields='json'))
    def get_rtd10_cooling_configuration(self, id, fields=None):  # type: (int, Optional[List[str]]) -> Dict[str, Any]
        """
        Get a specific rtd10_cooling_configuration defined by its id.
        :param fields: The field of the rtd10_cooling_configuration to get, None if all
        """
        return {'config': RTD10Serializer.serialize(rtd10_dto=self._thermostat_controller.load_cooling_rtd10(id),
                                                    fields=fields)}

    @openmotics_api(auth=True, check=types(fields='json'))
    def get_rtd10_cooling_configurations(self, fields=None):  # type: (Optional[List[str]]) -> Dict[str, Any]
        """
        Get all rtd10_cooling_configurations.
        :param fields: The field of the rtd10_cooling_configuration to get, None if all
        """
        try:
            return {'config': [RTD10Serializer.serialize(rtd10_dto=rtd10_dto, fields=fields)
                               for rtd10_dto in self._thermostat_controller.load_cooling_rtd10s()]}
        except UnsupportedException:
            return {'config': []}  # Backwards compatibility

    @openmotics_api(auth=True, check=types(config='json'))
    def set_rtd10_cooling_configuration(self, config):  # type: (Dict[Any, Any]) -> Dict
        """ Set one rtd10_cooling_configuration. """
        data = RTD10Serializer.deserialize(config)
        self._thermostat_controller.save_cooling_rtd10s([data])
        return {}

    @openmotics_api(auth=True, check=types(config='json'))
    def set_rtd10_cooling_configurations(self, config):  # type: (List[Dict[Any, Any]]) -> Dict
        """ Set multiple rtd10_cooling_configurations. """
        data = [RTD10Serializer.deserialize(entry) for entry in config]
        self._thermostat_controller.save_cooling_rtd10s(data)
        return {}

    # Group Actions

    @openmotics_api(auth=True, check=types(id=int, fields='json'))
    def get_group_action_configuration(self, id, fields=None):  # type: (int, Optional[List[str]]) -> Dict[str, Any]
        """
        Get a specific group_action_configuration defined by its id.
        :param id: The id of the group_action_configuration
        :param fields: The field of the group_action_configuration to get, None if all
        """
        return {'config': GroupActionSerializer.serialize(group_action_dto=self._group_action_controller.load_group_action(id),
                                                          fields=fields)}

    @openmotics_api(auth=True, check=types(fields='json'))
    def get_group_action_configurations(self, fields=None):  # type: (Optional[List[str]]) -> Dict[str, Any]
        """
        Get all group_action_configurations.
        :param fields: The field of the group_action_configuration to get, None if all
        """
        return {'config': [GroupActionSerializer.serialize(group_action_dto=group_action, fields=fields)
                           for group_action in self._group_action_controller.load_group_actions()]}

    @openmotics_api(auth=True, check=types(config='json'))
    def set_group_action_configuration(self, config):  # type: (Dict[Any, Any]) -> Dict
        """ Set one group_action_configuration. """
        data = GroupActionSerializer.deserialize(config)
        self._group_action_controller.save_group_actions([data])
        return {}

    @openmotics_api(auth=True, check=types(config='json'))
    def set_group_action_configurations(self, config):  # type: (List[Dict[Any, Any]]) -> Dict
        """ Set multiple group_action_configurations. """
        data = [GroupActionSerializer.deserialize(entry) for entry in config]
        self._group_action_controller.save_group_actions(data)
        return {}

    # Schedules  # TODO: Legacy, cleanp

    @openmotics_api(auth=True, check=types(id=int, fields='json'))
    def get_scheduled_action_configuration(self, id, fields=None):
        # type: (int, Optional[List[str]]) -> Dict[str, Any]
        """ Get a specific scheduled_action_configuration defined by its id. """
        return {'config': LegacyScheduleSerializer.serialize(schedule_dto=self._scheduling_controller.load_scheduled_action(id),
                                                             fields=fields)}

    @openmotics_api(auth=True, check=types(fields='json'))
    def get_scheduled_action_configurations(self, fields=None):
        # type: (Optional[List[str]]) -> Dict[str, List[Any]]
        """ Get all scheduled_action_configurations. """
        return {'config': [LegacyScheduleSerializer.serialize(schedule_dto=schedule, fields=fields)
                           for schedule in self._scheduling_controller.load_scheduled_actions()]}

    @openmotics_api(auth=True, check=types(config='json'))
    def set_scheduled_action_configuration(self, config):
        # type: (Dict[str, Any]) -> Dict[str, Any]
        """ Set one scheduled_action_configuration. """
        data = LegacyScheduleSerializer.deserialize(config)
        self._scheduling_controller.save_scheduled_actions([data])
        return {}

    @openmotics_api(auth=True, check=types(config='json'))
    def set_scheduled_action_configurations(self, config):
        # type: (List[Dict[str, Any]]) -> Dict[str, Any]
        """ Set multiple scheduled_action_configurations. """
        data = [LegacyScheduleSerializer.deserialize(entry) for entry in config]
        self._scheduling_controller.save_scheduled_actions(data)
        return {}

    # PulseCounters

    @openmotics_api(auth=True, check=types(id=int, fields='json'))
    def get_pulse_counter_configuration(self, id, fields=None):  # type: (int, Optional[List[str]]) -> Dict[str, Any]
        """
        Get a specific pulse_counter_configuration defined by its id.
        :param id: The id of the pulse_counter_configuration
        :param fields: The field of the pulse_counter_configuration to get, None if all
        """
        return {'config': PulseCounterSerializer.serialize(pulse_counter_dto=self._pulse_counter_controller.load_pulse_counter(pulse_counter_id=id),
                                                           fields=fields)}

    @openmotics_api(auth=True, check=types(fields='json'))
    def get_pulse_counter_configurations(self, fields=None):  # type: (Optional[List[str]]) -> Dict[str, Any]
        """
        Get all pulse_counter_configurations.
        :param fields: The field of the pulse_counter_configuration to get, None if all
        """
        return {'config': [PulseCounterSerializer.serialize(pulse_counter_dto=pulse_counter, fields=fields)
                           for pulse_counter in self._pulse_counter_controller.load_pulse_counters()]}

    @openmotics_api(auth=True, check=types(config='json'))
    def set_pulse_counter_configuration(self, config):  # type: (Dict[Any, Any]) -> Dict
        """ Set one pulse_counter_configuration. """
        data = PulseCounterSerializer.deserialize(config)
        self._pulse_counter_controller.save_pulse_counters([data])
        return {}

    @openmotics_api(auth=True, check=types(config='json'))
    def set_pulse_counter_configurations(self, config):  # type: (List[Dict[Any, Any]]) -> Dict
        """ Set multiple pulse_counter_configurations. """
        data = [PulseCounterSerializer.deserialize(entry) for entry in config]
        self._pulse_counter_controller.save_pulse_counters(data)
        return {}

    @openmotics_api(auth=True, check=types(amount=int))
    def set_pulse_counter_amount(self, amount):  # type: (int) -> Dict
        """
        Set the number of pulse counters. The minimum is 24, these are the pulse counters
        that can be linked to an input. An amount greater than 24 will result in virtual
        pulse counter that can be set through the API.
        """
        return {'amount': self._pulse_counter_controller.set_amount_of_pulse_counters(amount)}

    @openmotics_api(auth=True)
    def get_pulse_counter_status(self):  # type: () -> Dict[str, List[Optional[int]]]
        """ Get the pulse counter values. """
        values = self._pulse_counter_controller.get_values()
        return {'counters': [values[number] for number in sorted(values.keys())]}

    @openmotics_api(auth=True, check=types(pulse_counter_id=int, value=int))
    def set_pulse_counter_status(self, pulse_counter_id, value):  # type: (int, int) -> Dict
        """
        Sets a pulse counter to a value. This can only be done for virtual pulse counters,
        with a pulse_counter_id >= 24.
        """
        return {'value': self._pulse_counter_controller.set_value(pulse_counter_id, value)}

    # Startup actions  # TODO: Legacy, cleanp

    @openmotics_api(auth=True, check=types(fields='json'))
    def get_startup_action_configuration(self, fields=None):
        # type: (Optional[List[str]]) -> Dict[str, Any]
        """ Get the startup_action_configuration. """
        return {'config': LegacyStartupActionSerializer.serialize(startup_action_dto=self._scheduling_controller.load_startup_action(),
                                                                  fields=fields)}

    @openmotics_api(auth=True, check=types(config='json'))
    def set_startup_action_configuration(self, config):
        # type: (Dict[str, Any]) -> Dict[str, Any]
        """ Set the startup_action_configuration. """
        data = LegacyStartupActionSerializer.deserialize(config)
        self._scheduling_controller.save_startup_action(data)
        return {}

    @openmotics_api(auth=True, check=types(fields='json'))
    def get_dimmer_configuration(self, fields=None):
        """
        Get the dimmer_configuration.
        :param fields: The field of the dimmer_configuration to get. (None gets all fields)
        """
        return {'config': DimmerConfigurationSerializer.serialize(dimmer_configuration_dto=self._output_controller.load_dimmer_configuration(),
                                                                  fields=fields)}

    @openmotics_api(auth=True, check=types(config='json'))
    def set_dimmer_configuration(self, config):
        """ Set the dimmer_configuration. """
        data = DimmerConfigurationSerializer.deserialize(config)
        self._output_controller.save_dimmer_configuration(data)
        return {}

    @openmotics_api(auth=True, check=types(id=int, fields='json'))
    def get_can_led_configuration(self, id, fields=None):  # type: (int, Optional[List[str]]) -> Dict[str, Any]
        """
        Get a specific can_led_configuration defined by its id.
        :param id: The id of the can_led_configuration
        :param fields: The field of the can_led_configuration to get, None if all
        """
        return {'config': GlobalFeedbackSerializer.serialize(global_feedback_dto=self._output_controller.load_global_feedback(id),
                                                             fields=fields)}

    @openmotics_api(auth=True, check=types(fields='json'))
    def get_can_led_configurations(self, fields=None):  # type: (Optional[List[str]]) -> Dict[str, Any]
        """
        Get all can_led_configurations.
        :param fields: The field of the can_led_configuration to get, None if all
        """
        return {'config': [GlobalFeedbackSerializer.serialize(global_feedback_dto=global_feedback, fields=fields)
                           for global_feedback in self._output_controller.load_global_feedbacks()]}

    @openmotics_api(auth=True, check=types(config='json'))
    def set_can_led_configuration(self, config):  # type: (Dict[Any, Any]) -> Dict
        """ Set one can_led_configuration. """
        data = GlobalFeedbackSerializer.deserialize(config)
        self._output_controller.save_global_feedbacks([data])
        return {}

    @openmotics_api(auth=True, check=types(config='json'))
    def set_can_led_configurations(self, config):  # type: (List[Dict[Any, Any]]) -> Dict
        """ Set multiple can_led_configurations. """
        data = [GlobalFeedbackSerializer.deserialize(entry) for entry in config]
        self._output_controller.save_global_feedbacks(data)
        return {}

    # Room configurations

    @openmotics_api(auth=True, check=types(id=int, fields='json'))
    def get_room_configuration(self, id, fields=None):  # type: (int, Optional[List[str]]) -> Dict[str, Any]
        """
        Get a specific room_configuration defined by its id.
        :param id: The id of the room_configuration
        :param fields: The fields of the room_configuration to get, None if all
        """
        try:
            room_dto = self._room_controller.load_room(room_id=id)
        except DoesNotExist:
            if 0 <= id < 100:
                room_dto = RoomDTO(id=id)
            else:
                raise
        return {'config': RoomSerializer.serialize(room_dto=room_dto,
                                                   fields=fields)}

    @openmotics_api(auth=True, check=types(fields='json'))
    def get_room_configurations(self, fields=None):  # type: (Optional[List[str]]) -> Dict[str, Any]
        """
        Get all room_configuration.
        :param fields: The field of the room_configuration to get, None if all
        """
        data = []
        rooms = {room.id: room for room in self._room_controller.load_rooms()}
        for i in range(100):
            room = rooms.get(i, RoomDTO(id=i))
            data.append(RoomSerializer.serialize(room_dto=room, fields=fields))
        return {'config': data}

    @openmotics_api(auth=True, check=types(config='json'))
    def set_room_configuration(self, config):  # type: (Dict[Any, Any]) -> Dict
        """ Set one room_configuration. """
        data = RoomSerializer.deserialize(config)
        self._room_controller.save_rooms([data])
        return {}

    @openmotics_api(auth=True, check=types(config='json'))
    def set_room_configurations(self, config):  # type: (List[Dict[Any, Any]]) -> Dict
        """ Set multiple room_configuration. """
        data = [RoomSerializer.deserialize(entry) for entry in config]
        self._room_controller.save_rooms(data)
        return {}

    # Extra calls

    @openmotics_api(auth=True)
    def get_reset_dirty_flag(self):
        """
        Gets the dirty flags, and immediately clears them
        """
        energy_dirty = self._energy_dirty
        self._energy_dirty = False
        orm_dirty = Database.get_dirty_flag()
        # eeprom key used here for compatibility
        return {'eeprom': self._module_controller.get_configuration_dirty_flag(),
                'power': energy_dirty,
                'orm': orm_dirty}

    @openmotics_api(auth=True, check=types(level=str, logger_name=str))
    def set_loglevel(self, level='INFO', logger_name=None):  # type: (str, Optional[str]) -> Dict
        level = level.upper()
        Logs.set_loglevel(level, logger_name)
        return {'loglevel': level}

    # UART

    @openmotics_api(auth=True, check=types(mode=UARTController.MODES))
    def uart_request_mode(self, mode):
        if self._uart_controller is None or self._uart_controller.mode not in [UARTController.Mode.NONE, mode]:
            # If UART is not availabel or a different UART mode is active (except `NONE`), raise an error
            raise FeatureUnavailableException()
        self._uart_controller.set_mode(mode)
        return {}

    @openmotics_api(auth=True, check=types(slaveaddress=int, registeraddress=int, number_of_decimals=int, functioncode=int, signed=bool))
    def read_modbus_register(self, slaveaddress, registeraddress, number_of_decimals=0, functioncode=3, signed=False):
        if self._uart_controller is None or self._uart_controller.mode != UARTController.Mode.MODBUS:
            raise FeatureUnavailableException()
        return {'data': self._uart_controller.read_register(slaveaddress=slaveaddress,
                                                            registeraddress=registeraddress,
                                                            number_of_decimals=number_of_decimals,
                                                            functioncode=functioncode,
                                                            signed=signed)}

    @openmotics_api(auth=True, check=types(slaveaddress=int, registeraddress=int, value=float, number_of_decimals=int, functioncode=int, signed=bool))
    def write_modbus_register(self, slaveaddress, registeraddress, value, number_of_decimals=0, functioncode=16, signed=False):
        if self._uart_controller is None or self._uart_controller.mode != UARTController.Mode.MODBUS:
            raise FeatureUnavailableException()
        self._uart_controller.write_register(slaveaddress=slaveaddress,
                                             registeraddress=registeraddress,
                                             value=value,
                                             number_of_decimals=number_of_decimals,
                                             functioncode=functioncode,
                                             signed=signed)
        return {}

    # Energy modules

    @openmotics_api(auth=True)
    def get_power_modules(self):
        """
        Get information on the power modules. The times format is a comma seperated list of
        HH:MM formatted times times (index 0 = start Monday, index 1 = stop Monday,
        index 2 = start Tuesday, ...).
        """
        return {'modules': [EnergyModuleSerializer.serialize(energy_module_dto=energy_module_dto, fields=None)
                            for energy_module_dto in self._energy_module_controller.load_modules()]}

    @openmotics_api(auth=True, check=types(modules='json'))
    def set_power_modules(self, modules):
        """ Set information for the power modules. """
        module_dtos = [EnergyModuleSerializer.deserialize(module) for module in modules]
        self._energy_module_controller.save_modules(module_dtos)
        return {}

    @openmotics_api(auth=True)
    def get_realtime_power(self):
        """ Get the realtime power measurements. """
        response = {}  # type: Dict[str, List[List[float]]]
        for module_id, items in self._energy_module_controller.get_realtime_energy().items():
            response[module_id] = []
            for realtime_power in items:
                response[module_id].append([realtime_power.voltage,
                                            realtime_power.frequency,
                                            realtime_power.current,
                                            realtime_power.power])
        return response  # TODO: Use serializer

    @openmotics_api(auth=True)
    def get_total_energy(self):
        """ Get the total energy (Wh) consumed by the power modules. """
        return dict((module_id, [[entry.day, entry.night] for entry in data])
                    for module_id, data in self._energy_module_controller.get_total_energy().items())

    @openmotics_api(auth=True)
    def start_power_address_mode(self):
        """
        Start the address mode on the power modules.
        """
        self._energy_module_controller.start_address_mode()
        return {}

    @openmotics_api(auth=True)
    def stop_power_address_mode(self):
        """
        Stop the address mode on the power modules.
        """
        self._energy_dirty = True
        self._energy_module_controller.stop_address_mode()
        return {}

    @openmotics_api(auth=True)
    def in_power_address_mode(self):
        """
        Check if the power modules are in address mode.

        :returns: 'address_mode': Boolean
        :rtype: dict
        """
        return {'address_mode': self._energy_module_controller.in_address_mode()}

    @openmotics_api(auth=True, check=types(module_id=int, voltage=float))
    def set_power_voltage(self, module_id, voltage):
        """
        Set the voltage for a given module.
        :param module_id: The id of the power module.
        :param voltage: The voltage to set for the power module.
        """
        self._energy_module_controller.calibrate_module_voltage(module_id, voltage)
        return {}

    @openmotics_api(auth=True, check=types(module_id=int, input_id=int))
    def get_energy_time(self, module_id, input_id=None):
        # type: (int, Optional[int]) -> Dict[str, Any]
        """
        Gets 1 period of given module and optional input (no input means all).

        :param module_id: The id of the power module.
        :param input_id: The id of the input on the given power module
        :returns: A dict with the input_id(s) as key, and as value another dict with
                  (up to 80) voltage and current samples.
        """
        return self._energy_module_controller.get_energy_time(module_id, input_id)

    @openmotics_api(auth=True, check=types(module_id=int, input_id=int))
    def get_energy_frequency(self, module_id, input_id=None):
        # type: (int, Optional[int]) -> Dict[str, Any]
        """
        Gets the frequency components for a given module and optional input (no input means all)

        :param module_id: The id of the power module
        :param input_id: The id of the input on the given power module
        :returns: A dict with the input_id(s) as key, and as value another dict with for
                  voltage and current the 20 frequency components
        """
        return self._energy_module_controller.get_energy_frequency(module_id, input_id)

    @openmotics_api(auth=True, check=types(address=int), plugin_exposed=False)
    def do_raw_energy_command(self, address, mode, command, data):
        # type: (int, str, str, str) -> Dict[str, Any]
        """
        Perform a raw energy module command, for debugging purposes.

        :param address: The address of the energy module
        :param mode: 1 char: S or G
        :param command: 3 char power command
        :param data: comma seperated list of Bytes
        :returns: dict with 'data': comma separated list of Bytes
        """
        if mode not in ['S', 'G']:
            raise ValueError("mode not in [S, G]: %s" % mode)

        if len(command) != 3:
            raise ValueError('Command should be 3 chars, got "%s"' % command)

        if data:
            bdata = [int(c) for c in data.split(",")]
        else:
            bdata = []

        ret = self._energy_module_controller.do_raw_energy_command(address, mode, command, bdata)
        return {'data': ",".join([str(d) for d in ret])}

    @openmotics_api(auth=True)
    def get_version(self):
        """
        Get the version of the openmotics software.

        :returns: 'version': String (a.b.c).
        :rtype: dict
        """
        master_version = self._module_controller.get_master_version()
        if master_version is not None:
            master_version = ".".join([str(n) for n in master_version] if len(master_version) else None)
        return {'version': gateway.__version__,
                'gateway': gateway.__version__,
                'master': master_version}

    # TODO: def get_versions(self):  # Something more generic that can return a general version overview (service, frontend, modules, os, ...)

    @openmotics_api(auth=True)
    def get_system_info(self):
        operating_system = System.get_operating_system()
        os_id = operating_system.get('ID', '')
        name = operating_system.get('NAME', '')
        version = operating_system.get('VERSION_ID', 'unknown')
        return {'model': str(Hardware.get_board_type()),
                'operating_system': {'id': str(os_id),
                                     'version': str(version),
                                     'name': str(name)},
                'platform': str(Platform.get_platform())}

    @openmotics_api(auth=True, plugin_exposed=False, check=types(version=str, metadata='json'))
    def update(self, version, metadata=None):
        """ Request to update to a given version """
        self._update_controller.request_update(version, metadata)
        return {}

    @openmotics_api(auth=True)
    def get_update_output(self):
        """
        Get the output of the last update.

        :returns: 'output': String with the output from the update script.
        :rtype: dict
        """
        return {'output': '',
                'version': gateway.__version__}

    @openmotics_api(auth=True, plugin_exposed=False, check=types(module_type=str, firmware_version=str, module_address=str, force=bool))
    def update_firmware(self, module_type, firmware_version, module_address=None, force=False):
        mode = UpdateEnums.Modes.FORCED if force else UpdateEnums.Modes.MANUAL
        successes, failures = self._update_controller.update_module_firmware(module_type=module_type,
                                                                             target_version=firmware_version,
                                                                             mode=mode,
                                                                             module_address=module_address)
        return {'successes': successes,
                'failures': failures}

    @openmotics_api(auth=True)
    def set_timezone(self, timezone):
        """
        Set the timezone for the gateway.

        :param timezone: in format 'Continent/City'.
        :type timezone: str
        """
        self._system_controller.set_timezone(timezone)
        self._module_controller.sync_master_time()
        return {}

    @openmotics_api(auth=True)
    def get_timezone(self):
        """
        Get the timezone for the gateway.

        :returns: 'timezone': the timezone in 'Continent/City' format (String).
        :rtype: dict
        """
        return {'timezone': self._system_controller.get_timezone()}

    @openmotics_api(auth=True, check=types(headers='json', auth='json', timeout=int), plugin_exposed=False)
    def do_url_action(self, url, method='GET', headers=None, data=None, auth=None, timeout=10):
        """
        Execute an url action.

        :param url: The url to fetch.
        :type url: str
        :param method: (optional) The http method (defaults to GET).
        :type method: str | None
        :param headers: (optional) The http headers to send (format: json encoded dict)
        :type headers: str | None
        :param data: (optional) Bytes to send in the body of the request.
        :type data: str | None
        :param auth: (optional) Json encoded tuple (username, password).
        :type auth: str | None
        :param timeout: (optional) Timeout in seconds for the http request (default = 10 sec).
        :type timeout: int | None
        :returns: 'headers': response headers, 'data': response body.
        :rtype: dict
        """
        response = requests.request(method, url,
                                    headers=headers,
                                    data=data,
                                    auth=auth,
                                    timeout=timeout)

        if response.status_code != requests.codes.ok:
            raise RuntimeError("Got bad resonse code: %d" % response.status_code)
        response_headers = response.headers  # type: Any
        return {'headers': response_headers._store,
                'data': response.text}

    @openmotics_api(auth=True, check=types(timestamp=int, action='json'), deprecated='add_schedule')
    def schedule_action(self, timestamp, action):
        self.add_schedule(name=action['description'],
                          start=timestamp,
                          schedule_type='LOCAL_API',
                          arguments={'name': action['action'],
                                     'parameters': action['params']})
        return {}

    @openmotics_api(auth=True, check=types(name=str, start=int, schedule_type=str, arguments='json', repeat='json', duration=int, end=int))
    def add_schedule(self, name, start, schedule_type, arguments=None, repeat=None, duration=None, end=None):
        schedule_dto = ScheduleDTO(id=None,
                                   source=Schedule.Sources.GATEWAY,
                                   name=name,
                                   start=start,
                                   action=schedule_type,
                                   repeat=repeat,
                                   duration=duration,
                                   end=end,
                                   arguments=arguments)
        self._scheduling_controller.save_schedules([schedule_dto])
        return {}

    @openmotics_api(auth=True, deprecated='list_schedules')
    def list_scheduled_actions(self):
        # Deprecated API, so manual serialization to old format
        return {'actions': [{'timestamp': schedule.start,
                             'from_now': schedule.start - time.time(),
                             'id': schedule.id,
                             'description': schedule.name,
                             'action': json.dumps({'action': schedule.arguments['name'],
                                                   'params': schedule.arguments['parameters']})}
                            for schedule in self._scheduling_controller.load_schedules()
                            if schedule.action == 'LOCAL_API']}

    @openmotics_api(auth=True)
    def list_schedules(self):
        return {'schedules': [ScheduleSerializer.serialize(schedule_dto, fields=None)
                              for schedule_dto in self._scheduling_controller.load_schedules()]}

    @openmotics_api(auth=True, check=types(id=int), deprecated='remove_schedule')
    def remove_scheduled_action(self, id):
        self.remove_schedule(schedule_id=id)
        return {}

    @openmotics_api(auth=True, check=types(schedule_id=int))
    def remove_schedule(self, schedule_id):
        self._scheduling_controller.remove_schedules([ScheduleDTO(id=schedule_id,  # Only ID is relevant for delete action
                                                                  name=None, start=None, action=None)])
        return {}

    @openmotics_api(auth=True)
    def get_plugins(self):
        """
        Get the installed plugins.

        :returns: 'plugins': dict with name, version and interfaces where name and version \
            are strings and interfaces is a list of tuples (interface, version) which are both strings.
        :rtype: dict
        """
        plugins = self._plugin_controller.get_plugins()
        ret = [{'name': p.name,
                'version': p.version,
                'interfaces': p.interfaces,
                'status': 'RUNNING' if p.is_running() else 'STOPPED'} for p in plugins]
        return {'plugins': ret}

    @openmotics_api(auth=True, plugin_exposed=False)
    def get_plugin_logs(self):
        """
        Get the logs for all plugins.

        :returns: 'logs': dict with the names of the plugins as keys and the logs (String) as \
            value.
        :rtype: dict
        """
        return {'logs': self._plugin_controller.get_logs()}

    @openmotics_api(auth=True, plugin_exposed=False)
    def install_plugin(self, md5, package_data):
        """
        Install a new plugin. The package_data should include a __init__.py file and
        will be installed in $OPENMOTICS_PREFIX/python/plugins/<name>.

        :param md5: md5 sum of the package_data.
        :type md5: String
        :param package_data: a tgz file containing the content of the plugin package.
        :type package_data: multipart/form-data encoded byte string.
        """
        return {'msg': self._plugin_controller.install_plugin(md5, package_data.file.read())}

    @openmotics_api(auth=True, plugin_exposed=False)
    def remove_plugin(self, name):
        """
        Remove a plugin. This removes the package data and configuration data of the plugin.

        :param name: Name of the plugin to remove.
        :type name: str
        """
        return self._plugin_controller.remove_plugin(name)

    @openmotics_api(auth=True, plugin_exposed=False)
    def stop_plugin(self, name):
        """
        Stops a plugin
        """
        running = self._plugin_controller.stop_plugin(name)
        return {'status': 'RUNNING' if running else 'STOPPED'}

    @openmotics_api(auth=True, plugin_exposed=False)
    def start_plugin(self, name):
        """
        Starts a plugin
        """
        running = self._plugin_controller.start_plugin(name)
        return {'status': 'RUNNING' if running else 'STOPPED'}

    @openmotics_api(auth=True, check=types(settings='json'), plugin_exposed=False)
    def get_settings(self, settings):
        """
        Gets a given setting
        """
        values = {}  # type: Dict[str, Any]
        for setting in settings:
            value = Config.get_entry(setting, None)
            if value is not None:
                values[setting] = value
        return {'values': values}

    @openmotics_api(auth=True, check=types(value='json'), plugin_exposed=False)
    def set_setting(self, setting, value):
        """
        Configures a setting
        """
        if setting not in ['cloud_enabled', 'cloud_metrics_enabled|energy', 'cloud_metrics_enabled|counter',
                           'cloud_support']:
            raise RuntimeError('Setting {0} cannot be set'.format(setting))
        Config.set_entry(setting, value)
        return {}

    @openmotics_api(auth=True, check=types(active=bool), plugin_exposed=False)
    def set_self_recovery(self, active):
        self._system_controller.set_self_recovery(active=active)
        return {}

    @openmotics_api(auth=True)
    def get_metric_definitions(self, source=None, metric_type=None):
        sources = self._metrics_controller.get_filter('source', source)
        metric_types = self._metrics_controller.get_filter('metric_type', metric_type)
        definitions = {}  # type: Dict[str,Dict[str,Any]]
        for _source, _metric_types in six.iteritems(self._metrics_controller.definitions):
            if _source in sources:
                definitions[_source] = {}
                for _metric_type, definition in six.iteritems(_metric_types):
                    if _metric_type in metric_types:
                        definitions[_source][_metric_type] = definition
        return {'definitions': definitions}

    @openmotics_api(check=types(confirm=bool, can=bool), auth=True, plugin_exposed=False)
    def factory_reset(self, username, password, confirm=False, can=True):
        user_dto = UserDTO(username=username)
        user_dto.set_password(password)
        success, _ = self._user_controller.login(user_dto)
        if not success:
            raise cherrypy.HTTPError(401, 'invalid_credentials')
        if not confirm:
            raise cherrypy.HTTPError(401, 'not_confirmed')
        return self._system_controller.factory_reset(can=can)

    @openmotics_api(auth=True, plugin_exposed=False)
    def restart_services(self):
        return self._system_controller.restart_services()

    @openmotics_api(auth=False)
    def health_check(self):
        """ Requests the state of the various services and checks the returned value for the global state """
        health = {'openmotics': {'state': self._service_state},
                  'master': {'state': self._module_controller.get_master_online()}}
        try:
            state = {}
            if self._message_client is not None:
                state = self._message_client.get_state('vpn_service', {})
            health['vpn_service'] = {'state': state.get('last_cycle', 0) > time.time() - 300}
        except Exception as ex:
            logger.error('Error loading vpn_service health: %s', ex)
            health['vpn_service'] = {'state': False}
        return {'health': health,
                'health_version': 1.0}

    @openmotics_api(auth=True)
    def indicate(self):
        """ Blinks the Status led on the Gateway to indicate the module """
        if self._frontpanel_controller:
            self._frontpanel_controller.indicate()
            return {}
        else:
            raise NotImplementedError()

    @cherrypy.expose
    @cherrypy.tools.cors()
    @cherrypy.tools.authenticated(pass_token=True)
    def ws_metrics(self, token, source=None, metric_type=None, interval=None):
        cherrypy.request.ws_handler.metadata = {'token': token,
                                                'client_id': uuid.uuid4().hex,
                                                'source': source,
                                                'metric_type': metric_type,
                                                'interval': None if interval is None else int(interval),
                                                'interface': self}

    @cherrypy.expose
    @cherrypy.tools.cors()
    @cherrypy.tools.authenticated(pass_token=True)
    def ws_events(self, token, serialization=WebSocketEncoding.MSGPACK):
        if serialization not in WebSocketEncoding.get_values():
            raise ValueError('Cannot create a websocket with serialization: {}'.format(serialization))
        handler = cherrypy.request.ws_handler
        handler.metadata = {
            'token': token,
            'client_id': uuid.uuid4().hex,
            'interface': self,
            'serialization': serialization
        }

    @cherrypy.expose
    @cherrypy.tools.cors()
    @cherrypy.tools.authenticated(pass_token=True)
    def ws_maintenance(self, token):
        cherrypy.request.ws_handler.metadata = {'token': token,
                                                'client_id': uuid.uuid4().hex,
                                                'interface': self}


@Injectable.named('web_service')
@Singleton
class WebService(object):
    """ The web service serves the gateway api over http. """

    name = 'web'

    @Inject
    def __init__(self, web_interface=INJECTED, http_port=INJECTED, https_port=INJECTED, verbose=False):
        # type: (WebInterface, int, int, bool) -> None
        self._webinterface = web_interface
        self._http_port = http_port
        self._https_port = https_port
        self._http_server = None  # type: Optional[cherrypy._cpserver.Server]
        self._https_server = None  # type: Optional[cherrypy._cpserver.Server]
        if not verbose:
            logging.getLogger("cherrypy").propagate = False

    @staticmethod
    def _http_server_logger(msg='', level=20, traceback=False):
        """
        This workaround is to lower some CherryPy "TICK"-SSL errors' severity that are incorrectly
        logged in our version of CherryPy. It is already resolved in a newer version, but we
        still need to upgrade
        """
        # TODO upgrade cherrypy
        _ = level, traceback
        logger.debug(msg)

    def start(self):
        # type: () -> None
        """ Run the web service: start cherrypy. """
        try:
            logger.info('Starting webserver...')
            OMPlugin(cherrypy.engine).subscribe()
            cherrypy.tools.websocket = OMSocketTool()

            cherrypy.config.update({'server.socket_port': self._http_port})

            config = {'/terms': {'tools.staticdir.on': True,
                                 'tools.staticdir.dir': constants.get_terms_dir()},
                      '/static': {'tools.staticdir.on': True,
                                  'tools.staticdir.dir': constants.get_static_dir()},
                      '/ws_metrics': {'tools.websocket.on': True,
                                      'tools.websocket.handler_cls': MetricsSocket},
                      '/ws_events': {'tools.websocket.on': True,
                                     'tools.websocket.handler_cls': EventsSocket},
                      '/ws_maintenance': {'tools.websocket.on': True,
                                          'tools.websocket.handler_cls': MaintenanceSocket},
                      '/': {'tools.cors.on': Config.get_entry('cors_enabled', False),
                            'tools.sessions.on': False}}

            cherrypy.tree.mount(root=self._webinterface,
                                config=config)

            cherrypy.config.update({'engine.autoreload.on': False})
            cherrypy.server.unsubscribe()

            self._https_server = cherrypy._cpserver.Server()
            self._https_server.socket_port = self._https_port
            self._https_server._socket_host = '0.0.0.0'
            self._https_server.socket_timeout = 60
            self._https_server.ssl_certificate = constants.get_ssl_certificate_file()
            self._https_server.ssl_private_key = constants.get_ssl_private_key_file()
            System.setup_cherrypy_ssl(self._https_server)
            self._https_server.subscribe()

            self._http_server = cherrypy._cpserver.Server()
            self._http_server.socket_port = self._http_port
            if Config.get_entry('enable_http', False):
                # This is added for development purposes.
                # Do NOT enable unless you know what you're doing and understand the risks.
                self._http_server._socket_host = '0.0.0.0'
            else:
                self._http_server._socket_host = '127.0.0.1'
            self._http_server.socket_timeout = 60
            self._http_server.subscribe()

            cherrypy.engine.autoreload_on = False

            cherrypy.engine.start()
            self._https_server.httpserver.error_log = WebService._http_server_logger
            self._http_server.httpserver.error_log = WebService._http_server_logger
            logger.info('Starting webserver... Done')
        except Exception:
            logger.exception("Could not start webservice. Dying...")
            sys.exit(1)

    def stop(self):
        # type: () -> None
        """ Stop the web service. """
        logger.info('Stopping webserver...')
        cherrypy.engine.exit()  # Shutdown the cherrypy server: no new requests
        logger.info('Stopping webserver... Done')

    def update_tree(self, mounts):
        try:
            self._http_server.stop()
        except Exception as ex:
            logger.error('Could not stop non-secure webserver: {0}'.format(ex))
        try:
            self._https_server.stop()
        except Exception as ex:
            logger.error('Could not stop secure webserver: {0}'.format(ex))
        try:
            for mount in mounts:
                cherrypy.tree.mount(**mount)
        except Exception as ex:
            logger.error('Could not mount updated tree: {0}'.format(ex))
        try:
            self._http_server.start()
            self._http_server.httpserver.error_log = WebService._http_server_logger
        except Exception as ex:
            logger.error('Could not restart non-secure webserver: {0}'.format(ex))
        try:
            self._https_server.start()
            self._https_server.httpserver.error_log = WebService._http_server_logger
        except Exception as ex:
            logger.error('Could not restart secure webserver: {0}'.format(ex))<|MERGE_RESOLUTION|>--- conflicted
+++ resolved
@@ -57,12 +57,8 @@
     ItemDoesNotExistException, ParseException, UnsupportedException, \
     WrongInputParametersException
 from gateway.mappers.thermostat import ThermostatMapper
-<<<<<<< HEAD
 from gateway.models import Config, Database, Feature, Schedule, User, Module
-=======
-from gateway.models import Config, Database, Feature, Schedule, User
 from gateway.thermostat.thermostat_controller import ThermostatController
->>>>>>> 4e50c6ce
 from gateway.uart_controller import UARTController
 from gateway.websockets import EventsSocket, MaintenanceSocket, \
     MetricsSocket, OMPlugin, OMSocketTool, WebSocketEncoding
