# Copyright (C) 2020 OpenMotics BV
#
# This program is free software: you can redistribute it and/or modify
# it under the terms of the GNU Affero General Public License as
# published by the Free Software Foundation, either version 3 of the
# License, or (at your option) any later version.
#
# This program is distributed in the hope that it will be useful,
# but WITHOUT ANY WARRANTY; without even the implied warranty of
# MERCHANTABILITY or FITNESS FOR A PARTICULAR PURPOSE.  See the
# GNU Affero General Public License for more details.
#
# You should have received a copy of the GNU Affero General Public License
# along with this program.  If not, see <http://www.gnu.org/licenses/>.
"""
Contains type hints for models.py

It has a few interesting quirks which are explained below:

Assume following implementation in models.py:
> class Foo(Model):
>     bar = IntegerField(...)

This will work well, unless we want to have the following code
> some_foo.bar = 5

Mypy will complain about assigning a value of type `int` to a field of type `IntegerField`.

In models.pyi (this file) there could be a few solutions.

> class Foo(Model):
>    bar: int

This works great for the int assignment (e.g. `some_foo.bar = 5`). But once we want to
use field queries (e.g. `Foo.delete().where(Foo.bar.not_in(some_list)).execute()`), things fail
as well (as an `int` doesn't have a `not_in` method.

The MyPy `Union[...]` doesn't resolve anything, since this only accept methods that are available in
both.

This is where thise `Mixed...` classes come as a (possible) solution. Since they
inherit from both the primitive as the `...Field` class which - in theory - should yield
all possibilities to MyPy.

One downside: It's not possible to inherit from the `bool` primitive, so boolean fields are
still an issue

"""

from typing import Optional, Literal, List, Tuple, Set, Dict, Any, TypeVar
from playhouse.signals import Model
from peewee import (
    CharField,
    FloatField, ForeignKeyField, IntegerField, PrimaryKeyField,
    SqliteDatabase, TextField
)

T = TypeVar('T')

class MixedIntegerField(int, IntegerField): ...
class MixedCharField(str, CharField): ...
class MixedFloatField(float, FloatField): ...
class MixedPrimaryKeyField(int, PrimaryKeyField): ...
class MixedTextField(str, TextField): ...


class Database(object):
    _db: SqliteDatabase
    _metrics: Dict[str, int]

    @classmethod
    def get_db(cls) -> SqliteDatabase: ...

    @classmethod
    def get_dirty_flag(cls) -> bool: ...

    @classmethod
    def set_dirty(cls) -> None: ...

    @classmethod
    def incr_metrics(cls, sender: str, incr=1) -> None: ...

    @classmethod
    def get_models(cls) -> Set: ...

    @classmethod
    def get_metrics(cls) -> Dict[str, int]: ...


class BaseModel(Model): ...


class Floor(BaseModel):
    id: MixedPrimaryKeyField
    number: MixedIntegerField
    name: Optional[MixedCharField]


class FloorForeignKeyField(Floor, ForeignKeyField): ...


class Room(BaseModel):
    id: MixedPrimaryKeyField
    number: MixedIntegerField
    name: Optional[MixedCharField]
    floor: Optional[FloorForeignKeyField]


class RoomForeignKeyField(Room, ForeignKeyField): ...


class Feature(BaseModel):
    id: MixedPrimaryKeyField
    name: MixedCharField
    enabled: bool


class Output(BaseModel):
    id: MixedPrimaryKeyField
    number: MixedIntegerField
    room: Optional[RoomForeignKeyField]


class OutputForeignKeyField(Output, ForeignKeyField): ...


class Input(BaseModel):
    id: MixedPrimaryKeyField
    number: MixedIntegerField
    event_enabled: bool
    room: Optional[RoomForeignKeyField]


class Shutter(BaseModel):
    id: MixedPrimaryKeyField
    number: MixedIntegerField
    room: Optional[RoomForeignKeyField]


class ShutterGroup(BaseModel):
    id: MixedPrimaryKeyField
    number: MixedIntegerField
    room: Optional[RoomForeignKeyField]


class Sensor(BaseModel):
    id: MixedPrimaryKeyField
    number: MixedIntegerField
    room: Optional[RoomForeignKeyField]


class SensorForeignKeyField(Sensor, ForeignKeyField): ...


class PulseCounter(BaseModel):
    id: MixedPrimaryKeyField
    number: MixedIntegerField
    name: str
    source: Literal['master', 'gateway']
    persistent: bool
    room: Optional[RoomForeignKeyField]


class GroupAction(BaseModel):
    id: MixedPrimaryKeyField
    number: MixedIntegerField


class Module(BaseModel):
    id: MixedPrimaryKeyField
    source: Literal['master', 'gateway']
    address: str
    module_type: Optional[Literal['sensor', 'input', 'output', 'shutter', 'dim_control', 'can_control', 'open_collector', 'energy', 'power', 'p1_concentrator']]
    hardware_type: Literal['physical', 'emulated', 'virtual', 'internal']
    firmware_version: Optional[str]
    hardware_version: Optional[str]
    order = Optional[MixedIntegerField]
    last_online_update = Optional[MixedIntegerField]


class DataMigration(BaseModel):
    id: MixedPrimaryKeyField
    name: str
    migrated: bool


class Schedule(BaseModel):
    id: MixedPrimaryKeyField
    name: str
    start: MixedFloatField
    repeat: Optional[str]
    duration: Optional[MixedFloatField]
    end: Optional[MixedFloatField]
    action: Literal['BASIC_ACTION', 'GROUP_ACTION', 'LOCAL_API']
    arguments: Optional[str]
    status: Literal['ACTIVE', 'COMPLETED']


class User(BaseModel):
    id: MixedPrimaryKeyField
    username: MixedTextField
    password: MixedTextField
    accepted_terms: MixedIntegerField


class Config(BaseModel):
    id: MixedPrimaryKeyField
    setting: MixedTextField
    data: MixedTextField

<<<<<<< HEAD
=======
    @staticmethod
    def get_entry(key: str, fallback: T) -> T: ...

    @staticmethod
    def set_entry(key: str, value: Any) -> None: ...

    @staticmethod
    def remove_entry(key: str) -> None: ...

>>>>>>> 4e91ffbb

class Plugin(BaseModel):
    id: MixedPrimaryKeyField
    name: MixedTextField
    version: MixedTextField


class PluginForeignKeyField(Plugin, ForeignKeyField): ...


class Ventilation(BaseModel):
    id: MixedPrimaryKeyField
    source: MixedTextField
    plugin: PluginForeignKeyField
    external_id: MixedTextField
    name: MixedTextField
    type: MixedTextField
    vendor: MixedTextField
    amount_of_levels: MixedIntegerField


class ThermostatGroup(BaseModel):
    class Modes(object):
        HEATING: Literal['heating']
        COOLING: Literal['cooling']

    id: MixedPrimaryKeyField
    number: MixedIntegerField
    name: MixedCharField
    on: bool
    threshold_temperature: Optional[MixedFloatField]
    sensor: Optional[SensorForeignKeyField]
    mode: Literal['heating', 'cooling']

    @property
    def thermostats(self) -> List[Thermostat]: ...


class ThermostatGroupForeignKeyField(ThermostatGroup, ForeignKeyField): ...


class OutputToThermostatGroup(BaseModel):
    id: MixedPrimaryKeyField
    output: OutputForeignKeyField
    thermostat_group: ThermostatGroupForeignKeyField
    index: MixedIntegerField
    mode: MixedCharField
    value: MixedIntegerField


class Pump(BaseModel):
    id: MixedPrimaryKeyField
    name: MixedCharField
    output: Optional[OutputForeignKeyField]

    @property
    def valves(self) -> List[Valve]: ...

    @property
    def heating_valves(self) -> List[Valve]: ...

    @property
    def cooling_valves(self) -> List[Valve]: ...

    def _valves(self, mode: str) -> List[Valve]: ...


class PumpForeignKeyField(Pump, ForeignKeyField): ...


class Valve(BaseModel):
    id: MixedPrimaryKeyField
    name: MixedCharField
    delay: MixedIntegerField
    output: OutputForeignKeyField

    @property
    def pumps(self) -> List[Pump]: ...


class ValveForeignKeyField(Valve, ForeignKeyField): ...


class PumpToValve(BaseModel):
    id: MixedPrimaryKeyField
    pump: PumpForeignKeyField
    valve: ValveForeignKeyField


class Thermostat(BaseModel):
    class ValveConfigs(object):
        CASCADE: Literal['cascade']
        EQUAL: Literal['equal']

    id: MixedPrimaryKeyField
    number: MixedIntegerField
    name: MixedCharField
    sensor: Optional[SensorForeignKeyField]
    pid_heating_p: MixedFloatField
    pid_heating_i: MixedFloatField
    pid_heating_d: MixedFloatField
    pid_cooling_p: MixedFloatField
    pid_cooling_i: MixedFloatField
    pid_cooling_d: MixedFloatField
    automatic: bool
    room: Optional[RoomForeignKeyField]
    start: MixedIntegerField
    valve_config: MixedCharField
    thermostat_group: ThermostatGroupForeignKeyField

    def get_preset(self, preset_type: str) -> Preset: ...

    @property
    def setpoint(self) -> float: ...

    @property
    def active_preset(self) -> Preset: ...

    @active_preset.setter
    def active_preset(self, value: Preset) -> None: ...

    @property
    def valves(self) -> List[Valve]: ...

    @property
    def active_valves(self) -> List[Valve]: ...

    @property
    def heating_valves(self) -> List[Valve]: ...

    @property
    def cooling_valves(self) -> List[Valve]: ...

    def _valves(self, mode: str) -> List[Valve]: ...

    def heating_schedules(self) -> List[DaySchedule]: ...

    def cooling_schedules(self) -> List[DaySchedule]: ...


class ThermostatForeignKeyField(Thermostat, ForeignKeyField): ...


class ValveToThermostat(BaseModel):
    valve: ValveForeignKeyField
    thermostat: ThermostatForeignKeyField
    mode: MixedCharField
    priority: MixedIntegerField


class Preset(BaseModel):
    class Types(object):
        MANUAL: Literal['manual']
        SCHEDULE: Literal['schedule']
        AWAY: Literal['away']
        VACATION: Literal['vacation']
        PARTY: Literal['party']

    TYPE_TO_SETPOINT: Dict[str, int]
    SETPOINT_TO_TYPE: Dict[int, str]

    id: MixedPrimaryKeyField
    type: MixedCharField
    heating_setpoint: float
    cooling_setpoint: float
    active: bool
    thermostat: ThermostatForeignKeyField


class DaySchedule(BaseModel):
    id: MixedPrimaryKeyField
    index: MixedIntegerField
    content: MixedTextField
    mode: MixedCharField
    thermostat: ThermostatForeignKeyField

    @property
    def schedule_data(self) -> Dict[int, float]: ...

    @schedule_data.setter
    def schedule_data(self, value: Dict[int, float]) -> None: ...

    def get_scheduled_temperature(self, seconds_in_day: int) -> float: ...<|MERGE_RESOLUTION|>--- conflicted
+++ resolved
@@ -208,8 +208,6 @@
     setting: MixedTextField
     data: MixedTextField
 
-<<<<<<< HEAD
-=======
     @staticmethod
     def get_entry(key: str, fallback: T) -> T: ...
 
@@ -219,7 +217,6 @@
     @staticmethod
     def remove_entry(key: str) -> None: ...
 
->>>>>>> 4e91ffbb
 
 class Plugin(BaseModel):
     id: MixedPrimaryKeyField
