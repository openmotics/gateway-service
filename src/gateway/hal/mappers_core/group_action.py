# Copyright (C) 2020 OpenMotics BV
#
# This program is free software: you can redistribute it and/or modify
# it under the terms of the GNU Affero General Public License as
# published by the Free Software Foundation, either version 3 of the
# License, or (at your option) any later version.
#
# This program is distributed in the hope that it will be useful,
# but WITHOUT ANY WARRANTY; without even the implied warranty of
# MERCHANTABILITY or FITNESS FOR A PARTICULAR PURPOSE.  See the
# GNU Affero General Public License for more details.
#
# You should have received a copy of the GNU Affero General Public License
# along with this program.  If not, see <http://www.gnu.org/licenses/>.

"""
GroupAction Mapper
"""
from __future__ import absolute_import
from gateway.dto import GroupActionDTO
from master.core.group_action import GroupAction
from master.core.basic_action import BasicAction

if False:  # MYPY
    from typing import List, Dict, Any, Optional, Tuple


class GroupActionMapper(object):
    BYTE_MAX = 255

    @staticmethod
    def orm_to_dto(orm_object):  # type: (GroupAction) -> GroupActionDTO
        complete, classic_actions = GroupActionMapper.core_actions_to_classic_actions(orm_object.actions)
        return GroupActionDTO(id=orm_object.id,
                              name=orm_object.name,
                              actions=classic_actions,
                              internal=not complete)  # Mark incomplete as internal to discourage editing

    @staticmethod
    def dto_to_orm(group_action_dto):  # type: (GroupActionDTO) -> GroupAction
        data = {'id': group_action_dto.id}  # type: Dict[str, Any]
        for dto_field, data_field in {'name': 'name'}.items():
            if dto_field in group_action_dto.loaded_fields:
                data[data_field] = getattr(group_action_dto, dto_field)
        if 'actions' in group_action_dto.loaded_fields:
            data['actions'] = GroupActionMapper.classic_actions_to_core_actions(group_action_dto.actions)
        return GroupAction(**data)

    @staticmethod
    def core_actions_to_classic_actions(actions):  # type: (List[BasicAction]) -> Tuple[bool, List[int]]
        classic_actions = []
        complete = True
        for action in actions:
            # This mapping is based on the comments in the function below, since mapping back often only makes sense
            # for calls that can be mapped forward as well. It has some extras though.
            new_classic_actions = []
            if action.action_type == 0:
                if action.action in [0, 1, 16]:
                    new_classic_actions += [{0: 160, 1: 161, 16: 162}[action.action], action.device_nr]
                elif action.action == 255:
                    new_classic_actions += [163 if action.device_nr == 1 else 164, 255]
                elif action.action == 9:
                    new_classic_actions += [169 if action.extra_parameter == 1 else 170, action.device_nr]
                map_0 = {2: {1: 165, 25: 176, 51: 177, 76: 178, 102: 179, 127: 180, 153: 181, 178: 182, 204: 183, 229: 184, 255: 166},
                         4: {150: 195, 450: 196, 900: 197, 1500: 198, 2220: 199, 3120: 200},
                         7: {150: 201, 450: 202, 900: 203, 1500: 204, 2220: 205, 3120: 206},
                         17: {25: 185, 51: 186, 76: 187, 102: 188, 127: 189, 153: 190, 178: 191, 204: 192, 229: 193, 255: 194}}  # type: Dict[int, Dict[int, int]]
                if action.action in map_0:
                    value = None  # type: Optional[int]
                    for key in sorted(list(map_0[action.action].keys())):
                        if action.extra_parameter >= key:
                            value = map_0[action.action][key]
                    if value is not None:
                        new_classic_actions += [value, action.device_nr]
            elif action.action_type == 1:
                if action.action == 0:
                    new_classic_actions += [68, action.device_nr]
                elif action.action == 1:
<<<<<<< HEAD
                    new_classic_actions += [69, action.device_nr]
=======
                    classic_actions += [69, action.device_nr]
                elif action.action == 250:
                    classic_actions += [116 if action.extra_parameter == 1 else 117, action.device_nr]
>>>>>>> 493aa739
            elif action.action_type == 10:
                if 0 <= action.action <= 5:
                    if action.device_nr <= 255:
                        new_classic_actions += [{0: 102, 1: 100, 2: 101, 3: 108, 4: 109, 5: 103}[action.action], action.device_nr]
                    else:
                        new_classic_actions += [{0: 106, 1: 104, 2: 105, 3: 110, 4: 111, 5: 107}[action.action], action.device_nr - 256]
            elif action.action_type == 19:
                if action.action == 0:
                    new_classic_actions += [2, action.device_nr]
            elif action.action_type == 80:
                new_classic_actions += [{0: 238, 1: 237, 2: 239}[action.action], action.device_nr]
            elif action.action_type == 100:
                map_100 = {0: 0, 90: 1, 91: 2, 150: 10, 200: 20, 255: 255}
                if action.action in map_100:
                    new_classic_actions += [240, map_100[action.action]]
                map_100 = {10: 243, 11: 244, 12: 241, 13: 242, 14: 245, 15: 246}
                if action.action in map_100:
                    new_classic_actions += [map_100[action.action], action.device_nr]
                map_100_t = {19: (249, 0), 20: (248, 0), 21: (250, 0),
                             22: (249, 32), 23: (248, 32), 24: (250, 32),
                             25: (249, 64), 26: (248, 64), 27: (250, 64)}
                if action.action in map_100_t:
                    new_classic_actions += [247, action.device_nr + map_100_t[action.action][1],
                                            map_100_t[action.action][0], action.extra_parameter]
                map_100_t = {40: (249, 228), 31: (248, 228), 42: (250, 228),
                             43: (249, 229), 44: (248, 229), 45: (250, 229),
                             46: (249, 230), 47: (249, 230), 48: (250, 230)}
                if action.action in map_100_t:
                    new_classic_actions += [247, map_100_t[action.action][1],
                                            map_100_t[action.action][0], action.device_nr]
            elif action.action_type == 251:
                if action.action == 0:
                    new_classic_actions += [{0: 171, 1: 172, 2: 173}[action.extra_parameter], min(255, action.device_nr)]
            elif action.action_type == 253:
                if action.action == 0:
                    new_classic_actions += [72, 255]
                elif action.action == 1:
                    new_classic_actions += [75 if action.device_nr else 76, 255]
            elif action.action_type == 254:
                if action.action == 0:
                    new_classic_actions += [254, 255]
            if not new_classic_actions:
                complete = False
            classic_actions += new_classic_actions
        return complete, classic_actions

    @staticmethod
    def classic_actions_to_core_actions(classic_actions):  # type: (List[int]) -> List[BasicAction]
        if len(classic_actions) % 2 != 0:
            raise ValueError('Classic actions must be a multiple of two')
        actions = []
        for i in range(0, len(classic_actions), 2):
            action_type = classic_actions[i]
            action_number = classic_actions[i + 1]
            next_action_type = None  # type: Optional[int]
            next_action_number = None  # type: Optional[int]
            if len(classic_actions) > i + 2:
                next_action_type = classic_actions[i + 2]
                next_action_number = classic_actions[i + 3]

            #   0: Simple Action (Old instruction set, please do not use anymore)
            #   1: Simple Decision, ignore THEN/ELSE action, ignore previous decision (Old instruction set, please do not use anymore)
            if action_type == 2:
                #   2: Execute Group Action
                actions.append(BasicAction(action_type=19, action=0, device_nr=action_number))
            #   3: Put this Scheduled Action in the scheduled action queue
            #   4: Used by the system (to indicate in the queue which input has triggered the actions in the queue)
            #   7: Remove this Scheduled Action from the Scheduled action queue
            #   9: Simple Decision, perform THEN/ELSE action, ignore previous decision (Old instruction set, please do not use anymore)
            #  17: Simple Decision, ignore THEN/ELSE action, perform "OR" with previous decision (Old instruction set, please do not use anymore)
            #  25: Simple Decision, perform THEN/ELSE action, perform "OR" with previous decision (Old instruction set, please do not use anymore)
            #  49: Simple Decision, ignore THEN/ELSE action, perform "AND" with previous decision (Old instruction set, please do not use anymore)
            #  57: Simple Decision, perform THEN/ELSE action, perform "AND" with previous decision (Old instruction set, please do not use anymore)
            #  60: Will sent Event (API instruction EV) to the Beagle Bone Black and RTI RS232 port (when enabled) with Event Code x
            #  64: x=0 Put all Modules in lower power state (switch off leds except power and status led), x=1 Normal power state, x=2 normal power state for 2 minutes
            #  65: Flash led of output x
            #  66: Flash led of input x
            #  67: Flash led of sensor x
            elif action_type == 68:
                #  68: Press virtual input x
                actions.append(BasicAction(action_type=1, action=0, device_nr=action_number))
            elif action_type == 69:
                #  69: Release virtual input x
                actions.append(BasicAction(action_type=1, action=1, device_nr=action_number))
            #  70: Switch OFF 5V out off all temperature modules (switch ON 5V will automatically happen after 5 minutes)
            #  71: Switch ON 5V out off all temperature modules
            elif action_type == 72:
                #  72: Reset 12V out power on the gateway so all remote modules connected on BUS1 of the Gateway will get a power reset (Master will not respond during 5 seconds)
                actions.append(BasicAction(action_type=253, action=0, device_nr=0))
                actions.append(BasicAction(action_type=253, action=0, device_nr=1))
            #  73: Switch ON DALI group x, see DALI Installation Guide for more details
            #  74: Switch OFF DALI group x, see DALI Installation Guide for more details
            elif action_type == 75:
                #  75: Switch ON CAN power of all CAN controls (micro CAN's will receive power)
                actions.append(BasicAction(action_type=253, action=1, device_nr=1))
            elif action_type == 76:
                #  76: Switch OFF CAN power of all CAN controls (micro CAN's won't receive any power and will be switched off)
                actions.append(BasicAction(action_type=253, action=1, device_nr=0))
            #  79: This Basic Action will set the CleanTimerQueue setting. When Basic actions are added to the timer queue (for delayed action for example), the Master processor will check for the same Basic actions and remove the previous one. When x=0 -> Clean Timer Queue is disabled, when x<>0 -> Clean Timer Queue is enabled (standard setting) - see #Delaying Instructions and see BA235
            #  80 -> 91: Thermostat related
            elif action_type == 100:
                # 100: Roller/Shutter x up (only to be used in Large Installation mode, x<120)
                actions.append(BasicAction(action_type=10, action=1, device_nr=action_number))
            elif action_type == 101:
                # 101: Roller/Shutter x down (only to be used in Large Installation mode, x<120)
                actions.append(BasicAction(action_type=10, action=2, device_nr=action_number))
            elif action_type == 102:
                # 102: Roller/Shutter x stop (only to be used in Large Installation mode, x<120)
                actions.append(BasicAction(action_type=10, action=0, device_nr=action_number))
            elif action_type == 103:
                # 103: Roller/Shutter x up/stop/down/stop... (only to be used in Large Installation mode, x<120)
                actions.append(BasicAction(action_type=10, action=5, device_nr=action_number))
            elif action_type == 104:
                # 104: All Roller/Shutters of group x up (only to be used in Large Installation mode, x<30)
                actions.append(BasicAction(action_type=10, action=1, device_nr=action_number + 256))
            elif action_type == 105:
                # 105: All Roller/Shutters of group x down (only to be used in Large Installation mode, x<30)
                actions.append(BasicAction(action_type=10, action=2, device_nr=action_number + 256))
            elif action_type == 106:
                # 106: All Roller/Shutters of group x stop (only to be used in Large Installation mode, x<30)
                actions.append(BasicAction(action_type=10, action=0, device_nr=action_number + 256))
            elif action_type == 107:
                # 107: All Roller/Shutters of group x up/stop/down/stop... (only to be used in Large Installation mode, x<30)
                actions.append(BasicAction(action_type=10, action=5, device_nr=action_number + 256))
            elif action_type == 108:
                # 108: Roller/Shutter x up/stop/up/stop... (only to be used in Large Installation mode, x<120)
                actions.append(BasicAction(action_type=10, action=3, device_nr=action_number))
            elif action_type == 109:
                # 109: Roller/Shutter x down/stop/down/stop... (only to be used in Large Installation mode, x<120)
                actions.append(BasicAction(action_type=10, action=4, device_nr=action_number))
            elif action_type == 110:
                # 110: All Roller/Shutters of group x up/stop/up/stop... (only to be used in Large Installation mode, x<30)
                actions.append(BasicAction(action_type=10, action=3, device_nr=action_number + 256))
            elif action_type == 111:
                # 111: All Roller/Shutters of group x down/stop/down/stop... (only to be used in Large Installation mode, x<30)
                actions.append(BasicAction(action_type=10, action=4, device_nr=action_number + 256))
            # 112: The Timer of all Roller/Shutters will be disabled (x=0) or enabled (x=1)
            # 113: Enable/disable automatic Roller/Shutter Lock functionality for all Roller/Shutters: When x=0, the roller/shutters will work normally. When x>0, the Roller/shutters will be locked and the normal BA's to stop, up or down a shutter (or group) will be disabled. When a timer was activated to stop a Roller/shutter, even when the automatic Roller/shutter functionality is enabled, will still be executed.
            elif action_type == 116:
                # 116: Disable input x (0-239)
                actions.append(BasicAction(action_type=1, action=250, device_nr=action_number, extra_parameter=1))
            elif action_type == 117:
                # 117: Enable input x (0-239)
                actions.append(BasicAction(action_type=1, action=250, device_nr=action_number, extra_parameter=0))
            # 118: Reset Pulse Counters of all Modules
            # 120: Put free variable x (0-31) at zero
            # 121: Decrease free variable x (0-31) with 1
            # 122: Increase free variable x (0-31) with 1
            # 123: Decrease free variable x (0-31) with 2
            # 124: Increase free variable x (0-31) with 2
            # 125: Decrease free variable x (0-31) with 3
            # 126: Increase free variable x (0-31) with 3
            # 128 -> 143: Thermostat related
            # 144: Reserved (for Oled)
            # 145 -> 149: Thermostat related
            # 153: Light/Output x on with std timer and overrule/overwrite timer value when light is already switched on
            # 154: Increase light/output level of output/light x with 1 step until programmed Maximum (63) light level is achieved (x<240)
            # 155: Increase light/output level of output/light x with 2 steps until programmed Maximum (63) light level is achieved (x<240)
            # 156: Increase light/output level of output/light x with 3 steps until programmed Maximum (63) light level is achieved (x<240)
            # 157: Dim light/output x down with 1 step until programmed Minimum light level is achieved (x<240)
            # 158: Dim light/output x down with 2 steps until programmed Minimum light level is achieved (x<240)
            # 159: Dim light/output x down with 3 steps until programmed Minimum light level is achieved (x<240)
            elif action_type == 160:
                # 160: Light/Output x Off (x<240)
                actions.append(BasicAction(action_type=0, action=0, device_nr=action_number))
            elif action_type == 161:
                # 161: Light/Output x On (x<240, with standard timer setting, with last dimmer value)
                actions.append(BasicAction(action_type=0, action=1, device_nr=action_number))
            elif action_type == 162:
                # 162: Toggle light/Output x (x<240, with standard timer setting, with last dimmer value), see #Toggling Lights
                actions.append(BasicAction(action_type=0, action=16, device_nr=action_number))
            elif action_type == 163:
                # 163: All lights off (x=any value but <240)
                actions.append(BasicAction(action_type=0, action=255, device_nr=1))
            elif action_type == 164:
                # 164: All outputs including lights off (x=any value but <240)
                actions.append(BasicAction(action_type=0, action=255, device_nr=2))
            elif action_type == 165:
                # 165: Light/Output x On (x<240, with standard timer setting, at minimum dimmer value)
                actions.append(BasicAction(action_type=0, action=2, device_nr=action_number, extra_parameter=1))
            elif action_type == 166:
                # 166: Light/Output x On (x<240, with standard timer setting, at maximum dimmer value)
                actions.append(BasicAction(action_type=0, action=2, device_nr=action_number, extra_parameter=255))
            # 167: Light/Output x On (x<240, with standard timer setting, decrease dimmer value with 5)
            # 168: Light/Output x On (x<240, with standard timer setting, increase dimmer value with 5)
            elif action_type == 169:
                # 169: Set Dimmer value x at minimum (leaving the output at the current state)
                actions.append(BasicAction(action_type=0, action=9, device_nr=action_number, extra_parameter=1))
            elif action_type == 170:
                # 170: Set Dimmer value x at maximum (leaving the output at the current state)
                actions.append(BasicAction(action_type=0, action=9, device_nr=action_number, extra_parameter=255))
            elif action_type in [171, 172, 173]:
                # 171: All lights OFF of a certain floor level or group (x=floor level or group, x=0..254, when x=255 then all lights are selected)
                # 172: All lights ON of a certain floor level or group (x=floor level or group, x=0..254, when x=255 then all lights are selected)
                # 173: Toggle all lights of a certain floor or group (x=floor level or group, x=0..254, when x=255 then all lights are selected), see #Toggling a Floor
                device_nr = action_number if action_number != 255 else 65535
                actions.append(BasicAction(action_type=251, action=0, device_nr=device_nr,
                                           extra_parameter={171: 0, 172: 1, 173: 2}[action_type]))
            # 174: Toggle Follow function ON (see #Toggling Lights), action number not used but must be < 240
            # 175: Toggle Follow function OFF (see #Toggling Lights), action number not used but must be < 240
            elif 176 <= action_type <= 184:
                # 176: Light/Output x On with dimmer at 10% (x<240, with standard timer setting)
                # 177: Light/Output x On with dimmer at 20% (x<240, with standard timer setting)
                # ...
                # 183: Light/Output x On with dimmer at 80% (x<240, with standard timer setting)
                # 184: Light/Output x On with dimmer at 90% (x<240, with standard timer setting)
                actions.append(BasicAction(action_type=0, action=2, device_nr=action_number,
                                           extra_parameter={176: 25, 177: 51, 178: 76, 179: 102, 180: 127, 181: 153, 182: 178, 183: 204, 184: 229}[action_type]))
            elif 185 <= action_type <= 194:
                # 185: Toggle/Output light x with dimmer at 10% (x<240, with standard timer setting)
                # 186: Toggle light/Output x with dimmer at 20% (x<240, with standard timer setting)
                # ...
                # 193: Toggle light/Output x with dimmer at 90% (x<240, with standard timer setting)
                # 194: Toggle light/Output x with dimmer at 100% (x<240, with standard timer setting)
                actions.append(BasicAction(action_type=0, action=17, device_nr=action_number,
                                           extra_parameter={185: 25, 186: 51, 187: 76, 188: 102, 189: 127, 190: 153, 191: 178, 192: 204, 193: 229, 194: 255}[action_type]))
            elif 195 <= action_type <= 200:
                # 195: Light/Output x on with timer at 2 min 30 and overrule timer value when light is already switched on (x<240, with last dimmer value) - see #Timers
                # 196: Light/Output x on with timer at 7 min 30 and overrule timer value when light is already switched on (x<240, with last dimmer value) - see #Timers
                # 197: Light/Output x on with timer at 15 min and overrule timer value when light is already switched on (x<240, with last dimmer value) - see #Timers
                # 198: Light/Output x on with timer at 25 min and overrule timer value when light is already switched on (x<240, with last dimmer value) - see #Timers
                # 199: Light/Output x on with timer at 37 min and overrule timer value when light is already switched on (x<240, with last dimmer value) - see #Timers
                # 200: Light/Output x on with timer at 52 min and overrule timer value when light is already switched on (x<240, with last dimmer value) - see #Timers
                actions.append(BasicAction(action_type=0, action=4, device_nr=action_number,
                                           extra_parameter={195: 150, 196: 450, 197: 900, 198: 1500, 199: 2220, 200: 3120}[action_type]))
            elif 201 <= action_type <= 206:
                # 201: Light/Output x on with timer at 2 min 30 but doesn't overrule timer value when light is already switched on (x<240, with last dimmer value)
                # 202: Light/Output x on with timer at 7 min 30 but doesn't overrule timer value when light is already switched on (x<240, with last dimmer value)
                # 203: Light/Output x on with timer at 15 min but doesn't overrule timer value when light is already switched on (x<240, with last dimmer value)
                # 204: Light/Output x on with timer at 25 min but doesn't overrule timer value when light is already switched on (x<240, with last dimmer value)
                # 205: Light/Output x on with timer at 37 min but doesn't overrule timer value when light is already switched on (x<240, with last dimmer value)
                # 206: Light/Output x on with timer at 52 min but doesn't overrule timer value when light is already switched on (x<240, with last dimmer value)
                actions.append(BasicAction(action_type=0, action=7, device_nr=action_number,
                                           extra_parameter={201: 150, 202: 450, 203: 900, 204: 1500, 205: 2220, 206: 3120}[action_type]))
            # 207: When current input is pressed for more than 2 seconds, execute group action x (See #Long Press)
            # 208: When current input is pressed for more than 3 seconds, execute group action x (See #Long Press)
            # 209: When current input is pressed for more than 4 seconds, execute group action x (See #Long Press)
            # 210: When current input is pressed for more than 5 seconds, execute group action x (See #Long Press)
            # 211: When current input is pressed for more than 6 seconds, execute group action x (See Note "Long Press")
            # 212: Switch CAN led x OFF (see #Important Remarks)
            # 213: Switch CAN led x ON (see #Important Remarks)
            # 214: Fast blinking of CAN led x (see #Important Remarks)
            # 215: Medium blinking of CAN led x (see #Important Remarks)
            # 216: Slow blinking of CAN led x (see #Important Remarks)
            # 217: Fade ON/OFF of CAN led x (see #Important Remarks)
            elif action_type in [218, 219]:
                # TODO: Tricky one, these are included in a single action on the Core so both parameters
                #       should be set at the same time. Idea: scan the whole sequence for the other one hoping
                #       that they are both set at the same GroupAction/Input
                # 218: Set minimum brightness of all CAN leds at value x (see #Important Remarks)
                # 219: Set maximum brightness of all CAN leds at value x (see #Important Remarks)
                raise ValueError('Cannot convert multi-instructions')
            # 235: Delay all next instructions with x seconds (x>0 and <249), x=255 -> All next instruction will be executed normally (see #Delaying Instructions and see BA79)
            # 236: Execute all next actions at button release (x=0), x=255 -> All next instructions will be executed normally (see #Additional Actions)
            elif action_type == 237:
                # 237: Set the freely assigned validation bit x to 1 (x=0 to 255)
                actions.append(BasicAction(action_type=80, action=1, device_nr=action_number))
            elif action_type == 238:
                # 238: Set the freely assigned validation bit x to 0 (x=0 to 255)
                actions.append(BasicAction(action_type=80, action=0, device_nr=action_number))
            elif action_type == 239:
                # 239: Toggle the freely assigned validation bit x (x=0 to 255)
                actions.append(BasicAction(action_type=80, action=2, device_nr=action_number))
            elif action_type == 240:
                # 240: IF THEN ELSE ENDIF
                if action_number == 0:  # X=0 -> IF
                    actions.append(BasicAction(action_type=100, action=0))
                elif action_number == 1:  # X=1 -> AND
                    actions.append(BasicAction(action_type=100, action=90))
                elif action_number == 2:  # X=2 -> OR
                    actions.append(BasicAction(action_type=100, action=91))
                elif action_number == 10:  # X=10 -> THEN
                    actions.append(BasicAction(action_type=100, action=150))
                elif action_number == 20:  # X=20 -> ELSE
                    actions.append(BasicAction(action_type=100, action=200))
                elif action_number == 255:  # X=255 -> ENDIF
                    actions.append(BasicAction(action_type=100, action=255))
                else:  # X = 3 -> XOR, X=4 -> NAND, X=5 -> NOR, X=6 -> NXOR
                    # TODO: Implement once available
                    raise ValueError('Cannot convert operators: NAND, NOR, NXOR')
            elif action_type == 241:
                # 241: Check if input x is ON (To be used with IF THEN ELSE instruction)
                actions.append(BasicAction(action_type=100, action=12, device_nr=action_number))
            elif action_type == 242:
                # 242: Check if input x is OFF (To be used with IF THEN ELSE instruction)
                actions.append(BasicAction(action_type=100, action=13, device_nr=action_number))
            elif action_type == 243:
                # 243: Check if Light/Output x is ON (To be used with IF THEN ELSE instruction)
                actions.append(BasicAction(action_type=100, action=10, device_nr=action_number))
            elif action_type == 244:
                # 244: Check if Light/Output x is OFF (To be used with IF THEN ELSE instruction)
                actions.append(BasicAction(action_type=100, action=11, device_nr=action_number))
            elif action_type == 245:
                # 245: Check if Validation bit x is ON (To be used with IF THEN ELSE instruction)
                actions.append(BasicAction(action_type=100, action=14, device_nr=action_number))
            elif action_type == 246:
                # 246: Check if Validation bit x is OFF (To be used with IF THEN ELSE instruction)
                actions.append(BasicAction(action_type=100, action=15, device_nr=action_number))
            elif action_type == 247:
                # 247: Check if temperature sensor 0-31 (x=0-31) or if humidity sensor 0-31 (x=32-63) or if light sensor 0-31 (x=64-95) or if temperature setpoint 0-23 (x=96-119) or if free variable 0-31 (x=128-159) or if time hour (x=228) or if time minute (x=229) or if day (x=230) is or if thermostat mode (x=235)  (always to be followed by action type 248 or 249 or 250) (see #Additional Input Values). All environmental parameters are written in System Value
                if next_action_type not in [248, 249, 250] or next_action_number is None:
                    raise ValueError('Action type 247 must be followed by action type 248, 249 or 250')
                # 248: is equal to x (to be used always with action type 247) (see #Additional Input Values)
                # 249: is higher than x (to be used always with action type 247) (see #Additional Input Values)
                # 250: is lower than x (to be used always with action type 247) (see #Additional Input Values)
                extra_parameter = None  # type: Optional[int]
                if action_number < 32:
                    # ... if temperature sensor 0-31 (x=0-31)
                    action_map = {248: 20, 249: 19, 250: 21}
                    device_nr = action_number
                    extra_parameter = next_action_number
                elif action_number < 64:
                    # ... if humidity sensor 0-31 (x=32-63)
                    action_map = {248: 23, 249: 22, 250: 24}
                    device_nr = action_number - 32
                    extra_parameter = next_action_number
                elif action_number < 96:
                    # ... if light sensor 0-31 (x=64-95)
                    action_map = {248: 26, 249: 25, 250: 27}
                    device_nr = action_number - 64
                    extra_parameter = next_action_number
                elif action_number == 228:
                    # ... if time hour (x=228)
                    action_map = {248: 41, 249: 40, 250: 42}
                    device_nr = next_action_number
                elif action_number == 229:
                    # ... if time minute (x=229)
                    action_map = {248: 44, 249: 43, 250: 45}
                    device_nr = next_action_number
                elif action_number == 230:
                    # ... if day (x=230)
                    action_map = {248: 47, 249: 46, 250: 48}
                    device_nr = next_action_number
                else:
                    # ... if temperature setpoint 0-23 (x=96-119)
                    # ... if free variable 0-31 (x=128-159)
                    # ... if thermostat mode (x=235)
                    raise ValueError('Cannot convert comparison')
                actions.append(BasicAction(action_type=100, action=action_map[next_action_type],
                                           device_nr=device_nr, extra_parameter=extra_parameter))
            elif action_type == 254:
                # 254: Reset the Master
                actions.append(BasicAction(action_type=254, action=0))
        return actions<|MERGE_RESOLUTION|>--- conflicted
+++ resolved
@@ -76,13 +76,9 @@
                 if action.action == 0:
                     new_classic_actions += [68, action.device_nr]
                 elif action.action == 1:
-<<<<<<< HEAD
                     new_classic_actions += [69, action.device_nr]
-=======
-                    classic_actions += [69, action.device_nr]
                 elif action.action == 250:
-                    classic_actions += [116 if action.extra_parameter == 1 else 117, action.device_nr]
->>>>>>> 493aa739
+                    new_classic_actions += [116 if action.extra_parameter == 1 else 117, action.device_nr]
             elif action.action_type == 10:
                 if 0 <= action.action <= 5:
                     if action.device_nr <= 255:
