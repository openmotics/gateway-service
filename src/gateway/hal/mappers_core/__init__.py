--- conflicted
+++ resolved
@@ -13,11 +13,5 @@
 # You should have received a copy of the GNU Affero General Public License
 # along with this program.  If not, see <http://www.gnu.org/licenses/>.
 
-<<<<<<< HEAD
-from __future__ import absolute_import
-from .output import OutputMapper
-from .shutter import ShutterMapper
-=======
 from gateway.hal.mappers_core.output import OutputMapper
-from gateway.hal.mappers_core.shutter import ShutterMapper
->>>>>>> 001cd054
+from gateway.hal.mappers_core.shutter import ShutterMapper