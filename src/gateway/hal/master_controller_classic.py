# Copyright (C) 2019 OpenMotics BV
#
# This program is free software: you can redistribute it and/or modify
# it under the terms of the GNU Affero General Public License as
# published by the Free Software Foundation, either version 3 of the
# License, or (at your option) any later version.
#
# This program is distributed in the hope that it will be useful,
# but WITHOUT ANY WARRANTY; without even the implied warranty of
# MERCHANTABILITY or FITNESS FOR A PARTICULAR PURPOSE.  See the
# GNU Affero General Public License for more details.
#
# You should have received a copy of the GNU Affero General Public License
# along with this program.  If not, see <http://www.gnu.org/licenses/>.
"""
Module for communicating with the Master
"""
from __future__ import absolute_import

import functools
import logging
import re
import subprocess
import time
from datetime import datetime
from threading import Lock, Timer

import six

from gateway.daemon_thread import DaemonThread, DaemonThreadWait
<<<<<<< HEAD
from gateway.dto import GroupActionDTO, InputDTO, OutputDTO, PulseCounterDTO, \
    SensorDTO, ShutterDTO, ShutterGroupDTO, ThermostatDTO, ModuleDTO, \
    ThermostatGroupDTO
=======
from gateway.dto import GroupActionDTO, InputDTO, ModuleDTO, OutputDTO, \
    PulseCounterDTO, SensorDTO, ShutterDTO, ShutterGroupDTO, ThermostatDTO
>>>>>>> dad54ade
from gateway.enums import ShutterEnums
from gateway.exceptions import UnsupportedException
from gateway.hal.mappers_classic import GroupActionMapper, InputMapper, \
    OutputMapper, PulseCounterMapper, SensorMapper, ShutterGroupMapper, \
    ShutterMapper, ThermostatMapper, ThermostatGroupMapper
from gateway.hal.master_controller import CommunicationFailure, \
    MasterController
from gateway.hal.master_event import MasterEvent
from gateway.pubsub import PubSub
from ioc import INJECTED, Inject
from master.classic import eeprom_models, master_api
from master.classic.eeprom_controller import EepromAddress, EepromController
from master.classic.eeprom_models import CanLedConfiguration, \
    CoolingPumpGroupConfiguration, DimmerConfiguration, \
    GlobalRTD10Configuration, GlobalThermostatConfiguration, \
    PumpGroupConfiguration, RTD10CoolingConfiguration, \
    RTD10HeatingConfiguration, ScheduledActionConfiguration, \
    StartupActionConfiguration
from master.classic.inputs import InputStatus
from master.classic.master_communicator import BackgroundConsumer, \
    MasterCommunicator, MasterUnavailable
from master.classic.slave_updater import bootload_modules
from master.classic.validationbits import ValidationBitStatus
from serial_utils import CommunicationTimedOutException
from toolbox import Toolbox

if False:  # MYPY
    from typing import Any, Dict, List, Optional, Tuple
    from serial import Serial

logger = logging.getLogger("openmotics")


def communication_enabled(f):
    @functools.wraps(f)
    def wrapper(instance, *args, **kwargs):
        if not instance._communication_enabled:
            raise MasterUnavailable()
        return f(instance, *args, **kwargs)
    return wrapper


class MasterClassicController(MasterController):

    @Inject
    def __init__(self, master_communicator=INJECTED, eeprom_controller=INJECTED, pubsub=INJECTED):
        # type: (MasterCommunicator, EepromController, PubSub) -> None
        super(MasterClassicController, self).__init__(master_communicator)
        self._master_communicator = master_communicator  # type: MasterCommunicator
        self._eeprom_controller = eeprom_controller
        self._pubsub = pubsub
        self._plugin_controller = None  # type: Optional[Any]

        self._input_status = InputStatus(on_input_change=self._input_changed)
        self._validation_bits = ValidationBitStatus(on_validation_bit_change=self._validation_bit_changed)
        self._settings_last_updated = 0.0
        self._time_last_updated = 0.0
        self._synchronization_thread = DaemonThread(name='MasterClassicController synchronization',
                                                    target=self._synchronize,
                                                    interval=30, delay=10)
        self._master_version = None
        self._master_online = False
        self._communication_enabled = True
        self._input_interval = 300
        self._input_last_updated = 0.0
        self._input_config = {}  # type: Dict[int, InputDTO]
        self._output_config = {}  # type: Dict[int, OutputDTO]
        self._shutters_interval = 600
        self._shutters_last_updated = 0.0
        self._shutter_config = {}  # type: Dict[int, ShutterDTO]
        self._validation_bits_interval = 1800
        self._validation_bits_last_updated = 0.0

        self._discover_mode_timer = None  # type: Optional[Timer]
        self._module_log = []  # type: List[Dict[str, Any]]

        self._pubsub.subscribe_master_events(PubSub.MasterTopics.EEPROM, self._handle_eeprom_event)

        self._master_communicator.register_consumer(
            BackgroundConsumer(master_api.output_list(), 0, self._on_master_output_event, True)
        )
        self._master_communicator.register_consumer(
            BackgroundConsumer(master_api.module_initialize(), 0, self._process_module_initialize_message)
        )
        self._module_log_lock = Lock()

    #################
    # Private stuff #
    #################

    def _synchronize(self):
        # type: () -> None
        try:
            if not self._communication_enabled:
                logger.info('synchronization, skipped')
                return

            now = time.time()
            self._get_master_version()
            # Validate communicator checks
            if self._time_last_updated < now - 300:
                self._check_master_time()
                self._time_last_updated = now
            if self._settings_last_updated < now - 900:
                self._check_master_settings()
                self._settings_last_updated = now
            # Refresh if required
            if self._validation_bits_last_updated + self._validation_bits_interval < now:
                self._refresh_validation_bits()
            if self._input_last_updated + self._input_interval < now:
                self._refresh_inputs()
            if self._shutters_last_updated + self._shutters_interval < now:
                self._refresh_shutter_states()
        except CommunicationTimedOutException:
            logger.error('Got communication timeout during synchronization, waiting 10 seconds.')
            self._master_online = False
            raise DaemonThreadWait
        except CommunicationFailure:
            # This is an expected situation
            self._master_online = False
            raise DaemonThreadWait

    def _get_master_version(self):
        # type: () -> None
        initialize = self._master_version is None
        self._master_version = self.get_firmware_version()
        self._master_online = True
        if initialize:
            self._register_version_depending_background_consumers()

    def _register_version_depending_background_consumers(self):
        self._master_communicator.register_consumer(
            BackgroundConsumer(master_api.event_triggered(self._master_version), 0,
                               self._on_master_event, True)
        )
        self._master_communicator.register_consumer(
            BackgroundConsumer(master_api.input_list(self._master_version), 0,
                               self._on_master_input_change)
        )
        self._master_communicator.register_consumer(
            BackgroundConsumer(master_api.shutter_status(self._master_version), 0,
                               self._on_master_shutter_change)
        )

    @communication_enabled
    def _check_master_time(self):
        # type: () -> None
        """
        Validates the master's time with the Gateway time
        """
        status = self._master_communicator.do_command(master_api.status())
        master_time = datetime(1, 1, 1, status['hours'], status['minutes'], status['seconds'])

        now = datetime.now()
        expected_weekday = now.weekday() + 1
        expected_time = now.replace(year=1, month=1, day=1, microsecond=0)

        sync = False
        if abs((master_time - expected_time).total_seconds()) > 180:  # Allow 3 minutes difference
            sync = True
        if status['weekday'] != expected_weekday:
            sync = True

        if sync is True:
            logger.info('Time - master: {0} ({1}) - gateway: {2} ({3})'.format(
                master_time, status['weekday'], expected_time, expected_weekday)
            )
            if expected_time.hour == 0 and expected_time.minute < 15:
                logger.info('Skip setting time between 00:00 and 00:15')
            else:
                self.sync_time()

    @communication_enabled
    def _check_master_settings(self):
        # type: () -> None
        """
        Checks master settings such as:
        * Enable async messages
        * Enable multi-tenancy
        * Enable 32 thermostats
        * Turn on all leds
        """
        eeprom_data = self._master_communicator.do_command(master_api.eeprom_list(),
                                                           {'bank': 0})['data']
        write = False

        if eeprom_data[11] != 255:
            logger.info('Disabling async RO messages.')
            self._master_communicator.do_command(
                master_api.write_eeprom(),
                {'bank': 0, 'address': 11, 'data': bytearray([255])}
            )
            write = True

        if eeprom_data[18] != 0:
            logger.info('Enabling async OL messages.')
            self._master_communicator.do_command(
                master_api.write_eeprom(),
                {'bank': 0, 'address': 18, 'data': bytearray([0])}
            )
            write = True

        if eeprom_data[20] != 0:
            logger.info('Enabling async IL messages.')
            self._master_communicator.do_command(
                master_api.write_eeprom(),
                {'bank': 0, 'address': 20, 'data': bytearray([0])}
            )
            write = True

        if eeprom_data[28] != 0:
            logger.info('Enabling async SO messages.')
            self._master_communicator.do_command(
                master_api.write_eeprom(),
                {'bank': 0, 'address': 28, 'data': bytearray([0])}
            )
            write = True

        thermostat_mode = eeprom_data[14]
        if thermostat_mode & 64 == 0:
            logger.info('Enabling multi-tenant thermostats.')
            self._master_communicator.do_command(
                master_api.write_eeprom(),
                {'bank': 0, 'address': 14, 'data': bytearray([thermostat_mode | 64])}
            )
            write = True

        if eeprom_data[59] != 32:
            logger.info('Enabling 32 thermostats.')
            self._master_communicator.do_command(
                master_api.write_eeprom(),
                {'bank': 0, 'address': 59, 'data': bytearray([32])}
            )
            write = True

        if eeprom_data[24] != 0:
            logger.info('Disable auto-reset thermostat setpoint')
            self._master_communicator.do_command(
                master_api.write_eeprom(),
                {'bank': 0, 'address': 24, 'data': bytearray([0])}
            )
            write = True

        if eeprom_data[13] != 0:
            logger.info('Configure master startup mode to: API')
            self._master_communicator.do_command(
                master_api.write_eeprom(),
                {'bank': 0, 'address': 13, 'data': bytearray([0])}
            )
            write = True

        if write:
            self._master_communicator.do_command(master_api.activate_eeprom(), {'eep': 0})
        self.set_status_leds(True)

    def _handle_eeprom_event(self, master_event):
        # type: (MasterEvent) -> None
        if master_event.type == MasterEvent.Types.EEPROM_CHANGE:
            self._invalidate_caches()

    def _on_master_event(self, event_data):  # type: (Dict[str, Any]) -> None
        """ Handle an event triggered by the master. """
        event_type = event_data.get('event_type', 0)
        if event_type == 0:  # None or 0 are both event_type for 'code'
            code = str(event_data['bytes'][0])
            if self._plugin_controller is not None:
                self._plugin_controller.process_event(code)
        elif event_type == 1:
            bit_nr = event_data['bytes'][0]
            value = bool(event_data['bytes'][1])
            self._on_master_validation_bit_change(bit_nr, value)
        else:
            logger.warning('Received unknown master event: {0}'.format(event_data))

    def _on_master_output_event(self, data):
        # type: (Dict[str,Any]) -> None
        """ Triggers when the master informs us of an Output state change """
        # Publish status of all outputs. Since the event from the master contains
        # all outputs that are currently on, the output(s) that changed can't be
        # determined here.
        state = {k: (False, None) for k, v in self._output_config.items()}
        for output_id, dimmer in data['outputs']:
            state[output_id] = (True, dimmer)
        for output_id, (status, dimmer) in state.items():
            event_data = {'id': output_id, 'status': status}
            if dimmer is not None:
                event_data['dimmer'] = dimmer
            self._publish_event(MasterEvent(event_type=MasterEvent.Types.OUTPUT_STATUS, data=event_data))

    def _publish_event(self, master_event):
        # type: (MasterEvent) -> None
        self._pubsub.publish_master_event(PubSub.MasterTopics.MASTER, master_event)

    def _invalidate_caches(self):
        # type: () -> None
        self._input_last_updated = 0.0
        self._shutters_last_updated = 0.0
        self._synchronization_thread.request_single_run()

    #######################
    # Internal management #
    #######################

    def start(self):
        # type: () -> None
        super(MasterClassicController, self).start()
        self._synchronization_thread.start()

    def stop(self):
        # type: () -> None
        self._synchronization_thread.stop()
        super(MasterClassicController, self).stop()

    def set_plugin_controller(self, plugin_controller):
        """
        Set the plugin controller.
        :param plugin_controller: Plugin controller
        :type plugin_controller: plugins.base.PluginController
        """
        self._plugin_controller = plugin_controller

    ##############
    # Public API #
    ##############

    def get_master_online(self):
        # type: () -> bool
        return self._master_online

    @communication_enabled
    def get_firmware_version(self):
        out_dict = self._master_communicator.do_command(master_api.status())
        return int(out_dict['f1']), int(out_dict['f2']), int(out_dict['f3'])

    # Input

    @communication_enabled
    def get_input_module_type(self, input_module_id):
        o = self._eeprom_controller.read(eeprom_models.InputConfiguration, input_module_id * 8, ['module_type'])
        return o.module_type

    def get_inputs_with_status(self):
        # type: () -> List[Dict[str,Any]]
        return self._input_status.get_inputs()

    def get_recent_inputs(self):
        # type: () -> List[int]
        return self._input_status.get_recent()

    @communication_enabled
    def load_input(self, input_id):  # type: (int) -> InputDTO
        classic_object = self._eeprom_controller.read(eeprom_models.InputConfiguration, input_id)
        if classic_object.module_type not in ['i', 'I']:  # Only return 'real' inputs
            raise TypeError('The given id {0} is not an input, but {1}'.format(input_id, classic_object.module_type))
        return InputMapper.orm_to_dto(classic_object)

    @communication_enabled
    def load_inputs(self):  # type: () -> List[InputDTO]
        return [InputMapper.orm_to_dto(o)
                for o in self._eeprom_controller.read_all(eeprom_models.InputConfiguration)
                if o.module_type in ['i', 'I']]  # Only return 'real' inputs

    @communication_enabled
    def save_inputs(self, inputs):  # type: (List[Tuple[InputDTO, List[str]]]) -> None
        batch = []
        for input_, fields in inputs:
            batch.append(InputMapper.dto_to_orm(input_, fields))
        self._eeprom_controller.write_batch(batch)

    @communication_enabled
    def _refresh_inputs(self):  # type: () -> None
        # 1. refresh input configuration
        self._input_config = {input_configuration.id: input_configuration
                              for input_configuration in self.load_inputs()}
        # 2. poll for latest input status
        try:
            number_of_input_modules = self._master_communicator.do_command(master_api.number_of_io_modules())['in']
            inputs = []
            for i in range(number_of_input_modules):
                # we could be dealing with e.g. a temperature module, skip those
                module_type = self.get_input_module_type(i)
                if module_type not in ['i', 'I']:
                    continue
                result = self._master_communicator.do_command(master_api.read_input_module(self._master_version), {'input_module_nr': i})
                module_status = result['input_status']
                # module_status byte contains bits for each individual input, use mask and bitshift to get status
                for n in range(8):
                    input_nr = i * 8 + n
                    input_status = module_status & (1 << n) != 0
                    data = {'input': input_nr, 'status': input_status}
                    inputs.append(data)
            self._input_status.full_update(inputs)
        except NotImplementedError as e:
            logger.error('Cannot refresh inputs: {}'.format(e))
        self._input_last_updated = time.time()

    def _on_master_input_change(self, data):
        # type: (Dict[str,Any]) -> None
        """ Triggers when the master informs us of an Input state change """
        # Update status tracker
        self._input_status.set_input(data)

    # Outputs

    @communication_enabled
    def set_output(self, output_id, state, dimmer=None, timer=None):
        if output_id is None or output_id < 0 or output_id > 240:
            raise ValueError('Output ID {0} not in range 0 <= id <= 240'.format(output_id))
        if dimmer is not None and dimmer < 0 or dimmer > 100:
            raise ValueError('Dimmer value {0} not in [0, 100]'.format(dimmer))
        if timer is not None and timer not in [150, 450, 900, 1500, 2220, 3120]:
            raise ValueError('Timer value {0} not in [150, 450, 900, 1500, 2220, 3120]'.format(timer))

        if dimmer is not None:
            master_version = self.get_firmware_version()
            if master_version >= (3, 143, 79):
                dimmer = int(0.63 * dimmer)
                self._master_communicator.do_command(
                    master_api.write_dimmer(),
                    {'output_nr': output_id, 'dimmer_value': dimmer}
                )
            else:
                dimmer = int(dimmer) / 10 * 10
                if dimmer == 0:
                    dimmer_action = master_api.BA_DIMMER_MIN
                elif dimmer == 100:
                    dimmer_action = master_api.BA_DIMMER_MAX
                else:
                    dimmer_action = getattr(master_api, 'BA_LIGHT_ON_DIMMER_{0}'.format(dimmer))
                self._master_communicator.do_command(
                    master_api.basic_action(),
                    {'action_type': dimmer_action, 'action_number': output_id}
                )

        if not state:
            self._master_communicator.do_command(
                master_api.basic_action(),
                {'action_type': master_api.BA_LIGHT_OFF, 'action_number': output_id}
            )
            return

        self._master_communicator.do_command(
            master_api.basic_action(),
            {'action_type': master_api.BA_LIGHT_ON, 'action_number': output_id}
        )

        if timer is not None:
            timer_action = getattr(master_api, 'BA_LIGHT_ON_TIMER_{0}_OVERRULE'.format(timer))
            self._master_communicator.do_command(
                master_api.basic_action(),
                {'action_type': timer_action, 'action_number': output_id}
            )

    @communication_enabled
    def toggle_output(self, output_id):
        if output_id is None or output_id < 0 or output_id > 240:
            raise ValueError('Output ID {0} not in range 0 <= id <= 240'.format(output_id))

        self._master_communicator.do_command(
            master_api.basic_action(),
            {'action_type': master_api.BA_LIGHT_TOGGLE, 'action_number': output_id}
        )

    @communication_enabled
    def load_output(self, output_id):  # type: (int) -> OutputDTO
        classic_object = self._eeprom_controller.read(eeprom_models.OutputConfiguration, output_id)
        output_dto = OutputMapper.orm_to_dto(classic_object)
        self._output_config[output_id] = output_dto
        return output_dto

    @communication_enabled
    def load_outputs(self):  # type: () -> List[OutputDTO]
        output_dtos = [OutputMapper.orm_to_dto(o)
                       for o in self._eeprom_controller.read_all(eeprom_models.OutputConfiguration)]
        self._output_config = {output_dto.id: output_dto for output_dto in output_dtos}
        return output_dtos

    @communication_enabled
    def save_outputs(self, outputs):  # type: (List[Tuple[OutputDTO, List[str]]]) -> None
        batch = []
        for output, fields in outputs:
            batch.append(OutputMapper.dto_to_orm(output, fields))
        self._eeprom_controller.write_batch(batch)
        for output, _ in outputs:
            if output.timer is not None:
                self._master_communicator.do_command(
                    master_api.write_timer(),
                    {'id': output.id, 'timer': output.timer}
                )

    @communication_enabled
    def load_output_status(self):
        # type: () -> List[Dict[str,Any]]
        number_of_outputs = self._master_communicator.do_command(master_api.number_of_io_modules())['out'] * 8
        output_status = []
        for i in range(number_of_outputs):
            state_data = self._master_communicator.do_command(master_api.read_output(), {'id': i})
            # Add output locked status via the validation bits
            state_data['locked'] = self._is_output_locked(state_data['id'])
            output_status.append(state_data)
        return output_status

    def _input_changed(self, input_id, status):
        # type: (int, str) -> None
        """ Executed by the Input Status tracker when an input changed state """
        input_configuration = self._input_config.get(input_id)
        if input_configuration is None:
            # An event was received from an input for which the configuration was not yet loaded. As
            # configuraion should not be loaded inside an event handler, the event is discarded.
            # TODO: Detach input even processing from event handler so it can load the configuration if needed
            return
        event_data = {'id': input_id,
                      'status': status,
                      'location': {'room_id': Toolbox.denonify(input_configuration.room, 255)}}
        self._publish_event(MasterEvent(event_type=MasterEvent.Types.INPUT_CHANGE, data=event_data))

    def _is_output_locked(self, output_id):
        output_dto = self._output_config[output_id]
        if output_dto.lock_bit_id is not None:
            value = self._validation_bits.get_validation_bit(output_dto.lock_bit_id)
            locked = value
        else:
            locked = False
        return locked

    # Shutters

    @communication_enabled
    def shutter_up(self, shutter_id):  # type: (int) -> None
        self._master_communicator.do_basic_action(master_api.BA_SHUTTER_UP, shutter_id)

    @communication_enabled
    def shutter_down(self, shutter_id):  # type: (int) -> None
        self._master_communicator.do_basic_action(master_api.BA_SHUTTER_DOWN, shutter_id)

    @communication_enabled
    def shutter_stop(self, shutter_id):  # type: (int) -> None
        self._master_communicator.do_basic_action(master_api.BA_SHUTTER_STOP, shutter_id)

    @communication_enabled
    def load_shutter(self, shutter_id):  # type: (int) -> ShutterDTO
        classic_object = self._eeprom_controller.read(eeprom_models.ShutterConfiguration, shutter_id)
        return ShutterMapper.orm_to_dto(classic_object)

    @communication_enabled
    def load_shutters(self):  # type: () -> List[ShutterDTO]
        return [ShutterMapper.orm_to_dto(o)
                for o in self._eeprom_controller.read_all(eeprom_models.ShutterConfiguration)]

    @communication_enabled
    def save_shutters(self, shutters):  # type: (List[Tuple[ShutterDTO, List[str]]]) -> None
        batch = []
        for shutter, fields in shutters:
            batch.append(ShutterMapper.dto_to_orm(shutter, fields))
        self._eeprom_controller.write_batch(batch)

    @communication_enabled
    def _refresh_shutter_states(self):
        self._shutter_config = {shutter.id: shutter for shutter in self.load_shutters()}
        number_of_shutter_modules = self._master_communicator.do_command(master_api.number_of_io_modules())['shutter']
        for module_id in range(number_of_shutter_modules):
            self._update_from_master_state(
                {'module_nr': module_id,
                 'status': self._master_communicator.do_command(master_api.shutter_status(self._master_version),
                                                                {'module_nr': module_id})['status']}
            )
        self._shutters_last_updated = time.time()

    def _on_master_shutter_change(self, data):
        self._update_from_master_state(data)

    def _update_from_master_state(self, data):
        """
        Called with Master event information.
        """
        module_id = data['module_nr']
        new_state = self._interprete_output_states(module_id, data['status'])
        if new_state is None:
            return  # Failsafe for master event handler
        for i in range(4):
            shutter_id = module_id * 4 + i
            event_data = {'id': shutter_id,
                          'status': new_state[i],
                          'location': {'room_id': self._shutter_config[shutter_id].room}}
            self._publish_event(MasterEvent(event_type=MasterEvent.Types.SHUTTER_CHANGE, data=event_data))

    def _interprete_output_states(self, module_id, output_states):
        states = []
        for i in range(4):
            shutter_id = module_id * 4 + i
            if shutter_id not in self._shutter_config:
                return  # Failsafe for master event handler

            # first_up = 0 -> output 0 = up, output 1 = down
            # first_up = 1 -> output 0 = down, output 1 = up
            first_up = 0 if self._shutter_config[shutter_id].up_down_config == 0 else 1

            up = (output_states >> (i * 2 + (1 - first_up))) & 0x1
            down = (output_states >> (i * 2 + first_up)) & 0x1

            if up == 1 and down == 0:
                states.append(ShutterEnums.State.GOING_UP)
            elif down == 1 and up == 0:
                states.append(ShutterEnums.State.GOING_DOWN)
            else:  # Both are off or - unlikely - both are on
                states.append(ShutterEnums.State.STOPPED)

        return states

    @communication_enabled
    def shutter_group_up(self, shutter_group_id):  # type: (int) -> None
        if not (0 <= shutter_group_id <= 30):
            raise ValueError('ShutterGroup ID {0} not in range 0 <= id <= 30'.format(shutter_group_id))
        self._master_communicator.do_command(
            master_api.basic_action(),
            {'action_type': master_api.BA_SHUTTER_GROUP_UP, 'action_number': shutter_group_id}
        )

    @communication_enabled
    def shutter_group_down(self, shutter_group_id):  # type: (int) -> None
        if not (0 <= shutter_group_id <= 30):
            raise ValueError('ShutterGroup ID {0} not in range 0 <= id <= 30'.format(shutter_group_id))
        self._master_communicator.do_command(
            master_api.basic_action(),
            {'action_type': master_api.BA_SHUTTER_GROUP_DOWN, 'action_number': shutter_group_id}
        )

    @communication_enabled
    def shutter_group_stop(self, shutter_group_id):  # type: (int) -> None
        if not (0 <= shutter_group_id <= 30):
            raise ValueError('ShutterGroup ID {0} not in range 0 <= id <= 30'.format(shutter_group_id))
        self._master_communicator.do_command(
            master_api.basic_action(),
            {'action_type': master_api.BA_SHUTTER_GROUP_STOP, 'action_number': shutter_group_id}
        )

    @communication_enabled
    def load_shutter_group(self, shutter_group_id):  # type: (int) -> ShutterGroupDTO
        classic_object = self._eeprom_controller.read(eeprom_models.ShutterGroupConfiguration, shutter_group_id)
        return ShutterGroupMapper.orm_to_dto(classic_object)

    @communication_enabled
    def load_shutter_groups(self):  # type: () -> List[ShutterGroupDTO]
        return [ShutterGroupMapper.orm_to_dto(o)
                for o in self._eeprom_controller.read_all(eeprom_models.ShutterGroupConfiguration)]

    @communication_enabled
    def save_shutter_groups(self, shutter_groups):  # type: (List[Tuple[ShutterGroupDTO, List[str]]]) -> None
        batch = []
        for shutter_group, fields in shutter_groups:
            batch.append(ShutterGroupMapper.dto_to_orm(shutter_group, fields))
        self._eeprom_controller.write_batch(batch)

    # Thermostats

    @communication_enabled
    def set_thermostat_mode(self, mode):
        # type: (int) -> None
        self._master_communicator.do_basic_action(master_api.BA_THERMOSTAT_MODE, mode)

    @communication_enabled
    def set_thermostat_cooling_heating(self, mode):
        # type: (int) -> None
        self._master_communicator.do_basic_action(master_api.BA_THERMOSTAT_COOLING_HEATING, mode)

    @communication_enabled
    def set_thermostat_automatic(self, action_number):
        # type: (int) -> None
        self._master_communicator.do_basic_action(master_api.BA_THERMOSTAT_AUTOMATIC, action_number)

    @communication_enabled
    def set_thermostat_all_setpoints(self, setpoint):
        # type: (int) -> None
        self._master_communicator.do_basic_action(
            getattr(master_api, 'BA_ALL_SETPOINT_{0}'.format(setpoint)), 0
        )

    @communication_enabled
    def set_thermostat_setpoint(self, thermostat_id, setpoint):
        # type: (int, int) -> None
        self._master_communicator.do_basic_action(
            getattr(master_api, 'BA_ONE_SETPOINT_{0}'.format(setpoint)), thermostat_id
        )

    @communication_enabled
    def write_thermostat_setpoint(self, thermostat_id, temperature):
        # type: (int, float) -> None
        self._master_communicator.do_command(
            master_api.write_setpoint(),
            {'thermostat': thermostat_id,
             'config': 0,
             'temp': master_api.Svt.temp(temperature)}
        )

    @communication_enabled
    def set_thermostat_tenant_auto(self, thermostat_id):
        # type: (int) -> None
        self._master_communicator.do_basic_action(master_api.BA_THERMOSTAT_TENANT_AUTO, thermostat_id)

    @communication_enabled
    def set_thermostat_tenant_manual(self, thermostat_id):
        # type: (int) -> None
        self._master_communicator.do_basic_action(master_api.BA_THERMOSTAT_TENANT_MANUAL, thermostat_id)

    @communication_enabled
    def get_thermostats(self):
        # type: () -> Dict[str,Any]
        return self._master_communicator.do_command(master_api.thermostat_list())

    @communication_enabled
    def get_thermostat_modes(self):
        # type: () -> Dict[str,Any]
        return self._master_communicator.do_command(master_api.thermostat_mode_list())

    @communication_enabled
    def read_airco_status_bits(self):
        # type: () -> Dict[str,Any]
        return self._master_communicator.do_command(master_api.read_airco_status_bits())

    @communication_enabled
    def set_airco_status_bits(self, status_bits):
        # type: (int) -> None
        self._master_communicator.do_basic_action(
            master_api.BA_THERMOSTAT_AIRCO_STATUS, status_bits
        )

    @communication_enabled
    def load_heating_thermostat(self, thermostat_id):  # type: (int) -> ThermostatDTO
        classic_object = self._eeprom_controller.read(eeprom_models.ThermostatConfiguration, thermostat_id)
        return ThermostatMapper.orm_to_dto(classic_object)

    @communication_enabled
    def load_heating_thermostats(self):  # type: () -> List[ThermostatDTO]
        return [ThermostatMapper.orm_to_dto(o)
                for o in self._eeprom_controller.read_all(eeprom_models.ThermostatConfiguration)]

    @communication_enabled
    def save_heating_thermostats(self, thermostats):  # type: (List[Tuple[ThermostatDTO, List[str]]]) -> None
        batch = []
        for thermostat, fields in thermostats:
            batch.append(ThermostatMapper.dto_to_orm(thermostat, fields))
        self._eeprom_controller.write_batch(batch)

    @communication_enabled
    def load_cooling_thermostat(self, thermostat_id):  # type: (int) -> ThermostatDTO
        classic_object = self._eeprom_controller.read(eeprom_models.CoolingConfiguration, thermostat_id)
        return ThermostatMapper.orm_to_dto(classic_object)

    @communication_enabled
    def load_cooling_thermostats(self):  # type: () -> List[ThermostatDTO]
        return [ThermostatMapper.orm_to_dto(o)
                for o in self._eeprom_controller.read_all(eeprom_models.CoolingConfiguration)]

    @communication_enabled
    def save_cooling_thermostats(self, thermostats):  # type: (List[Tuple[ThermostatDTO, List[str]]]) -> None
        batch = []
        for thermostat, fields in thermostats:
            batch.append(ThermostatMapper.dto_to_orm(thermostat, fields))
        self._eeprom_controller.write_batch(batch)

    @communication_enabled
    def get_cooling_pump_group_configuration(self, pump_group_id, fields=None):
        # type: (int, Optional[List[str]]) -> Dict[str,Any]
        return self._eeprom_controller.read(CoolingPumpGroupConfiguration, pump_group_id, fields).serialize()

    @communication_enabled
    def get_cooling_pump_group_configurations(self, fields=None):
        # type: (Optional[List[str]]) -> List[Dict[str,Any]]
        return [o.serialize() for o in self._eeprom_controller.read_all(CoolingPumpGroupConfiguration, fields)]

    @communication_enabled
    def set_cooling_pump_group_configuration(self, config):
        # type: (Dict[str,Any]) -> None
        self._eeprom_controller.write(CoolingPumpGroupConfiguration.deserialize(config))

    @communication_enabled
    def set_cooling_pump_group_configurations(self, config):
        # type: (List[Dict[str,Any]]) -> None
        self._eeprom_controller.write_batch([CoolingPumpGroupConfiguration.deserialize(o) for o in config])

    @communication_enabled
    def get_global_rtd10_configuration(self, fields=None):
        # type: (Optional[List[str]]) -> Dict[str,Any]
        return self._eeprom_controller.read(GlobalRTD10Configuration, fields=fields).serialize()

    @communication_enabled
    def set_global_rtd10_configuration(self, config):
        # type: (Dict[str,Any]) -> None
        self._eeprom_controller.write(GlobalRTD10Configuration.deserialize(config))

    @communication_enabled
    def get_rtd10_heating_configuration(self, heating_id, fields=None):
        # type: (int, Optional[List[str]]) -> Dict[str,Any]
        return self._eeprom_controller.read(RTD10HeatingConfiguration, heating_id, fields).serialize()

    @communication_enabled
    def get_rtd10_heating_configurations(self, fields=None):
        # type: (Optional[List[str]]) -> List[Dict[str,Any]]
        return [o.serialize() for o in self._eeprom_controller.read_all(RTD10HeatingConfiguration, fields)]

    @communication_enabled
    def set_rtd10_heating_configuration(self, config):
        # type: (Dict[str,Any]) -> None
        self._eeprom_controller.write(RTD10HeatingConfiguration.deserialize(config))

    @communication_enabled
    def set_rtd10_heating_configurations(self, config):
        # type: (List[Dict[str,Any]]) -> None
        self._eeprom_controller.write_batch([RTD10HeatingConfiguration.deserialize(o) for o in config])

    @communication_enabled
    def get_rtd10_cooling_configuration(self, cooling_id, fields=None):
        # type: (int, Optional[List[str]]) -> Dict[str,Any]
        return self._eeprom_controller.read(RTD10CoolingConfiguration, cooling_id, fields).serialize()

    @communication_enabled
    def get_rtd10_cooling_configurations(self, fields=None):
        # type: (Optional[List[str]]) -> List[Dict[str,Any]]
        return [o.serialize() for o in self._eeprom_controller.read_all(RTD10CoolingConfiguration, fields)]

    @communication_enabled
    def set_rtd10_cooling_configuration(self, config):
        # type: (Dict[str,Any]) -> None
        self._eeprom_controller.write(RTD10CoolingConfiguration.deserialize(config))

    @communication_enabled
    def set_rtd10_cooling_configurations(self, config):
        # type: (List[Dict[str,Any]]) -> None
        self._eeprom_controller.write_batch([RTD10CoolingConfiguration.deserialize(o) for o in config])

    @communication_enabled
    def load_thermostat_group(self):
        # type: () -> ThermostatGroupDTO
        classic_object = self._eeprom_controller.read(GlobalThermostatConfiguration)
        return ThermostatGroupMapper.orm_to_dto(classic_object)

    @communication_enabled
    def save_thermostat_group(self, thermostat_group):
        # type: (Tuple[ThermostatGroupDTO, List[str]]) -> None
        thermostat_group_dto, fields = thermostat_group
        if thermostat_group_dto.outside_sensor_id is None:
            # Works around a master issue where the thermostat would be turned off in case there is no outside sensor.
            thermostat_group_dto.threshold_temperature = 50
        classic_object = ThermostatGroupMapper.dto_to_orm(thermostat_group_dto, fields)
        self._eeprom_controller.write(classic_object)

    @communication_enabled
    def get_pump_group_configuration(self, pump_group_id, fields=None):
        # type: (int, Optional[List[str]]) -> Dict[str,Any]
        return self._eeprom_controller.read(PumpGroupConfiguration, pump_group_id, fields).serialize()

    @communication_enabled
    def get_pump_group_configurations(self, fields=None):
        # type: (Optional[List[str]]) -> List[Dict[str,Any]]
        return [o.serialize() for o in self._eeprom_controller.read_all(PumpGroupConfiguration, fields)]

    @communication_enabled
    def set_pump_group_configuration(self, config):
        # type: (Dict[str,Any]) -> None
        self._eeprom_controller.write(PumpGroupConfiguration.deserialize(config))

    @communication_enabled
    def set_pump_group_configurations(self, config):
        # type: (List[Dict[str,Any]]) -> None
        self._eeprom_controller.write_batch([PumpGroupConfiguration.deserialize(o) for o in config])

    # Virtual modules

    @communication_enabled
    def add_virtual_output_module(self):
        # type: () -> None
        self._master_communicator.do_command(master_api.add_virtual_module(), {'vmt': 'o'})
        self._broadcast_module_discovery()

    @communication_enabled
    def add_virtual_dim_control_module(self):
        # type: () -> None
        self._master_communicator.do_command(master_api.add_virtual_module(), {'vmt': 'd'})
        self._broadcast_module_discovery()

    @communication_enabled
    def add_virtual_input_module(self):
        # type: () -> None
        self._master_communicator.do_command(master_api.add_virtual_module(), {'vmt': 'i'})
        self._broadcast_module_discovery()

    @communication_enabled
    def add_virtual_sensor_module(self):
        # type: () -> None
        raise UnsupportedException()

    # Generic

    @communication_enabled
    def get_status(self):
        """ Get the status of the Master.

        :returns: dict with 'time' (HH:MM), 'date' (DD:MM:YYYY), 'mode', 'version' (a.b.c)
                  and 'hw_version' (hardware version)
        """
        out_dict = self._master_communicator.do_command(master_api.status())
        return {'time': '%02d:%02d' % (out_dict['hours'], out_dict['minutes']),
                'date': '%02d/%02d/%d' % (out_dict['day'], out_dict['month'], out_dict['year']),
                'mode': out_dict['mode'],
                'version': '%d.%d.%d' % (out_dict['f1'], out_dict['f2'], out_dict['f3']),
                'hw_version': out_dict['h']}

    @communication_enabled
    def get_modules(self):
        """ Get a list of all modules attached and registered with the master.

        :returns: Dict with:
        * 'outputs' (list of module types: O,R,D),
        * 'inputs' (list of input module types: I,T,L,C)
        * 'shutters' (List of modules types: S).
        """
        mods = self._master_communicator.do_command(master_api.number_of_io_modules())

        inputs = []
        outputs = []
        shutters = []
        can_inputs = []

        for i in range(mods['in']):
            ret = self._master_communicator.do_command(
                master_api.read_eeprom(),
                {'bank': 2 + i, 'addr': 252, 'num': 1}
            )
            module_type = chr(ret['data'][0])
            is_can = module_type == 'C'
            ret = self._master_communicator.do_command(
                master_api.read_eeprom(),
                {'bank': 2 + i, 'addr': 0, 'num': 1}
            )
            module_type = chr(ret['data'][0])
            if is_can:
                can_inputs.append(module_type)
            else:
                inputs.append(module_type)

        for i in range(mods['out']):
            ret = self._master_communicator.do_command(
                master_api.read_eeprom(),
                {'bank': 33 + i, 'addr': 0, 'num': 1}
            )
            module_type = chr(ret['data'][0])
            outputs.append(module_type)

        for shutter in range(mods['shutter']):
            shutters.append('S')

        if len(can_inputs) > 0 and 'C' not in can_inputs:
            can_inputs.append('C')  # First CAN enabled installations didn't had this in the eeprom yet

        return {'outputs': outputs, 'inputs': inputs, 'shutters': shutters, 'can_inputs': can_inputs}

    @staticmethod
    def _format_address(address_bytes):
        return '{0:03}.{1:03}.{2:03}.{3:03}'.format(address_bytes[0],
                                                    address_bytes[1],
                                                    address_bytes[2],
                                                    address_bytes[3])

    @communication_enabled
    def get_modules_information(self):  # type: () -> List[ModuleDTO]
        """ Gets module information """

        def get_master_version(_module_address):
            try:
                _module_version = self._master_communicator.do_command(master_api.get_module_version(),
                                                                       {'addr': _module_address.bytes},
                                                                       extended_crc=True,
                                                                       timeout=5)
                _firmware_version = '{0}.{1}.{2}'.format(_module_version['f1'], _module_version['f2'], _module_version['f3'])
                return True, _module_version['hw_version'], _firmware_version
            except CommunicationTimedOutException:
                return False, None, None

        information = []
        module_type_lookup = {'c': ModuleDTO.ModuleType.CAN_CONTROL,
                              't': ModuleDTO.ModuleType.SENSOR,
                              'i': ModuleDTO.ModuleType.INPUT,
                              'o': ModuleDTO.ModuleType.OUTPUT,
                              'r': ModuleDTO.ModuleType.SHUTTER,
                              'd': ModuleDTO.ModuleType.DIM_CONTROL}

        no_modules = self._master_communicator.do_command(master_api.number_of_io_modules())
        for i in range(no_modules['in']):
            is_can = self._eeprom_controller.read_address(EepromAddress(2 + i, 252, 1)).bytes == bytearray(b'C')
            module_address = self._eeprom_controller.read_address(EepromAddress(2 + i, 0, 4))
            module_type_letter = chr(module_address.bytes[0]).lower()
            is_virtual = chr(module_address.bytes[0]).islower()
            formatted_address = MasterClassicController._format_address(module_address.bytes)
            hardware_type = ModuleDTO.HardwareType.PHYSICAL
            if is_virtual:
                hardware_type = ModuleDTO.HardwareType.VIRTUAL
            elif is_can and module_type_letter != 'c':
                hardware_type = ModuleDTO.HardwareType.EMULATED
            dto = ModuleDTO(source=ModuleDTO.Source.MASTER,
                            address=formatted_address,
                            module_type=module_type_lookup.get(module_type_letter),
                            hardware_type=hardware_type,
                            order=i)
            if hardware_type == ModuleDTO.HardwareType.PHYSICAL:
                dto.online, dto.hardware_version, dto.firmware_version = get_master_version(module_address)
            information.append(dto)

        for i in range(no_modules['out']):
            module_address = self._eeprom_controller.read_address(EepromAddress(33 + i, 0, 4))
            module_type_letter = chr(module_address.bytes[0]).lower()
            is_virtual = chr(module_address.bytes[0]).islower()
            formatted_address = MasterClassicController._format_address(module_address.bytes)
            dto = ModuleDTO(source=ModuleDTO.Source.MASTER,
                            address=formatted_address,
                            module_type=module_type_lookup.get(module_type_letter),
                            hardware_type=(ModuleDTO.HardwareType.VIRTUAL if is_virtual else
                                           ModuleDTO.HardwareType.PHYSICAL),
                            order=i)
            if not is_virtual:
                dto.online, dto.hardware_version, dto.firmware_version = get_master_version(module_address)
            information.append(dto)

        for i in range(no_modules['shutter']):
            module_address = self._eeprom_controller.read_address(EepromAddress(33 + i, 173, 4))
            module_type_letter = chr(module_address.bytes[0]).lower()
            is_virtual = chr(module_address.bytes[0]).islower()
            formatted_address = MasterClassicController._format_address(module_address.bytes)
            dto = ModuleDTO(source=ModuleDTO.Source.MASTER,
                            address=formatted_address,
                            module_type=module_type_lookup.get(module_type_letter),
                            hardware_type=(ModuleDTO.HardwareType.VIRTUAL if is_virtual else
                                           ModuleDTO.HardwareType.PHYSICAL),
                            order=i)
            if not is_virtual:
                dto.online, dto.hardware_version, dto.firmware_version = get_master_version(module_address)
            information.append(dto)

        return information

    def replace_module(self, old_address, new_address):  # type: (str, str) -> None
        old_address_bytes = bytearray([int(part) for part in old_address.split('.')])
        new_address_bytes = bytearray([int(part) for part in new_address.split('.')])
        no_modules = self._master_communicator.do_command(master_api.number_of_io_modules())

        amount_of_inputs = no_modules['in']
        for i in range(amount_of_inputs):
            eeprom_address = EepromAddress(2 + i, 0, 4)
            module_address = self._eeprom_controller.read_address(eeprom_address).bytes
            if module_address == old_address_bytes:
                new_module_address = self._eeprom_controller.read_address(EepromAddress(2 + amount_of_inputs - 1, 0, 4)).bytes
                if new_module_address == new_address_bytes:
                    self._eeprom_controller.write_address(eeprom_address, new_address_bytes)
                    self._eeprom_controller.write_address(EepromAddress(0, 1, 1), bytearray([amount_of_inputs - 1]))
                    self._eeprom_controller.activate()
                    logger.warn('Replaced {0} by {1}'.format(old_address, new_address))
                    return

        amount_of_outputs = no_modules['out']
        for i in range(amount_of_outputs):
            eeprom_address = EepromAddress(33 + i, 0, 4)
            module_address = self._eeprom_controller.read_address(eeprom_address).bytes
            if module_address == old_address_bytes:
                new_module_address = self._eeprom_controller.read_address(EepromAddress(33 + amount_of_outputs - 1, 0, 4)).bytes
                if new_module_address == new_address_bytes:
                    self._eeprom_controller.write_address(eeprom_address, new_address_bytes)
                    self._eeprom_controller.write_address(EepromAddress(0, 2, 1), bytearray([amount_of_outputs - 1]))
                    self._eeprom_controller.activate()
                    logger.warn('Replaced {0} by {1}'.format(old_address, new_address))
                    return

        amount_of_shutters = no_modules['shutter']
        for i in range(amount_of_shutters):
            eeprom_address = EepromAddress(33 + i, 173, 4)
            module_address = self._eeprom_controller.read_address(eeprom_address).bytes
            if module_address == old_address_bytes:
                new_module_address = self._eeprom_controller.read_address(EepromAddress(33 + amount_of_shutters - 1, 173, 4)).bytes
                if new_module_address == new_address_bytes:
                    self._eeprom_controller.write_address(eeprom_address, new_address_bytes)
                    self._eeprom_controller.write_address(EepromAddress(0, 3, 1), bytearray([amount_of_shutters - 1]))
                    self._eeprom_controller.activate()
                    logger.warn('Replaced {0} by {1}'.format(old_address, new_address))
                    return

        raise RuntimeError('Could not correctly match modules {0} and {1}'.format(old_address, new_address))

    @communication_enabled
    def flash_leds(self, led_type, led_id):
        """ Flash the leds on the module for an output/input/sensor.

        :type led_type: byte
        :param led_type: The module type: output/dimmer (0), input (1), sensor/temperatur (2).
        :type led_id: byte
        :param led_id: The id of the output/input/sensor.
        :returns: dict with 'status' ('OK').
        """
        ret = self._master_communicator.do_command(master_api.indicate(),
                                                   {'type': led_type, 'id': led_id})
        return {'status': ret['resp']}

    @communication_enabled
    def get_backup(self):
        """
        Get a backup of the eeprom of the master.

        :returns: String of bytes (size = 64kb).
        """
        retry = None
        output = bytearray()
        bank = 0
        while bank < 256:
            try:
                output += self._master_communicator.do_command(
                    master_api.eeprom_list(),
                    {'bank': bank}
                )['data']
                bank += 1
            except CommunicationTimedOutException:
                if retry == bank:
                    raise
                retry = bank
                logger.warning('Got timeout reading bank {0}. Retrying...'.format(bank))
                time.sleep(2)  # Doing heavy reads on eeprom can exhaust the master. Give it a bit room to breathe.
        return ''.join(chr(c) for c in output)

    def factory_reset(self):
        # type: () -> None
        # Wipe master EEPROM
        data = chr(255) * (256 * 256)
        self.restore(data)

    def cold_reset(self):
        # type: () -> None
        """
        Perform a cold reset on the master. Turns the power off, waits 5 seconds and turns the power back on.
        """
        self._master_online = False
        MasterClassicController._set_master_power(False)
        time.sleep(5)
        MasterClassicController._set_master_power(True)

    @Inject
    def update_master(self, hex_filename, controller_serial=INJECTED):
        # type: (str, Serial) -> None
        try:
            self._communication_enabled = False
            self._master_online = False
            self._master_communicator.update_mode_start()

            port = controller_serial.port  # type: ignore
            baudrate = str(controller_serial.baudrate)  # type: ignore
            base_command = ['/opt/openmotics/bin/AN1310cl', '-d', port, '-b', baudrate]

            logger.info('Updating master...')
            logger.info('* Enter bootloader...')
            # Setting this condition will assert a break condition on TX to which the bootloader will react.
            controller_serial.break_condition = True
            time.sleep(2)
            MasterClassicController._set_master_power(False)
            time.sleep(2)
            MasterClassicController._set_master_power(True)
            time.sleep(2)
            # After the bootloader is active, release the break condition to free up TX for subsequent communications
            controller_serial.break_condition = False
            time.sleep(2)

            logger.info('* Verify bootloader...')
            try:
                response = str(subprocess.check_output(base_command + ['-s']))
                # Expected response:
                # > Serial Bootloader AN1310 v1.05r
                # > Copyright (c) 2010-2011, Microchip Technology Inc.
                # >
                # > Using /dev/ttyO5 at 115200 bps
                # > Connecting...
                # > Bootloader Firmware v1.05
                # > PIC18F67J11 Revision 10
                match = re.findall(pattern=r'Bootloader Firmware (v[0-9]+\.[0-9]+).*(PIC.*) Revision',
                                   string=response,
                                   flags=re.DOTALL)
                if not match:
                    raise RuntimeError('Bootloader response did not match: {0}'.format(response))
                logger.debug(response)
                logger.info('  * Bootloader information: {1} bootloader {0}'.format(*match[0]))
            except subprocess.CalledProcessError as ex:
                logger.info(ex.output)
                raise

            logger.info('* Flashing...')
            try:
                response = str(subprocess.check_output(base_command + ['-p ', '-c', hex_filename]))
                logger.debug(response)
            except subprocess.CalledProcessError as ex:
                logger.info(ex.output)
                raise

            logger.info('* Verifying...')
            try:
                response = str(subprocess.check_output(base_command + ['-v', hex_filename]))
                logger.debug(response)
            except subprocess.CalledProcessError as ex:
                logger.info(ex.output)
                raise

            logger.info('* Entering application...')
            try:
                response = str(subprocess.check_output(base_command + ['-r']))
                logger.debug(response)
            except subprocess.CalledProcessError as ex:
                logger.info(ex.output)
                raise

            logger.info('Update completed')

        finally:
            self._master_communicator.update_mode_stop()
            self._communication_enabled = True

    @Inject
    def update_slave_modules(self, module_type, hex_filename, controller_serial=INJECTED):
        # type: (str, str, Serial) -> None
        self._communication_enabled = False
        try:
            bootload_modules(module_type, hex_filename)
        finally:
            self._communication_enabled = True

    @staticmethod
    def _set_master_power(on):
        with open('/sys/class/gpio/gpio44/direction', 'w') as gpio:
            gpio.write('out')
        with open('/sys/class/gpio/gpio44/value', 'w') as gpio:
            gpio.write('1' if on else '0')

    @communication_enabled
    def reset(self):
        """ Reset the master.

        :returns: emtpy dict.
        """
        self._master_communicator.do_command(master_api.reset())
        return dict()

    def power_cycle_master(self):
        self.cold_reset()
        return dict()

    @communication_enabled
    def power_cycle_bus(self):
        """ Turns the power of both bussed off for 5 seconds """
        self._master_communicator.do_basic_action(master_api.BA_POWER_CYCLE_BUS, 0)

    @communication_enabled
    def restore(self, data):
        """
        Restore a backup of the eeprom of the master.

        :param data: The eeprom backup to restore.
        :type data: string of bytes (size = 64 kb).
        :returns: dict with 'output' key (contains an array with the addresses that were written).
        """
        ret = []
        (num_banks, bank_size, write_size) = (256, 256, 10)
        backup_data = bytearray(ord(c) for c in data)

        for bank in range(0, num_banks):
            current_data = self._master_communicator.do_command(master_api.eeprom_list(),
                                                                {'bank': bank})['data']
            for addr in range(0, bank_size, write_size):
                current = current_data[addr:addr + write_size]
                new = backup_data[bank * bank_size + addr: bank * bank_size + addr + len(current)]
                if new != current:
                    ret.append('B' + str(bank) + 'A' + str(addr))

                    self._master_communicator.do_command(
                        master_api.write_eeprom(),
                        {'bank': bank, 'address': addr, 'data': new}
                    )

        self._master_communicator.do_command(master_api.activate_eeprom(), {'eep': 0})
        ret.append('Activated eeprom')
        self._eeprom_controller.invalidate_cache()

        return {'output': ret}

    @communication_enabled
    def sync_time(self):
        # type: () -> None
        logger.info('Setting the time on the master.')
        now = datetime.now()
        self._master_communicator.do_command(
            master_api.set_time(),
            {'sec': now.second, 'min': now.minute, 'hours': now.hour,
             'weekday': now.isoweekday(), 'day': now.day, 'month': now.month,
             'year': now.year % 100}
        )

    def get_configuration_dirty_flag(self):
        # type: () -> bool
        dirty = self._eeprom_controller.dirty
        # FIXME: this assumes a full sync will finish after this is called eg.
        # a response timeout clears the dirty state while no sync would started
        # on the remote side.
        self._eeprom_controller.dirty = False
        return dirty

    # Module functions

    def _process_module_initialize_message(self, api_data):
        # type: (Dict[str, Any]) -> None
        """
        Create a log entry when the MI message is received.
        > {'instr': 'E', 'module_nr': 0, 'io_type': 2, 'padding': '', 'literal': '', 'data': 1, 'id': 'I@7%'}
        """
        try:
            code_map = {'N': 'New',
                        'E': 'Existing',
                        'D': 'Duplicate'}
            category_map = {0: 'SHUTTER',
                            1: 'OUTPUT',
                            2: 'INPUT'}
            address = MasterClassicController._format_address(api_data['id'])
            module_type = chr(api_data['id'][0])
            with self._module_log_lock:
                self._module_log.append({'code': code_map.get(api_data['instr'], 'UNKNOWN').upper(),
                                         'module_nr': api_data['module_nr'],
                                         'category': category_map[api_data['io_type']],
                                         'module_type': module_type,
                                         'address': address})
            logger.info('Initialize/discovery - {0} module found: {1} ({2})'.format(
                code_map.get(api_data['instr'], 'Unknown'),
                api_data['id'][0],
                address
            ))
        except Exception:
            logger.exception('Could not process initialization message')

    @communication_enabled
    def module_discover_start(self, timeout):  # type: (int) -> None
        def _stop(): self.module_discover_stop()

        self._master_communicator.do_command(master_api.module_discover_start())

        if self._discover_mode_timer is not None:
            self._discover_mode_timer.cancel()
        self._discover_mode_timer = Timer(timeout, _stop)
        self._discover_mode_timer.start()

        with self._module_log_lock:
            self._module_log = []

    @communication_enabled
    def module_discover_stop(self):  # type: () -> None
        if self._discover_mode_timer is not None:
            self._discover_mode_timer.cancel()
            self._discover_mode_timer = None

        self._master_communicator.do_command(master_api.module_discover_stop())
        self._broadcast_module_discovery()

        with self._module_log_lock:
            self._module_log = []

    def module_discover_status(self):  # type: () -> bool
        return self._discover_mode_timer is not None

    def get_module_log(self):  # type: () -> List[Dict[str, Any]]
        with self._module_log_lock:
            (log, self._module_log) = (self._module_log, [])
        return log

    def _broadcast_module_discovery(self):
        # type: () -> None
        self._invalidate_caches()
        self._publish_event(MasterEvent(event_type=MasterEvent.Types.MODULE_DISCOVERY, data={}))

    # Error functions

    @communication_enabled
    def error_list(self):
        """ Get the error list per module (input and output modules). The modules are identified by
        O1, O2, I1, I2, ...

        :returns: dict with 'errors' key, it contains list of tuples (module, nr_errors).
        """
        error_list = self._master_communicator.do_command(master_api.error_list())
        return error_list['errors']

    @communication_enabled
    def last_success(self):
        """ Get the number of seconds since the last successful communication with the master.
        """
        return self._master_communicator.get_seconds_since_last_success()

    @communication_enabled
    def clear_error_list(self):
        """ Clear the number of errors.

        :returns: empty dict.
        """
        self._master_communicator.do_command(master_api.clear_error_list())
        return dict()

    @communication_enabled
    def set_status_leds(self, status):
        """ Set the status of the leds on the master.

        :param status: whether the leds should be on or off.
        :type status: boolean.
        :returns: empty dict.
        """
        on = 1 if status is True else 0
        self._master_communicator.do_command(
            master_api.basic_action(),
            {'action_type': master_api.BA_STATUS_LEDS, 'action_number': on}
        )
        return dict()

    # (Group)Actions

    @communication_enabled
    def do_basic_action(self, action_type, action_number):  # type: (int, int) -> None
        """
        Execute a basic action.

        :param action_type: The type of the action as defined by the master api.
        :param action_number: The number provided to the basic action, its meaning depends on the action_type.
        """
        if action_type < 0 or action_type > 254:
            raise ValueError('action_type not in [0, 254]: %d' % action_type)

        if action_number < 0 or action_number > 254:
            raise ValueError('action_number not in [0, 254]: %d' % action_number)

        self._master_communicator.do_command(
            master_api.basic_action(),
            {'action_type': action_type,
             'action_number': action_number}
        )

    @communication_enabled
    def do_group_action(self, group_action_id):  # type: (int) -> None
        if group_action_id < 0 or group_action_id > 159:
            raise ValueError('group_action_id not in [0, 160]: %d' % group_action_id)

        self._master_communicator.do_command(
            master_api.basic_action(),
            {'action_type': master_api.BA_GROUP_ACTION,
             'action_number': group_action_id}
        )

    @communication_enabled
    def load_group_action(self, group_action_id):  # type: (int) -> GroupActionDTO
        classic_object = self._eeprom_controller.read(eeprom_models.GroupActionConfiguration, group_action_id)
        return GroupActionMapper.orm_to_dto(classic_object)

    @communication_enabled
    def load_group_actions(self):  # type: () -> List[GroupActionDTO]
        return [GroupActionMapper.orm_to_dto(o)
                for o in self._eeprom_controller.read_all(eeprom_models.GroupActionConfiguration)]

    @communication_enabled
    def save_group_actions(self, group_actions):  # type: (List[Tuple[GroupActionDTO, List[str]]]) -> None
        batch = []
        for group_action, fields in group_actions:
            batch.append(GroupActionMapper.dto_to_orm(group_action, fields))
        self._eeprom_controller.write_batch(batch)

    # Schedules

    @communication_enabled
    def load_scheduled_action_configuration(self, scheduled_action_id, fields=None):
        # type: (int, Any) -> Dict[str,Any]
        return self._eeprom_controller.read(ScheduledActionConfiguration, scheduled_action_id, fields).serialize()

    @communication_enabled
    def load_scheduled_action_configurations(self, fields=None):
        # type: (Any) -> List[Dict[str,Any]]
        return [o.serialize() for o in self._eeprom_controller.read_all(ScheduledActionConfiguration, fields)]

    @communication_enabled
    def save_scheduled_action_configuration(self, config):
        # type: (Dict[str,Any]) -> None
        self._eeprom_controller.write(ScheduledActionConfiguration.deserialize(config))

    @communication_enabled
    def save_scheduled_action_configurations(self, config):
        # type: (List[Dict[str,Any]]) -> None
        self._eeprom_controller.write_batch([ScheduledActionConfiguration.deserialize(o) for o in config])

    @communication_enabled
    def load_startup_action_configuration(self, fields=None):
        # type: (Any) -> Dict[str,Any]
        return self._eeprom_controller.read(StartupActionConfiguration, fields).serialize()

    @communication_enabled
    def save_startup_action_configuration(self, config):
        # type: (Dict[str,Any]) -> None
        self._eeprom_controller.write(StartupActionConfiguration.deserialize(config))

    # Dimmer functions

    @communication_enabled
    def load_dimmer_configuration(self, fields=None):
        # type: (Any) -> Dict[str,Any]
        return self._eeprom_controller.read(DimmerConfiguration, fields).serialize()

    @communication_enabled
    def save_dimmer_configuration(self, config):
        # type: (Dict[str,Any]) -> None
        self._eeprom_controller.write(DimmerConfiguration.deserialize(config))

    # Can Led functions

    @communication_enabled
    def load_can_led_configuration(self, can_led_id, fields=None):
        # type: (int, Any) -> Dict[str,Any]
        return self._eeprom_controller.read(CanLedConfiguration, can_led_id, fields).serialize()

    @communication_enabled
    def load_can_led_configurations(self, fields=None):
        # type: (Any) -> List[Dict[str,Any]]
        return [o.serialize() for o in self._eeprom_controller.read_all(CanLedConfiguration, fields)]

    @communication_enabled
    def save_can_led_configuration(self, config):
        # type: (Dict[str,Any]) -> None
        self._eeprom_controller.write(CanLedConfiguration.deserialize(config))

    @communication_enabled
    def save_can_led_configurations(self, config):
        # type: (List[Dict[str,Any]]) -> None
        self._eeprom_controller.write_batch([CanLedConfiguration.deserialize(o) for o in config])

    # All lights off functions

    @communication_enabled
    def set_all_lights_off(self):
        # type: () -> None
        """ Turn all lights off. """
        self._master_communicator.do_command(
            master_api.basic_action(),
            {'action_type': master_api.BA_ALL_LIGHTS_OFF, 'action_number': 0}
        )

    @communication_enabled
    def set_all_lights_floor_off(self, floor):
        # type: (int) -> None
        """ Turn all lights on a given floor off. """
        self._master_communicator.do_command(
            master_api.basic_action(),
            {'action_type': master_api.BA_LIGHTS_OFF_FLOOR, 'action_number': floor}
        )

    @communication_enabled
    def set_all_lights_floor_on(self, floor):
        # type: (int) -> None
        """ Turn all lights on a given floor on. """
        self._master_communicator.do_command(
            master_api.basic_action(),
            {'action_type': master_api.BA_LIGHTS_ON_FLOOR, 'action_number': floor}
        )

    # Sensors

    def get_sensor_temperature(self, sensor_id):
        if sensor_id is None or sensor_id < 0 or sensor_id > 31:
            raise ValueError('Sensor ID {0} not in range 0 <= id <= 31'.format(sensor_id))
        return self.get_sensors_temperature()[sensor_id]

    @communication_enabled
    def get_sensors_temperature(self):
        temperatures = []
        sensor_list = self._master_communicator.do_command(master_api.sensor_temperature_list())
        for i in range(32):
            temperatures.append(sensor_list['tmp{0}'.format(i)].get_temperature())
        return temperatures

    @communication_enabled
    def get_sensor_humidity(self, sensor_id):
        if sensor_id is None or sensor_id < 0 or sensor_id > 31:
            raise ValueError('Sensor ID {0} not in range 0 <= id <= 31'.format(sensor_id))
        return self.get_sensors_humidity()[sensor_id]

    @communication_enabled
    def get_sensors_humidity(self):
        humidities = []
        sensor_list = self._master_communicator.do_command(master_api.sensor_humidity_list())
        for i in range(32):
            humidities.append(sensor_list['hum{0}'.format(i)].get_humidity())
        return humidities

    def get_sensor_brightness(self, sensor_id):
        if sensor_id is None or sensor_id < 0 or sensor_id > 31:
            raise ValueError('Sensor ID {0} not in range 0 <= id <= 31'.format(sensor_id))
        return self.get_sensors_brightness()[sensor_id]

    @communication_enabled
    def get_sensors_brightness(self):
        brightnesses = []
        sensor_list = self._master_communicator.do_command(master_api.sensor_brightness_list())
        for i in range(32):
            brightnesses.append(sensor_list['bri{0}'.format(i)].get_brightness())
        return brightnesses

    @communication_enabled
    def set_virtual_sensor(self, sensor_id, temperature, humidity, brightness):
        if sensor_id is None or sensor_id < 0 or sensor_id > 31:
            raise ValueError('Sensor ID {0} not in range 0 <= id <= 31'.format(sensor_id))

        self._master_communicator.do_command(
            master_api.set_virtual_sensor(),
            {'sensor': sensor_id,
             'tmp': master_api.Svt.temp(temperature),
             'hum': master_api.Svt.humidity(humidity),
             'bri': master_api.Svt.brightness(brightness)}
        )

    @communication_enabled
    def load_sensor(self, sensor_id):  # type: (int) -> SensorDTO
        classic_object = self._eeprom_controller.read(eeprom_models.SensorConfiguration, sensor_id)
        return SensorMapper.orm_to_dto(classic_object)

    @communication_enabled
    def load_sensors(self):  # type: () -> List[SensorDTO]
        return [SensorMapper.orm_to_dto(o)
                for o in self._eeprom_controller.read_all(eeprom_models.SensorConfiguration)]

    @communication_enabled
    def save_sensors(self, sensors):  # type: (List[Tuple[SensorDTO, List[str]]]) -> None
        batch = []
        for sensor, fields in sensors:
            batch.append(SensorMapper.dto_to_orm(sensor, fields))
        self._eeprom_controller.write_batch(batch)

    # PulseCounters

    @communication_enabled
    def load_pulse_counter(self, pulse_counter_id):  # type: (int) -> PulseCounterDTO
        classic_object = self._eeprom_controller.read(eeprom_models.PulseCounterConfiguration, pulse_counter_id)
        return PulseCounterMapper.orm_to_dto(classic_object)

    @communication_enabled
    def load_pulse_counters(self):  # type: () -> List[PulseCounterDTO]
        return [PulseCounterMapper.orm_to_dto(o)
                for o in self._eeprom_controller.read_all(eeprom_models.PulseCounterConfiguration)]

    @communication_enabled
    def save_pulse_counters(self, pulse_counters):  # type: (List[Tuple[PulseCounterDTO, List[str]]]) -> None
        batch = []
        for pulse_counter, fields in pulse_counters:
            batch.append(PulseCounterMapper.dto_to_orm(pulse_counter, fields))
        self._eeprom_controller.write_batch(batch)

    @communication_enabled
    def get_pulse_counter_values(self):  # type: () -> Dict[int, int]
        out_dict = self._master_communicator.do_command(master_api.pulse_list())
        return {i: out_dict['pv{0}'.format(i)] for i in range(24)}

    # Validation bits

    @communication_enabled
    def load_validation_bits(self):  # type: () -> Optional[Dict[int, bool]]
        if self._master_version is None or self._master_version < (3, 143, 102):
            return None

        number_of_bits = 256
        bytes_per_call = 11

        def load_bits_batch(start_bit):  # type: (int) -> Dict[int, bool]
            batch = {}
            response = self._master_communicator.do_command(master_api.read_user_information(self._master_version),
                                                            {'information_type': 0, 'number': start_bit})
            for byte_index in range(bytes_per_call):
                for bit_index in range(8):
                    bit_nr = start_bit + (byte_index * 8) + bit_index
                    if bit_nr == number_of_bits:
                        return batch  #
                    bit_value = bool(response['data'][byte_index] & (1 << bit_index))
                    batch[bit_nr] = bit_value
            return batch

        bits = {}
        bit_pointer = 0
        while True:
            bits.update(load_bits_batch(bit_pointer))
            bit_pointer = max(*bits.keys()) + 1
            if bit_pointer == 256:
                break
        return bits

    def _refresh_validation_bits(self):
        current_bit_states = self.load_validation_bits()
        if current_bit_states is not None:
            self._validation_bits.full_update(current_bit_states)
        self._validation_bits_last_updated = time.time()

    def _on_master_validation_bit_change(self, bit_nr, value):  # type: (int, bool) -> None
        self._validation_bits.update(bit_nr, value)

    def _validation_bit_changed(self, bit_nr, value):
        # loop over all outputs and update the locked status if the bit_nr is associated with this output
        for output_id, output_dto in six.iteritems(self._output_config):
            if output_dto.lock_bit_id == bit_nr:
                locked = value  # the bit is set, the output is locked
                event_data = {'id': output_id, 'locked': locked}
                self._publish_event(MasterEvent(event_type=MasterEvent.Types.OUTPUT_STATUS, data=event_data))<|MERGE_RESOLUTION|>--- conflicted
+++ resolved
@@ -28,14 +28,9 @@
 import six
 
 from gateway.daemon_thread import DaemonThread, DaemonThreadWait
-<<<<<<< HEAD
-from gateway.dto import GroupActionDTO, InputDTO, OutputDTO, PulseCounterDTO, \
-    SensorDTO, ShutterDTO, ShutterGroupDTO, ThermostatDTO, ModuleDTO, \
+from gateway.dto import GroupActionDTO, InputDTO, ModuleDTO, OutputDTO, \
+    PulseCounterDTO, SensorDTO, ShutterDTO, ShutterGroupDTO, ThermostatDTO, \
     ThermostatGroupDTO
-=======
-from gateway.dto import GroupActionDTO, InputDTO, ModuleDTO, OutputDTO, \
-    PulseCounterDTO, SensorDTO, ShutterDTO, ShutterGroupDTO, ThermostatDTO
->>>>>>> dad54ade
 from gateway.enums import ShutterEnums
 from gateway.exceptions import UnsupportedException
 from gateway.hal.mappers_classic import GroupActionMapper, InputMapper, \
