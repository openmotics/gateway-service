# Copyright (C) 2019 OpenMotics BV
#
# This program is free software: you can redistribute it and/or modify
# it under the terms of the GNU Affero General Public License as
# published by the Free Software Foundation, either version 3 of the
# License, or (at your option) any later version.
#
# This program is distributed in the hope that it will be useful,
# but WITHOUT ANY WARRANTY; without even the implied warranty of
# MERCHANTABILITY or FITNESS FOR A PARTICULAR PURPOSE.  See the
# GNU Affero General Public License for more details.
#
# You should have received a copy of the GNU Affero General Public License
# along with this program.  If not, see <http://www.gnu.org/licenses/>.
"""
Module for communicating with the Master
"""
from __future__ import absolute_import
<<<<<<< HEAD

import functools
=======
import re
>>>>>>> d28b9b07
import logging
import subprocess
import time
from datetime import datetime
from threading import Timer, Lock

import six

from gateway.daemon_thread import DaemonThread, DaemonThreadWait
from gateway.dto import GroupActionDTO, InputDTO, OutputDTO, PulseCounterDTO, \
    SensorDTO, ShutterDTO, ShutterGroupDTO, ThermostatDTO, ModuleDTO
from gateway.enums import ShutterEnums
from gateway.hal.mappers_classic import GroupActionMapper, InputMapper, \
    OutputMapper, PulseCounterMapper, SensorMapper, ShutterGroupMapper, \
    ShutterMapper, ThermostatMapper
from gateway.hal.master_controller import CommunicationFailure, \
    MasterController
from gateway.hal.master_event import MasterEvent
from ioc import INJECTED, Inject
from master.classic import eeprom_models, master_api
from master.classic.eeprom_controller import EepromAddress, EepromController
from master.classic.eeprom_models import CanLedConfiguration, \
    CoolingPumpGroupConfiguration, DimmerConfiguration, \
    GlobalRTD10Configuration, GlobalThermostatConfiguration, \
    PumpGroupConfiguration, RTD10CoolingConfiguration, \
    RTD10HeatingConfiguration, ScheduledActionConfiguration, \
    StartupActionConfiguration
from master.classic.inputs import InputStatus
from master.classic.master_communicator import BackgroundConsumer, \
    MasterCommunicator, MasterUnavailable
from master.classic.slave_updater import bootload_modules
from master.classic.validationbits import ValidationBitStatus
from serial_utils import CommunicationTimedOutException
from toolbox import Toolbox

if False:  # MYPY
    from typing import Any, Dict, List, Optional, Tuple
    from serial.serialposix import Serial
    from gateway.config import ConfigurationController

logger = logging.getLogger("openmotics")


def communication_enabled(f):
    @functools.wraps(f)
    def wrapper(instance, *args, **kwargs):
        if not instance._communication_enabled:
            raise MasterUnavailable()
        return f(instance, *args, **kwargs)
    return wrapper


class MasterClassicController(MasterController):

    @Inject
    def __init__(self,
                 master_communicator=INJECTED,
                 configuration_controller=INJECTED,
                 eeprom_controller=INJECTED):
        # type: (MasterCommunicator, ConfigurationController, EepromController) -> None
        super(MasterClassicController, self).__init__(master_communicator)
        self._master_communicator = master_communicator  # type: MasterCommunicator
        self._config_controller = configuration_controller
        self._eeprom_controller = eeprom_controller
        self._plugin_controller = None  # type: Optional[Any]

        self._input_status = InputStatus(on_input_change=self._input_changed)
        self._validation_bits = ValidationBitStatus(on_validation_bit_change=self._validation_bit_changed)
        self._settings_last_updated = 0.0
        self._time_last_updated = 0.0
        self._synchronization_thread = DaemonThread(name='MasterClassicController synchronization',
                                                    target=self._synchronize,
                                                    interval=30, delay=10)
        self._master_version = None
        self._master_online = False
        self._communication_enabled = True
        self._input_interval = 300
        self._input_last_updated = 0.0
        self._input_config = {}  # type: Dict[int, InputDTO]
        self._output_config = {}  # type: Dict[int, OutputDTO]
        self._shutters_interval = 600
        self._shutters_last_updated = 0.0
        self._shutter_config = {}  # type: Dict[int, ShutterDTO]
        self._validation_bits_interval = 1800
        self._validation_bits_last_updated = 0.0

        self._discover_mode_timer = None  # type: Optional[Timer]
        self._module_log = []  # type: List[Dict[str, Any]]

        self._master_communicator.register_consumer(
            BackgroundConsumer(master_api.output_list(), 0, self._on_master_output_event, True)
        )
        self._master_communicator.register_consumer(
            BackgroundConsumer(master_api.module_initialize(), 0, self._process_module_initialize_message)
        )
        self._module_log_lock = Lock()

    #################
    # Private stuff #
    #################

    def _synchronize(self):
        # type: () -> None
        try:
            if not self._communication_enabled:
                logger.info('synchronization, skipped')
                return

            now = time.time()
            self._get_master_version()
            # Validate communicator checks
            if self._time_last_updated < now - 300:
                self._check_master_time()
                self._time_last_updated = now
            if self._settings_last_updated < now - 900:
                self._check_master_settings()
                self._settings_last_updated = now
            # Refresh if required
            if self._validation_bits_last_updated + self._validation_bits_interval < now:
                self._refresh_validation_bits()
            if self._input_last_updated + self._input_interval < now:
                self._refresh_inputs()
            if self._shutters_last_updated + self._shutters_interval < now:
                self._refresh_shutter_states()
        except CommunicationTimedOutException:
            logger.error('Got communication timeout during synchronization, waiting 10 seconds.')
            self._master_online = False
            raise DaemonThreadWait
        except CommunicationFailure:
            # This is an expected situation
            self._master_online = False
            raise DaemonThreadWait

    def _get_master_version(self):
        # type: () -> None
        initialize = self._master_version is None
        self._master_version = self.get_firmware_version()
        self._master_online = True
        if initialize:
            self._register_version_depending_background_consumers()

    def _register_version_depending_background_consumers(self):
        self._master_communicator.register_consumer(
            BackgroundConsumer(master_api.event_triggered(self._master_version), 0,
                               self._on_master_event, True)
        )
        self._master_communicator.register_consumer(
            BackgroundConsumer(master_api.input_list(self._master_version), 0,
                               self._on_master_input_change)
        )
        self._master_communicator.register_consumer(
            BackgroundConsumer(master_api.shutter_status(self._master_version), 0,
                               self._on_master_shutter_change)
        )

    @communication_enabled
    def _check_master_time(self):
        # type: () -> None
        """
        Validates the master's time with the Gateway time
        """
        status = self._master_communicator.do_command(master_api.status())
        master_time = datetime(1, 1, 1, status['hours'], status['minutes'], status['seconds'])

        now = datetime.now()
        expected_weekday = now.weekday() + 1
        expected_time = now.replace(year=1, month=1, day=1, microsecond=0)

        sync = False
        if abs((master_time - expected_time).total_seconds()) > 180:  # Allow 3 minutes difference
            sync = True
        if status['weekday'] != expected_weekday:
            sync = True

        if sync is True:
            logger.info('Time - master: {0} ({1}) - gateway: {2} ({3})'.format(
                master_time, status['weekday'], expected_time, expected_weekday)
            )
            if expected_time.hour == 0 and expected_time.minute < 15:
                logger.info('Skip setting time between 00:00 and 00:15')
            else:
                self.sync_time()

    @communication_enabled
    def _check_master_settings(self):
        # type: () -> None
        """
        Checks master settings such as:
        * Enable async messages
        * Enable multi-tenancy
        * Enable 32 thermostats
        * Turn on all leds
        """
        eeprom_data = self._master_communicator.do_command(master_api.eeprom_list(),
                                                           {'bank': 0})['data']
        write = False

        if eeprom_data[11] != 255:
            logger.info('Disabling async RO messages.')
            self._master_communicator.do_command(
                master_api.write_eeprom(),
                {'bank': 0, 'address': 11, 'data': bytearray([255])}
            )
            write = True

        if eeprom_data[18] != 0:
            logger.info('Enabling async OL messages.')
            self._master_communicator.do_command(
                master_api.write_eeprom(),
                {'bank': 0, 'address': 18, 'data': bytearray([0])}
            )
            write = True

        if eeprom_data[20] != 0:
            logger.info('Enabling async IL messages.')
            self._master_communicator.do_command(
                master_api.write_eeprom(),
                {'bank': 0, 'address': 20, 'data': bytearray([0])}
            )
            write = True

        if eeprom_data[28] != 0:
            logger.info('Enabling async SO messages.')
            self._master_communicator.do_command(
                master_api.write_eeprom(),
                {'bank': 0, 'address': 28, 'data': bytearray([0])}
            )
            write = True

        thermostat_mode = eeprom_data[14]
        if thermostat_mode & 64 == 0:
            logger.info('Enabling multi-tenant thermostats.')
            self._master_communicator.do_command(
                master_api.write_eeprom(),
                {'bank': 0, 'address': 14, 'data': bytearray([thermostat_mode | 64])}
            )
            write = True

        if eeprom_data[59] != 32:
            logger.info('Enabling 32 thermostats.')
            self._master_communicator.do_command(
                master_api.write_eeprom(),
                {'bank': 0, 'address': 59, 'data': bytearray([32])}
            )
            write = True

        if eeprom_data[24] != 0:
            logger.info('Disable auto-reset thermostat setpoint')
            self._master_communicator.do_command(
                master_api.write_eeprom(),
                {'bank': 0, 'address': 24, 'data': bytearray([0])}
            )
            write = True

        if eeprom_data[13] != 0:
            logger.info('Configure master startup mode to: API')
            self._master_communicator.do_command(
                master_api.write_eeprom(),
                {'bank': 0, 'address': 13, 'data': bytearray([0])}
            )
            write = True

        if write:
            self._master_communicator.do_command(master_api.activate_eeprom(), {'eep': 0})
        self.set_status_leds(True)

    def _on_master_event(self, event_data):  # type: (Dict[str, Any]) -> None
        """ Handle an event triggered by the master. """
        event_type = event_data.get('event_type', 0)
        if event_type == 0:  # None or 0 are both event_type for 'code'
            code = str(event_data['bytes'][0])
            if self._plugin_controller is not None:
                self._plugin_controller.process_event(code)
        elif event_type == 1:
            bit_nr = event_data['bytes'][0]
            value = bool(event_data['bytes'][1])
            self._on_master_validation_bit_change(bit_nr, value)
        else:
            logger.warning('Received unknown master event: {0}'.format(event_data))

    def _on_master_output_event(self, data):
        # type: (Dict[str,Any]) -> None
        """ Triggers when the master informs us of an Output state change """
        # Publish status of all outputs. Since the event from the master contains
        # all outputs that are currently on, the output(s) that changed can't be
        # determined here.
        state = {k: (False, 0) for k, v in self._output_config.items()}
        for output_id, dimmer in data['outputs']:
            state[output_id] = (True, dimmer)
        for output_id, (status, dimmer) in state.items():
            event_data = {'id': output_id, 'status': status, 'dimmer': dimmer}
            self._publish_event(MasterEvent(event_type=MasterEvent.Types.OUTPUT_STATUS, data=event_data))

    #######################
    # Internal management #
    #######################

    def start(self):
        # type: () -> None
        super(MasterClassicController, self).start()
        self._synchronization_thread.start()

    def stop(self):
        # type: () -> None
        self._synchronization_thread.stop()
        super(MasterClassicController, self).stop()

    def set_plugin_controller(self, plugin_controller):
        """
        Set the plugin controller.
        :param plugin_controller: Plugin controller
        :type plugin_controller: plugins.base.PluginController
        """
        self._plugin_controller = plugin_controller

    ##############
    # Public API #
    ##############

    def invalidate_caches(self):
        # type: () -> None
        self._eeprom_controller.invalidate_cache()  # Eeprom can be changed in maintenance mode.
        self._eeprom_controller.dirty = True
        self._input_last_updated = 0.0
        self._shutters_last_updated = 0.0
        self._synchronization_thread.request_single_run()

    def get_master_online(self):
        # type: () -> bool
        return self._master_online

    @communication_enabled
    def get_firmware_version(self):
        out_dict = self._master_communicator.do_command(master_api.status())
        return int(out_dict['f1']), int(out_dict['f2']), int(out_dict['f3'])

    # Input

    @communication_enabled
    def get_input_module_type(self, input_module_id):
        o = self._eeprom_controller.read(eeprom_models.InputConfiguration, input_module_id * 8, ['module_type'])
        return o.module_type

    def get_inputs_with_status(self):
        # type: () -> List[Dict[str,Any]]
        return self._input_status.get_inputs()

    def get_recent_inputs(self):
        # type: () -> List[int]
        return self._input_status.get_recent()

    @communication_enabled
    def load_input(self, input_id):  # type: (int) -> InputDTO
        classic_object = self._eeprom_controller.read(eeprom_models.InputConfiguration, input_id)
        if classic_object.module_type not in ['i', 'I']:  # Only return 'real' inputs
            raise TypeError('The given id {0} is not an input, but {1}'.format(input_id, classic_object.module_type))
        return InputMapper.orm_to_dto(classic_object)

    @communication_enabled
    def load_inputs(self):  # type: () -> List[InputDTO]
        return [InputMapper.orm_to_dto(o)
                for o in self._eeprom_controller.read_all(eeprom_models.InputConfiguration)
                if o.module_type in ['i', 'I']]  # Only return 'real' inputs

    @communication_enabled
    def save_inputs(self, inputs):  # type: (List[Tuple[InputDTO, List[str]]]) -> None
        batch = []
        for input_, fields in inputs:
            batch.append(InputMapper.dto_to_orm(input_, fields))
        self._eeprom_controller.write_batch(batch)

    @communication_enabled
    def _refresh_inputs(self):  # type: () -> None
        # 1. refresh input configuration
        self._input_config = {input_configuration.id: input_configuration
                              for input_configuration in self.load_inputs()}
        # 2. poll for latest input status
        try:
            number_of_input_modules = self._master_communicator.do_command(master_api.number_of_io_modules())['in']
            inputs = []
            for i in range(number_of_input_modules):
                # we could be dealing with e.g. a temperature module, skip those
                module_type = self.get_input_module_type(i)
                if module_type not in ['i', 'I']:
                    continue
                result = self._master_communicator.do_command(master_api.read_input_module(self._master_version), {'input_module_nr': i})
                module_status = result['input_status']
                # module_status byte contains bits for each individual input, use mask and bitshift to get status
                for n in range(8):
                    input_nr = i * 8 + n
                    input_status = module_status & (1 << n) != 0
                    data = {'input': input_nr, 'status': input_status}
                    inputs.append(data)
            self._input_status.full_update(inputs)
        except NotImplementedError as e:
            logger.error('Cannot refresh inputs: {}'.format(e))
        self._input_last_updated = time.time()

    def _on_master_input_change(self, data):
        # type: (Dict[str,Any]) -> None
        """ Triggers when the master informs us of an Input state change """
        # Update status tracker
        self._input_status.set_input(data)

    # Outputs

    @communication_enabled
    def set_output(self, output_id, state, dimmer=None, timer=None):
        if output_id is None or output_id < 0 or output_id > 240:
            raise ValueError('Output ID {0} not in range 0 <= id <= 240'.format(output_id))
        if dimmer is not None and dimmer < 0 or dimmer > 100:
            raise ValueError('Dimmer value {0} not in [0, 100]'.format(dimmer))
        if timer is not None and timer not in [150, 450, 900, 1500, 2220, 3120]:
            raise ValueError('Timer value {0} not in [150, 450, 900, 1500, 2220, 3120]'.format(timer))

        if dimmer is not None:
            master_version = self.get_firmware_version()
            if master_version >= (3, 143, 79):
                dimmer = int(0.63 * dimmer)
                self._master_communicator.do_command(
                    master_api.write_dimmer(),
                    {'output_nr': output_id, 'dimmer_value': dimmer}
                )
            else:
                dimmer = int(dimmer) / 10 * 10
                if dimmer == 0:
                    dimmer_action = master_api.BA_DIMMER_MIN
                elif dimmer == 100:
                    dimmer_action = master_api.BA_DIMMER_MAX
                else:
                    dimmer_action = getattr(master_api, 'BA_LIGHT_ON_DIMMER_{0}'.format(dimmer))
                self._master_communicator.do_command(
                    master_api.basic_action(),
                    {'action_type': dimmer_action, 'action_number': output_id}
                )

        if not state:
            self._master_communicator.do_command(
                master_api.basic_action(),
                {'action_type': master_api.BA_LIGHT_OFF, 'action_number': output_id}
            )
            return

        self._master_communicator.do_command(
            master_api.basic_action(),
            {'action_type': master_api.BA_LIGHT_ON, 'action_number': output_id}
        )

        if timer is not None:
            timer_action = getattr(master_api, 'BA_LIGHT_ON_TIMER_{0}_OVERRULE'.format(timer))
            self._master_communicator.do_command(
                master_api.basic_action(),
                {'action_type': timer_action, 'action_number': output_id}
            )

    @communication_enabled
    def toggle_output(self, output_id):
        if output_id is None or output_id < 0 or output_id > 240:
            raise ValueError('Output ID {0} not in range 0 <= id <= 240'.format(output_id))

        self._master_communicator.do_command(
            master_api.basic_action(),
            {'action_type': master_api.BA_LIGHT_TOGGLE, 'action_number': output_id}
        )

    @communication_enabled
    def load_output(self, output_id):  # type: (int) -> OutputDTO
        classic_object = self._eeprom_controller.read(eeprom_models.OutputConfiguration, output_id)
        output_dto = OutputMapper.orm_to_dto(classic_object)
        self._output_config[output_id] = output_dto
        return output_dto

    @communication_enabled
    def load_outputs(self):  # type: () -> List[OutputDTO]
        output_dtos = [OutputMapper.orm_to_dto(o)
                       for o in self._eeprom_controller.read_all(eeprom_models.OutputConfiguration)]
        self._output_config = {output_dto.id: output_dto for output_dto in output_dtos}
        return output_dtos

    @communication_enabled
    def save_outputs(self, outputs):  # type: (List[Tuple[OutputDTO, List[str]]]) -> None
        batch = []
        for output, fields in outputs:
            batch.append(OutputMapper.dto_to_orm(output, fields))
        self._eeprom_controller.write_batch(batch)
        for output, _ in outputs:
            if output.timer is not None:
                self._master_communicator.do_command(
                    master_api.write_timer(),
                    {'id': output.id, 'timer': output.timer}
                )

    @communication_enabled
    def load_output_status(self):
        # type: () -> List[Dict[str,Any]]
        number_of_outputs = self._master_communicator.do_command(master_api.number_of_io_modules())['out'] * 8
        output_status = []
        for i in range(number_of_outputs):
            state_data = self._master_communicator.do_command(master_api.read_output(), {'id': i})
            # Add output locked status via the validation bits
            state_data['locked'] = self._is_output_locked(state_data['id'])
            output_status.append(state_data)
        return output_status

    def _input_changed(self, input_id, status):
        # type: (int, str) -> None
        """ Executed by the Input Status tracker when an input changed state """
        input_configuration = self._input_config.get(input_id)
        if input_configuration is None:
            # An event was received from an input for which the configuration was not yet loaded. As
            # configuraion should not be loaded inside an event handler, the event is discarded.
            # TODO: Detach input even processing from event handler so it can load the configuration if needed
            return
        event_data = {'id': input_id,
                      'status': status,
                      'location': {'room_id': Toolbox.denonify(input_configuration.room, 255)}}
        self._publish_event(MasterEvent(event_type=MasterEvent.Types.INPUT_CHANGE, data=event_data))

    def _is_output_locked(self, output_id):
        output_dto = self._output_config[output_id]
        if output_dto.lock_bit_id is not None:
            value = self._validation_bits.get_validation_bit(output_dto.lock_bit_id)
            locked = value
        else:
            locked = False
        return locked

    # Shutters

    @communication_enabled
    def shutter_up(self, shutter_id):  # type: (int) -> None
        self._master_communicator.do_basic_action(master_api.BA_SHUTTER_UP, shutter_id)

    @communication_enabled
    def shutter_down(self, shutter_id):  # type: (int) -> None
        self._master_communicator.do_basic_action(master_api.BA_SHUTTER_DOWN, shutter_id)

    @communication_enabled
    def shutter_stop(self, shutter_id):  # type: (int) -> None
        self._master_communicator.do_basic_action(master_api.BA_SHUTTER_STOP, shutter_id)

    @communication_enabled
    def load_shutter(self, shutter_id):  # type: (int) -> ShutterDTO
        classic_object = self._eeprom_controller.read(eeprom_models.ShutterConfiguration, shutter_id)
        return ShutterMapper.orm_to_dto(classic_object)

    @communication_enabled
    def load_shutters(self):  # type: () -> List[ShutterDTO]
        return [ShutterMapper.orm_to_dto(o)
                for o in self._eeprom_controller.read_all(eeprom_models.ShutterConfiguration)]

    @communication_enabled
    def save_shutters(self, shutters):  # type: (List[Tuple[ShutterDTO, List[str]]]) -> None
        batch = []
        for shutter, fields in shutters:
            batch.append(ShutterMapper.dto_to_orm(shutter, fields))
        self._eeprom_controller.write_batch(batch)

    @communication_enabled
    def _refresh_shutter_states(self):
        self._shutter_config = {shutter.id: shutter for shutter in self.load_shutters()}
        number_of_shutter_modules = self._master_communicator.do_command(master_api.number_of_io_modules())['shutter']
        for module_id in range(number_of_shutter_modules):
            self._update_from_master_state(
                {'module_nr': module_id,
                 'status': self._master_communicator.do_command(master_api.shutter_status(self._master_version),
                                                                {'module_nr': module_id})['status']}
            )
        self._shutters_last_updated = time.time()

    def _on_master_shutter_change(self, data):
        self._update_from_master_state(data)

    def _update_from_master_state(self, data):
        """
        Called with Master event information.
        """
        module_id = data['module_nr']
        new_state = self._interprete_output_states(module_id, data['status'])
        if new_state is None:
            return  # Failsafe for master event handler
        for i in range(4):
            shutter_id = module_id * 4 + i
            event_data = {'id': shutter_id,
                          'status': new_state[i],
                          'location': {'room_id': self._shutter_config[shutter_id].room}}
            self._publish_event(MasterEvent(event_type=MasterEvent.Types.SHUTTER_CHANGE, data=event_data))

    def _interprete_output_states(self, module_id, output_states):
        states = []
        for i in range(4):
            shutter_id = module_id * 4 + i
            if shutter_id not in self._shutter_config:
                return  # Failsafe for master event handler

            # first_up = 0 -> output 0 = up, output 1 = down
            # first_up = 1 -> output 0 = down, output 1 = up
            first_up = 0 if self._shutter_config[shutter_id].up_down_config == 0 else 1

            up = (output_states >> (i * 2 + (1 - first_up))) & 0x1
            down = (output_states >> (i * 2 + first_up)) & 0x1

            if up == 1 and down == 0:
                states.append(ShutterEnums.State.GOING_UP)
            elif down == 1 and up == 0:
                states.append(ShutterEnums.State.GOING_DOWN)
            else:  # Both are off or - unlikely - both are on
                states.append(ShutterEnums.State.STOPPED)

        return states

    @communication_enabled
    def shutter_group_up(self, shutter_group_id):  # type: (int) -> None
        if not (0 <= shutter_group_id <= 30):
            raise ValueError('ShutterGroup ID {0} not in range 0 <= id <= 30'.format(shutter_group_id))
        self._master_communicator.do_command(
            master_api.basic_action(),
            {'action_type': master_api.BA_SHUTTER_GROUP_UP, 'action_number': shutter_group_id}
        )

    @communication_enabled
    def shutter_group_down(self, shutter_group_id):  # type: (int) -> None
        if not (0 <= shutter_group_id <= 30):
            raise ValueError('ShutterGroup ID {0} not in range 0 <= id <= 30'.format(shutter_group_id))
        self._master_communicator.do_command(
            master_api.basic_action(),
            {'action_type': master_api.BA_SHUTTER_GROUP_DOWN, 'action_number': shutter_group_id}
        )

    @communication_enabled
    def shutter_group_stop(self, shutter_group_id):  # type: (int) -> None
        if not (0 <= shutter_group_id <= 30):
            raise ValueError('ShutterGroup ID {0} not in range 0 <= id <= 30'.format(shutter_group_id))
        self._master_communicator.do_command(
            master_api.basic_action(),
            {'action_type': master_api.BA_SHUTTER_GROUP_STOP, 'action_number': shutter_group_id}
        )

    @communication_enabled
    def load_shutter_group(self, shutter_group_id):  # type: (int) -> ShutterGroupDTO
        classic_object = self._eeprom_controller.read(eeprom_models.ShutterGroupConfiguration, shutter_group_id)
        return ShutterGroupMapper.orm_to_dto(classic_object)

    @communication_enabled
    def load_shutter_groups(self):  # type: () -> List[ShutterGroupDTO]
        return [ShutterGroupMapper.orm_to_dto(o)
                for o in self._eeprom_controller.read_all(eeprom_models.ShutterGroupConfiguration)]

    @communication_enabled
    def save_shutter_groups(self, shutter_groups):  # type: (List[Tuple[ShutterGroupDTO, List[str]]]) -> None
        batch = []
        for shutter_group, fields in shutter_groups:
            batch.append(ShutterGroupMapper.dto_to_orm(shutter_group, fields))
        self._eeprom_controller.write_batch(batch)

    # Thermostats

    @communication_enabled
    def set_thermostat_mode(self, mode):
        # type: (int) -> None
        self._master_communicator.do_basic_action(master_api.BA_THERMOSTAT_MODE, mode)

    @communication_enabled
    def set_thermostat_cooling_heating(self, mode):
        # type: (int) -> None
        self._master_communicator.do_basic_action(master_api.BA_THERMOSTAT_COOLING_HEATING, mode)

    @communication_enabled
    def set_thermostat_automatic(self, action_number):
        # type: (int) -> None
        self._master_communicator.do_basic_action(master_api.BA_THERMOSTAT_AUTOMATIC, action_number)

    @communication_enabled
    def set_thermostat_all_setpoints(self, setpoint):
        # type: (int) -> None
        self._master_communicator.do_basic_action(
            getattr(master_api, 'BA_ALL_SETPOINT_{0}'.format(setpoint)), 0
        )

    @communication_enabled
    def set_thermostat_setpoint(self, thermostat_id, setpoint):
        # type: (int, int) -> None
        self._master_communicator.do_basic_action(
            getattr(master_api, 'BA_ONE_SETPOINT_{0}'.format(setpoint)), thermostat_id
        )

    @communication_enabled
    def write_thermostat_setpoint(self, thermostat_id, temperature):
        # type: (int, float) -> None
        self._master_communicator.do_command(
            master_api.write_setpoint(),
            {'thermostat': thermostat_id,
             'config': 0,
             'temp': master_api.Svt.temp(temperature)}
        )

    @communication_enabled
    def set_thermostat_tenant_auto(self, thermostat_id):
        # type: (int) -> None
        self._master_communicator.do_basic_action(master_api.BA_THERMOSTAT_TENANT_AUTO, thermostat_id)

    @communication_enabled
    def set_thermostat_tenant_manual(self, thermostat_id):
        # type: (int) -> None
        self._master_communicator.do_basic_action(master_api.BA_THERMOSTAT_TENANT_MANUAL, thermostat_id)

    @communication_enabled
    def get_thermostats(self):
        # type: () -> Dict[str,Any]
        return self._master_communicator.do_command(master_api.thermostat_list())

    @communication_enabled
    def get_thermostat_modes(self):
        # type: () -> Dict[str,Any]
        return self._master_communicator.do_command(master_api.thermostat_mode_list())

    @communication_enabled
    def read_airco_status_bits(self):
        # type: () -> Dict[str,Any]
        return self._master_communicator.do_command(master_api.read_airco_status_bits())

    @communication_enabled
    def set_airco_status_bits(self, status_bits):
        # type: (int) -> None
        self._master_communicator.do_basic_action(
            master_api.BA_THERMOSTAT_AIRCO_STATUS, status_bits
        )

    @communication_enabled
    def load_heating_thermostat(self, thermostat_id):  # type: (int) -> ThermostatDTO
        classic_object = self._eeprom_controller.read(eeprom_models.ThermostatConfiguration, thermostat_id)
        return ThermostatMapper.orm_to_dto(classic_object)

    @communication_enabled
    def load_heating_thermostats(self):  # type: () -> List[ThermostatDTO]
        return [ThermostatMapper.orm_to_dto(o)
                for o in self._eeprom_controller.read_all(eeprom_models.ThermostatConfiguration)]

    @communication_enabled
    def save_heating_thermostats(self, thermostats):  # type: (List[Tuple[ThermostatDTO, List[str]]]) -> None
        batch = []
        for thermostat, fields in thermostats:
            batch.append(ThermostatMapper.dto_to_orm(thermostat, fields))
        self._eeprom_controller.write_batch(batch)

    @communication_enabled
    def load_cooling_thermostat(self, thermostat_id):  # type: (int) -> ThermostatDTO
        classic_object = self._eeprom_controller.read(eeprom_models.CoolingConfiguration, thermostat_id)
        return ThermostatMapper.orm_to_dto(classic_object)

    @communication_enabled
    def load_cooling_thermostats(self):  # type: () -> List[ThermostatDTO]
        return [ThermostatMapper.orm_to_dto(o)
                for o in self._eeprom_controller.read_all(eeprom_models.CoolingConfiguration)]

    @communication_enabled
    def save_cooling_thermostats(self, thermostats):  # type: (List[Tuple[ThermostatDTO, List[str]]]) -> None
        batch = []
        for thermostat, fields in thermostats:
            batch.append(ThermostatMapper.dto_to_orm(thermostat, fields))
        self._eeprom_controller.write_batch(batch)

    @communication_enabled
    def get_cooling_pump_group_configuration(self, pump_group_id, fields=None):
        # type: (int, Optional[List[str]]) -> Dict[str,Any]
        return self._eeprom_controller.read(CoolingPumpGroupConfiguration, pump_group_id, fields).serialize()

    @communication_enabled
    def get_cooling_pump_group_configurations(self, fields=None):
        # type: (Optional[List[str]]) -> List[Dict[str,Any]]
        return [o.serialize() for o in self._eeprom_controller.read_all(CoolingPumpGroupConfiguration, fields)]

    @communication_enabled
    def set_cooling_pump_group_configuration(self, config):
        # type: (Dict[str,Any]) -> None
        self._eeprom_controller.write(CoolingPumpGroupConfiguration.deserialize(config))

    @communication_enabled
    def set_cooling_pump_group_configurations(self, config):
        # type: (List[Dict[str,Any]]) -> None
        self._eeprom_controller.write_batch([CoolingPumpGroupConfiguration.deserialize(o) for o in config])

    @communication_enabled
    def get_global_rtd10_configuration(self, fields=None):
        # type: (Optional[List[str]]) -> Dict[str,Any]
        return self._eeprom_controller.read(GlobalRTD10Configuration, fields=fields).serialize()

    @communication_enabled
    def set_global_rtd10_configuration(self, config):
        # type: (Dict[str,Any]) -> None
        self._eeprom_controller.write(GlobalRTD10Configuration.deserialize(config))

    @communication_enabled
    def get_rtd10_heating_configuration(self, heating_id, fields=None):
        # type: (int, Optional[List[str]]) -> Dict[str,Any]
        return self._eeprom_controller.read(RTD10HeatingConfiguration, heating_id, fields).serialize()

    @communication_enabled
    def get_rtd10_heating_configurations(self, fields=None):
        # type: (Optional[List[str]]) -> List[Dict[str,Any]]
        return [o.serialize() for o in self._eeprom_controller.read_all(RTD10HeatingConfiguration, fields)]

    @communication_enabled
    def set_rtd10_heating_configuration(self, config):
        # type: (Dict[str,Any]) -> None
        self._eeprom_controller.write(RTD10HeatingConfiguration.deserialize(config))

    @communication_enabled
    def set_rtd10_heating_configurations(self, config):
        # type: (List[Dict[str,Any]]) -> None
        self._eeprom_controller.write_batch([RTD10HeatingConfiguration.deserialize(o) for o in config])

    @communication_enabled
    def get_rtd10_cooling_configuration(self, cooling_id, fields=None):
        # type: (int, Optional[List[str]]) -> Dict[str,Any]
        return self._eeprom_controller.read(RTD10CoolingConfiguration, cooling_id, fields).serialize()

    @communication_enabled
    def get_rtd10_cooling_configurations(self, fields=None):
        # type: (Optional[List[str]]) -> List[Dict[str,Any]]
        return [o.serialize() for o in self._eeprom_controller.read_all(RTD10CoolingConfiguration, fields)]

    @communication_enabled
    def set_rtd10_cooling_configuration(self, config):
        # type: (Dict[str,Any]) -> None
        self._eeprom_controller.write(RTD10CoolingConfiguration.deserialize(config))

    @communication_enabled
    def set_rtd10_cooling_configurations(self, config):
        # type: (List[Dict[str,Any]]) -> None
        self._eeprom_controller.write_batch([RTD10CoolingConfiguration.deserialize(o) for o in config])

    @communication_enabled
    def get_global_thermostat_configuration(self, fields=None):
        # type: (Optional[List[str]]) -> Dict[str,Any]
        return self._eeprom_controller.read(GlobalThermostatConfiguration, fields=fields).serialize()

    @communication_enabled
    def set_global_thermostat_configuration(self, config):
        # type: (Dict[str,Any]) -> None
        if 'outside_sensor' in config:
            if config['outside_sensor'] == 255:
                config['threshold_temp'] = 50  # Works around a master issue where the thermostat would be turned off in case there is no outside sensor.
        self._eeprom_controller.write(GlobalThermostatConfiguration.deserialize(config))

    @communication_enabled
    def get_pump_group_configuration(self, pump_group_id, fields=None):
        # type: (int, Optional[List[str]]) -> Dict[str,Any]
        return self._eeprom_controller.read(PumpGroupConfiguration, pump_group_id, fields).serialize()

    @communication_enabled
    def get_pump_group_configurations(self, fields=None):
        # type: (Optional[List[str]]) -> List[Dict[str,Any]]
        return [o.serialize() for o in self._eeprom_controller.read_all(PumpGroupConfiguration, fields)]

    @communication_enabled
    def set_pump_group_configuration(self, config):
        # type: (Dict[str,Any]) -> None
        self._eeprom_controller.write(PumpGroupConfiguration.deserialize(config))

    @communication_enabled
    def set_pump_group_configurations(self, config):
        # type: (List[Dict[str,Any]]) -> None
        self._eeprom_controller.write_batch([PumpGroupConfiguration.deserialize(o) for o in config])

    # Virtual modules

    @communication_enabled
    def add_virtual_output_module(self):
        # type: () -> str
        module = self._master_communicator.do_command(master_api.add_virtual_module(), {'vmt': 'o'})
        self._broadcast_module_discovery()
        return module['resp']

    @communication_enabled
    def add_virtual_dim_module(self):
        # type: () -> str
        module = self._master_communicator.do_command(master_api.add_virtual_module(), {'vmt': 'd'})
        self._broadcast_module_discovery()
        return module['resp']

    @communication_enabled
    def add_virtual_input_module(self):
        # type: () -> str
        module = self._master_communicator.do_command(master_api.add_virtual_module(), {'vmt': 'i'})
        self._broadcast_module_discovery()
        return module['resp']

    # Generic

    @communication_enabled
    def get_status(self):
        """ Get the status of the Master.

        :returns: dict with 'time' (HH:MM), 'date' (DD:MM:YYYY), 'mode', 'version' (a.b.c)
                  and 'hw_version' (hardware version)
        """
        out_dict = self._master_communicator.do_command(master_api.status())
        return {'time': '%02d:%02d' % (out_dict['hours'], out_dict['minutes']),
                'date': '%02d/%02d/%d' % (out_dict['day'], out_dict['month'], out_dict['year']),
                'mode': out_dict['mode'],
                'version': '%d.%d.%d' % (out_dict['f1'], out_dict['f2'], out_dict['f3']),
                'hw_version': out_dict['h']}

    @communication_enabled
    def get_modules(self):
        """ Get a list of all modules attached and registered with the master.

        :returns: Dict with:
        * 'outputs' (list of module types: O,R,D),
        * 'inputs' (list of input module types: I,T,L,C)
        * 'shutters' (List of modules types: S).
        """
        mods = self._master_communicator.do_command(master_api.number_of_io_modules())

        inputs = []
        outputs = []
        shutters = []
        can_inputs = []

        for i in range(mods['in']):
            ret = self._master_communicator.do_command(
                master_api.read_eeprom(),
                {'bank': 2 + i, 'addr': 252, 'num': 1}
            )
            module_type = chr(ret['data'][0])
            is_can = module_type == 'C'
            ret = self._master_communicator.do_command(
                master_api.read_eeprom(),
                {'bank': 2 + i, 'addr': 0, 'num': 1}
            )
            module_type = chr(ret['data'][0])
            if is_can:
                can_inputs.append(module_type)
            else:
                inputs.append(module_type)

        for i in range(mods['out']):
            ret = self._master_communicator.do_command(
                master_api.read_eeprom(),
                {'bank': 33 + i, 'addr': 0, 'num': 1}
            )
            module_type = chr(ret['data'][0])
            outputs.append(module_type)

        for shutter in range(mods['shutter']):
            shutters.append('S')

        if len(can_inputs) > 0 and 'C' not in can_inputs:
            can_inputs.append('C')  # First CAN enabled installations didn't had this in the eeprom yet

        return {'outputs': outputs, 'inputs': inputs, 'shutters': shutters, 'can_inputs': can_inputs}

    @staticmethod
    def _format_address(address_bytes):
        return '{0:03}.{1:03}.{2:03}.{3:03}'.format(address_bytes[0],
                                                    address_bytes[1],
                                                    address_bytes[2],
                                                    address_bytes[3])

    @communication_enabled
    def get_modules_information(self):  # type: () -> List[ModuleDTO]
        """ Gets module information """

        def get_master_version(_module_address):
            try:
                _module_version = self._master_communicator.do_command(master_api.get_module_version(),
                                                                       {'addr': _module_address.bytes},
                                                                       extended_crc=True,
                                                                       timeout=5)
                _firmware_version = '{0}.{1}.{2}'.format(_module_version['f1'], _module_version['f2'], _module_version['f3'])
                return True, _module_version['hw_version'], _firmware_version
            except CommunicationTimedOutException:
                return False, None, None

        information = []
        module_type_lookup = {'c': ModuleDTO.ModuleType.CAN_CONTROL,
                              't': ModuleDTO.ModuleType.SENSOR,
                              'i': ModuleDTO.ModuleType.INPUT,
                              'o': ModuleDTO.ModuleType.OUTPUT,
                              'r': ModuleDTO.ModuleType.SHUTTER,
                              'd': ModuleDTO.ModuleType.DIM_CONTROL}

        no_modules = self._master_communicator.do_command(master_api.number_of_io_modules())
        for i in range(no_modules['in']):
            is_can = self._eeprom_controller.read_address(EepromAddress(2 + i, 252, 1)).bytes == 'C'
            module_address = self._eeprom_controller.read_address(EepromAddress(2 + i, 0, 4))
            module_type_letter = chr(module_address.bytes[0]).lower()
            is_virtual = chr(module_address.bytes[0]).islower()
            formatted_address = MasterClassicController._format_address(module_address.bytes)
            hardware_type = ModuleDTO.HardwareType.PHYSICAL
            if is_virtual:
                hardware_type = ModuleDTO.HardwareType.VIRTUAL
            elif is_can and module_type_letter != 'c':
                hardware_type = ModuleDTO.HardwareType.EMULATED
            dto = ModuleDTO(source=ModuleDTO.Source.MASTER,
                            address=formatted_address,
                            module_type=module_type_lookup.get(module_type_letter),
                            hardware_type=hardware_type,
                            order=i)
            if hardware_type == ModuleDTO.HardwareType.PHYSICAL:
                dto.online, dto.hardware_version, dto.firmware_version = get_master_version(module_address)
            information.append(dto)

        for i in range(no_modules['out']):
            module_address = self._eeprom_controller.read_address(EepromAddress(33 + i, 0, 4))
            module_type_letter = chr(module_address.bytes[0]).lower()
            is_virtual = chr(module_address.bytes[0]).islower()
            formatted_address = MasterClassicController._format_address(module_address.bytes)
            dto = ModuleDTO(source=ModuleDTO.Source.MASTER,
                            address=formatted_address,
                            module_type=module_type_lookup.get(module_type_letter),
                            hardware_type=(ModuleDTO.HardwareType.VIRTUAL if is_virtual else
                                           ModuleDTO.HardwareType.PHYSICAL),
                            order=i)
            if not is_virtual:
                dto.online, dto.hardware_version, dto.firmware_version = get_master_version(module_address)
            information.append(dto)

        for i in range(no_modules['shutter']):
            module_address = self._eeprom_controller.read_address(EepromAddress(33 + i, 173, 4))
            module_type_letter = chr(module_address.bytes[0]).lower()
            is_virtual = chr(module_address.bytes[0]).islower()
            formatted_address = MasterClassicController._format_address(module_address.bytes)
            dto = ModuleDTO(source=ModuleDTO.Source.MASTER,
                            address=formatted_address,
                            module_type=module_type_lookup.get(module_type_letter),
                            hardware_type=(ModuleDTO.HardwareType.VIRTUAL if is_virtual else
                                           ModuleDTO.HardwareType.PHYSICAL),
                            order=i)
            if not is_virtual:
                dto.online, dto.hardware_version, dto.firmware_version = get_master_version(module_address)
            information.append(dto)

        return information

    def replace_module(self, old_address, new_address):  # type: (str, str) -> None
        old_address_bytes = bytearray([int(part) for part in old_address.split('.')])
        new_address_bytes = bytearray([int(part) for part in new_address.split('.')])
        no_modules = self._master_communicator.do_command(master_api.number_of_io_modules())

        amount_of_inputs = no_modules['in']
        for i in range(amount_of_inputs):
            eeprom_address = EepromAddress(2 + i, 0, 4)
            module_address = self._eeprom_controller.read_address(eeprom_address).bytes
            if module_address == old_address_bytes:
                new_module_address = self._eeprom_controller.read_address(EepromAddress(2 + amount_of_inputs - 1, 0, 4)).bytes
                if new_module_address == new_address_bytes:
                    self._eeprom_controller.write_address(eeprom_address, new_address_bytes)
                    self._eeprom_controller.write_address(EepromAddress(0, 1, 1), bytearray([amount_of_inputs - 1]))
                    self._eeprom_controller.activate()
                    logger.warn('Replaced {0} by {1}'.format(old_address, new_address))
                    return

        amount_of_outputs = no_modules['out']
        for i in range(amount_of_outputs):
            eeprom_address = EepromAddress(33 + i, 0, 4)
            module_address = self._eeprom_controller.read_address(eeprom_address).bytes
            if module_address == old_address_bytes:
                new_module_address = self._eeprom_controller.read_address(EepromAddress(33 + amount_of_outputs - 1, 0, 4)).bytes
                if new_module_address == new_address_bytes:
                    self._eeprom_controller.write_address(eeprom_address, new_address_bytes)
                    self._eeprom_controller.write_address(EepromAddress(0, 2, 1), bytearray([amount_of_outputs - 1]))
                    self._eeprom_controller.activate()
                    logger.warn('Replaced {0} by {1}'.format(old_address, new_address))
                    return

        amount_of_shutters = no_modules['shutter']
        for i in range(amount_of_shutters):
            eeprom_address = EepromAddress(33 + i, 173, 4)
            module_address = self._eeprom_controller.read_address(eeprom_address).bytes
            if module_address == old_address_bytes:
                new_module_address = self._eeprom_controller.read_address(EepromAddress(33 + amount_of_shutters - 1, 173, 4)).bytes
                if new_module_address == new_address_bytes:
                    self._eeprom_controller.write_address(eeprom_address, new_address_bytes)
                    self._eeprom_controller.write_address(EepromAddress(0, 3, 1), bytearray([amount_of_shutters - 1]))
                    self._eeprom_controller.activate()
                    logger.warn('Replaced {0} by {1}'.format(old_address, new_address))
                    return

        raise RuntimeError('Could not correctly match modules {0} and {1}'.format(old_address, new_address))

    @communication_enabled
    def flash_leds(self, led_type, led_id):
        """ Flash the leds on the module for an output/input/sensor.

        :type led_type: byte
        :param led_type: The module type: output/dimmer (0), input (1), sensor/temperatur (2).
        :type led_id: byte
        :param led_id: The id of the output/input/sensor.
        :returns: dict with 'status' ('OK').
        """
        ret = self._master_communicator.do_command(master_api.indicate(),
                                                   {'type': led_type, 'id': led_id})
        return {'status': ret['resp']}

    @communication_enabled
    def get_backup(self):
        """
        Get a backup of the eeprom of the master.

        :returns: String of bytes (size = 64kb).
        """
        retry = None
        output = bytearray()
        bank = 0
        while bank < 256:
            try:
                output += self._master_communicator.do_command(
                    master_api.eeprom_list(),
                    {'bank': bank}
                )['data']
                bank += 1
            except CommunicationTimedOutException:
                if retry == bank:
                    raise
                retry = bank
                logger.warning('Got timeout reading bank {0}. Retrying...'.format(bank))
                time.sleep(2)  # Doing heavy reads on eeprom can exhaust the master. Give it a bit room to breathe.
        return ''.join(chr(c) for c in output)

    def factory_reset(self):
        # type: () -> None
        # Wipe master EEPROM
        data = chr(255) * (256 * 256)
        self.restore(data)

    def cold_reset(self):
        # type: () -> None
        """
        Perform a cold reset on the master. Turns the power off, waits 5 seconds and turns the power back on.
        """
        self._master_online = False
        MasterClassicController._set_master_power(False)
        time.sleep(5)
        MasterClassicController._set_master_power(True)

    @Inject
    def update_master(self, hex_filename, controller_serial=INJECTED):
        # type: (str, Serial) -> None
<<<<<<< HEAD
        try:
            self._communication_enabled = False
            self._master_online = False
            self._master_communicator.update_mode_start()

            port = controller_serial.port  # type: ignore
            baudrate = str(controller_serial.baudrate)  # type: ignore

            logger.info('Enter bootloader...')
            # Entering the bootloader requires some correct timing. The AN1310 tool is used to enter bootloader for which the
            # tool only tries for 5 seconds. To in these 5 seconds, the master needs to be booted up so it can enter (and
            # stay) into bootloader.
            MasterClassicController._set_master_power(False)
            time.sleep(3)
            process = subprocess.Popen(['/opt/openmotics/bin/AN1310cl', '-d', port, '-b', baudrate, '-a'],
                                       stdin=subprocess.PIPE,
                                       stdout=subprocess.PIPE)
            MasterClassicController._set_master_power(True)
            process.wait()

            logger.info('Verify bootloader...')
            tries = 10
            found = False
            response = None
            while tries > 0:
                # It might take a few seconds before the bootloader is active
                try:
                    response = subprocess.check_output(['/opt/openmotics/bin/AN1310cl', '-d', port, '-b', baudrate, '-s'])
                    if 'PIC18F67J11' in str(response):
                        found = True
                        break
                except subprocess.CalledProcessError as ex:
                    response = ex.output  # For debugging purposes down below
                    if ex.returncode != 254:
                        raise
                time.sleep(1)
                tries -= 1
            if not found:
                error_message = 'Could not enter bootloader: {0}'.format(str(response))
                logger.error(error_message)
                raise RuntimeError(error_message)

            logger.info('Flashing...')
            try:
                response = subprocess.check_output(['/opt/openmotics/bin/AN1310cl', '-d', port, '-b', baudrate, '-p ', '-c', hex_filename])
                logger.debug(response)
            except subprocess.CalledProcessError as ex:
                logger.info(ex.output)
                raise

            logger.info('Verifying...')
            try:
                response = subprocess.check_output(['/opt/openmotics/bin/AN1310cl', '-d', port, '-b', baudrate, '-v', hex_filename])
                logger.debug(response)
            except subprocess.CalledProcessError as ex:
                logger.info(ex.output)
                raise

            logger.info('Entering application...')
            try:
                response = subprocess.check_output(['/opt/openmotics/bin/AN1310cl', '-d', port, '-b', baudrate, '-r'])
                logger.debug(response)
            except subprocess.CalledProcessError as ex:
                logger.info(ex.output)
                raise
        finally:
            self._master_communicator.update_mode_stop()
            self._communication_enabled = True

    @Inject
    def update_slave_modules(self, module_type, hex_filename, controller_serial=INJECTED):
        # type: (str, str, Serial) -> None
        self._communication_enabled = False
        try:
            bootload_modules(module_type, hex_filename)
        finally:
            self._communication_enabled = True
=======
        port = controller_serial.port  # type: ignore
        baudrate = str(controller_serial.baudrate)  # type: ignore
        base_command = ['/opt/openmotics/bin/AN1310cl', '-d', port, '-b', baudrate]

        logger.info('Updating master...')
        logger.info('* Enter bootloader...')
        # Setting this condition will assert a break condition on TX to which the bootloader will react.
        controller_serial.break_condition = True
        time.sleep(2)
        MasterClassicController._set_master_power(False)
        time.sleep(2)
        MasterClassicController._set_master_power(True)
        time.sleep(2)
        # After the bootloader is active, release the break condition to free up TX for subsequent communications
        controller_serial.break_condition = False
        time.sleep(2)

        logger.info('* Verify bootloader...')
        try:
            response = str(subprocess.check_output(base_command + ['-s']))
            # Expected response:
            # > Serial Bootloader AN1310 v1.05r
            # > Copyright (c) 2010-2011, Microchip Technology Inc.
            # >
            # > Using /dev/ttyO5 at 115200 bps
            # > Connecting...
            # > Bootloader Firmware v1.05
            # > PIC18F67J11 Revision 10
            match = re.findall(pattern=r'Bootloader Firmware (v[0-9]+\.[0-9]+).*(PIC.*) Revision',
                               string=response,
                               flags=re.DOTALL)
            if not match:
                raise RuntimeError('Bootloader response did not match: {0}'.format(response))
            logger.debug(response)
            logger.info('  * Bootloader information: {1} bootloader {0}'.format(*match[0]))
        except subprocess.CalledProcessError as ex:
            logger.info(ex.output)
            raise

        logger.info('* Flashing...')
        try:
            response = str(subprocess.check_output(base_command + ['-p ', '-c', hex_filename]))
            logger.debug(response)
        except subprocess.CalledProcessError as ex:
            logger.info(ex.output)
            raise

        logger.info('* Verifying...')
        try:
            response = str(subprocess.check_output(base_command + ['-v', hex_filename]))
            logger.debug(response)
        except subprocess.CalledProcessError as ex:
            logger.info(ex.output)
            raise

        logger.info('* Entering application...')
        try:
            response = str(subprocess.check_output(base_command + ['-r']))
            logger.debug(response)
        except subprocess.CalledProcessError as ex:
            logger.info(ex.output)
            raise
>>>>>>> d28b9b07

        logger.info('Update completed')

    @staticmethod
    def _set_master_power(on):
        with open('/sys/class/gpio/gpio44/direction', 'w') as gpio:
            gpio.write('out')
        with open('/sys/class/gpio/gpio44/value', 'w') as gpio:
            gpio.write('1' if on else '0')

    @communication_enabled
    def reset(self):
        """ Reset the master.

        :returns: emtpy dict.
        """
        self._master_communicator.do_command(master_api.reset())
        return dict()

    def power_cycle_master(self):
        self.cold_reset()
        return dict()

    @communication_enabled
    def power_cycle_bus(self):
        """ Turns the power of both bussed off for 5 seconds """
        self._master_communicator.do_basic_action(master_api.BA_POWER_CYCLE_BUS, 0)

    @communication_enabled
    def restore(self, data):
        """
        Restore a backup of the eeprom of the master.

        :param data: The eeprom backup to restore.
        :type data: string of bytes (size = 64 kb).
        :returns: dict with 'output' key (contains an array with the addresses that were written).
        """
        ret = []
        (num_banks, bank_size, write_size) = (256, 256, 10)
        backup_data = bytearray(ord(c) for c in data)

        for bank in range(0, num_banks):
            current_data = self._master_communicator.do_command(master_api.eeprom_list(),
                                                                {'bank': bank})['data']
            for addr in range(0, bank_size, write_size):
                current = current_data[addr:addr + write_size]
                new = backup_data[bank * bank_size + addr: bank * bank_size + addr + len(current)]
                if new != current:
                    ret.append('B' + str(bank) + 'A' + str(addr))

                    self._master_communicator.do_command(
                        master_api.write_eeprom(),
                        {'bank': bank, 'address': addr, 'data': new}
                    )

        self._master_communicator.do_command(master_api.activate_eeprom(), {'eep': 0})
        ret.append('Activated eeprom')
        self._eeprom_controller.invalidate_cache()

        return {'output': ret}

    @communication_enabled
    def sync_time(self):
        # type: () -> None
        logger.info('Setting the time on the master.')
        now = datetime.now()
        self._master_communicator.do_command(
            master_api.set_time(),
            {'sec': now.second, 'min': now.minute, 'hours': now.hour,
             'weekday': now.isoweekday(), 'day': now.day, 'month': now.month,
             'year': now.year % 100}
        )

    def get_configuration_dirty_flag(self):
        # type: () -> bool
        dirty = self._eeprom_controller.dirty
        # FIXME: this assumes a full sync will finish after this is called eg.
        # a response timeout clears the dirty state while no sync would started
        # on the remote side.
        self._eeprom_controller.dirty = False
        return dirty

    # Module functions

    def _process_module_initialize_message(self, api_data):
        # type: (Dict[str, Any]) -> None
        """
        Create a log entry when the MI message is received.
        > {'instr': 'E', 'module_nr': 0, 'io_type': 2, 'padding': '', 'literal': '', 'data': 1, 'id': 'I@7%'}
        """
        try:
            code_map = {'N': 'New',
                        'E': 'Existing',
                        'D': 'Duplicate'}
            category_map = {0: 'SHUTTER',
                            1: 'OUTPUT',
                            2: 'INPUT'}
            address = MasterClassicController._format_address(api_data['id'])
            with self._module_log_lock:
                self._module_log.append({'code': code_map.get(api_data['instr'], 'UNKNOWN').upper(),
                                         'module_nr': api_data['module_nr'],
                                         'category': category_map[api_data['io_type']],
                                         'module_type': api_data['id'][0],
                                         'address': address})
            logger.info('Initialize/discovery - {0} module found: {1} ({2})'.format(
                code_map.get(api_data['instr'], 'Unknown'),
                api_data['id'][0],
                address
            ))
        except Exception:
            logger.exception('Could not process initialization message')

    @communication_enabled
    def module_discover_start(self, timeout):  # type: (int) -> None
        def _stop(): self.module_discover_stop()

        self._master_communicator.do_command(master_api.module_discover_start())

        if self._discover_mode_timer is not None:
            self._discover_mode_timer.cancel()
        self._discover_mode_timer = Timer(timeout, _stop)
        self._discover_mode_timer.start()

        with self._module_log_lock:
            self._module_log = []

    @communication_enabled
    def module_discover_stop(self):  # type: () -> None
        if self._discover_mode_timer is not None:
            self._discover_mode_timer.cancel()
            self._discover_mode_timer = None

        self._master_communicator.do_command(master_api.module_discover_stop())
        self._broadcast_module_discovery()

        with self._module_log_lock:
            self._module_log = []

    def module_discover_status(self):  # type: () -> bool
        return self._discover_mode_timer is not None

    def get_module_log(self):  # type: () -> List[Dict[str, Any]]
        with self._module_log_lock:
            (log, self._module_log) = (self._module_log, [])
        return log

    def _broadcast_module_discovery(self):
        # type: () -> None
        self.invalidate_caches()
        self._publish_event(MasterEvent(event_type=MasterEvent.Types.MODULE_DISCOVERY, data={}))

    # Error functions

    @communication_enabled
    def error_list(self):
        """ Get the error list per module (input and output modules). The modules are identified by
        O1, O2, I1, I2, ...

        :returns: dict with 'errors' key, it contains list of tuples (module, nr_errors).
        """
        error_list = self._master_communicator.do_command(master_api.error_list())
        return error_list['errors']

    @communication_enabled
    def last_success(self):
        """ Get the number of seconds since the last successful communication with the master.
        """
        return self._master_communicator.get_seconds_since_last_success()

    @communication_enabled
    def clear_error_list(self):
        """ Clear the number of errors.

        :returns: empty dict.
        """
        self._master_communicator.do_command(master_api.clear_error_list())
        return dict()

    @communication_enabled
    def set_status_leds(self, status):
        """ Set the status of the leds on the master.

        :param status: whether the leds should be on or off.
        :type status: boolean.
        :returns: empty dict.
        """
        on = 1 if status is True else 0
        self._master_communicator.do_command(
            master_api.basic_action(),
            {'action_type': master_api.BA_STATUS_LEDS, 'action_number': on}
        )
        return dict()

    # (Group)Actions

    @communication_enabled
    def do_basic_action(self, action_type, action_number):  # type: (int, int) -> None
        """
        Execute a basic action.

        :param action_type: The type of the action as defined by the master api.
        :param action_number: The number provided to the basic action, its meaning depends on the action_type.
        """
        if action_type < 0 or action_type > 254:
            raise ValueError('action_type not in [0, 254]: %d' % action_type)

        if action_number < 0 or action_number > 254:
            raise ValueError('action_number not in [0, 254]: %d' % action_number)

        self._master_communicator.do_command(
            master_api.basic_action(),
            {'action_type': action_type,
             'action_number': action_number}
        )

    @communication_enabled
    def do_group_action(self, group_action_id):  # type: (int) -> None
        if group_action_id < 0 or group_action_id > 159:
            raise ValueError('group_action_id not in [0, 160]: %d' % group_action_id)

        self._master_communicator.do_command(
            master_api.basic_action(),
            {'action_type': master_api.BA_GROUP_ACTION,
             'action_number': group_action_id}
        )

    @communication_enabled
    def load_group_action(self, group_action_id):  # type: (int) -> GroupActionDTO
        classic_object = self._eeprom_controller.read(eeprom_models.GroupActionConfiguration, group_action_id)
        return GroupActionMapper.orm_to_dto(classic_object)

    @communication_enabled
    def load_group_actions(self):  # type: () -> List[GroupActionDTO]
        return [GroupActionMapper.orm_to_dto(o)
                for o in self._eeprom_controller.read_all(eeprom_models.GroupActionConfiguration)]

    @communication_enabled
    def save_group_actions(self, group_actions):  # type: (List[Tuple[GroupActionDTO, List[str]]]) -> None
        batch = []
        for group_action, fields in group_actions:
            batch.append(GroupActionMapper.dto_to_orm(group_action, fields))
        self._eeprom_controller.write_batch(batch)

    # Schedules

    @communication_enabled
    def load_scheduled_action_configuration(self, scheduled_action_id, fields=None):
        # type: (int, Any) -> Dict[str,Any]
        return self._eeprom_controller.read(ScheduledActionConfiguration, scheduled_action_id, fields).serialize()

    @communication_enabled
    def load_scheduled_action_configurations(self, fields=None):
        # type: (Any) -> List[Dict[str,Any]]
        return [o.serialize() for o in self._eeprom_controller.read_all(ScheduledActionConfiguration, fields)]

    @communication_enabled
    def save_scheduled_action_configuration(self, config):
        # type: (Dict[str,Any]) -> None
        self._eeprom_controller.write(ScheduledActionConfiguration.deserialize(config))

    @communication_enabled
    def save_scheduled_action_configurations(self, config):
        # type: (List[Dict[str,Any]]) -> None
        self._eeprom_controller.write_batch([ScheduledActionConfiguration.deserialize(o) for o in config])

    @communication_enabled
    def load_startup_action_configuration(self, fields=None):
        # type: (Any) -> Dict[str,Any]
        return self._eeprom_controller.read(StartupActionConfiguration, fields).serialize()

    @communication_enabled
    def save_startup_action_configuration(self, config):
        # type: (Dict[str,Any]) -> None
        self._eeprom_controller.write(StartupActionConfiguration.deserialize(config))

    # Dimmer functions

    @communication_enabled
    def load_dimmer_configuration(self, fields=None):
        # type: (Any) -> Dict[str,Any]
        return self._eeprom_controller.read(DimmerConfiguration, fields).serialize()

    @communication_enabled
    def save_dimmer_configuration(self, config):
        # type: (Dict[str,Any]) -> None
        self._eeprom_controller.write(DimmerConfiguration.deserialize(config))

    # Can Led functions

    @communication_enabled
    def load_can_led_configuration(self, can_led_id, fields=None):
        # type: (int, Any) -> Dict[str,Any]
        return self._eeprom_controller.read(CanLedConfiguration, can_led_id, fields).serialize()

    @communication_enabled
    def load_can_led_configurations(self, fields=None):
        # type: (Any) -> List[Dict[str,Any]]
        return [o.serialize() for o in self._eeprom_controller.read_all(CanLedConfiguration, fields)]

    @communication_enabled
    def save_can_led_configuration(self, config):
        # type: (Dict[str,Any]) -> None
        self._eeprom_controller.write(CanLedConfiguration.deserialize(config))

    @communication_enabled
    def save_can_led_configurations(self, config):
        # type: (List[Dict[str,Any]]) -> None
        self._eeprom_controller.write_batch([CanLedConfiguration.deserialize(o) for o in config])

    # All lights off functions

    @communication_enabled
    def set_all_lights_off(self):
        """ Turn all lights off.

        :returns: empty dict.
        """
        self._master_communicator.do_command(
            master_api.basic_action(),
            {'action_type': master_api.BA_ALL_LIGHTS_OFF, 'action_number': 0}
        )
        return dict()

    @communication_enabled
    def set_all_lights_floor_off(self, floor):
        """ Turn all lights on a given floor off.

        :returns: empty dict.
        """

        self._master_communicator.do_command(
            master_api.basic_action(),
            {'action_type': master_api.BA_LIGHTS_OFF_FLOOR, 'action_number': floor}
        )
        return dict()

    @communication_enabled
    def set_all_lights_floor_on(self, floor):
        """ Turn all lights on a given floor on.

        :returns: empty dict.
        """
        self._master_communicator.do_command(
            master_api.basic_action(),
            {'action_type': master_api.BA_LIGHTS_ON_FLOOR, 'action_number': floor}
        )
        return dict()

    # Sensors

    def get_sensor_temperature(self, sensor_id):
        if sensor_id is None or sensor_id < 0 or sensor_id > 31:
            raise ValueError('Sensor ID {0} not in range 0 <= id <= 31'.format(sensor_id))
        return self.get_sensors_temperature()[sensor_id]

    @communication_enabled
    def get_sensors_temperature(self):
        temperatures = []
        sensor_list = self._master_communicator.do_command(master_api.sensor_temperature_list())
        for i in range(32):
            temperatures.append(sensor_list['tmp{0}'.format(i)].get_temperature())
        return temperatures

    @communication_enabled
    def get_sensor_humidity(self, sensor_id):
        if sensor_id is None or sensor_id < 0 or sensor_id > 31:
            raise ValueError('Sensor ID {0} not in range 0 <= id <= 31'.format(sensor_id))
        return self.get_sensors_humidity()[sensor_id]

    @communication_enabled
    def get_sensors_humidity(self):
        humidities = []
        sensor_list = self._master_communicator.do_command(master_api.sensor_humidity_list())
        for i in range(32):
            humidities.append(sensor_list['hum{0}'.format(i)].get_humidity())
        return humidities

    def get_sensor_brightness(self, sensor_id):
        if sensor_id is None or sensor_id < 0 or sensor_id > 31:
            raise ValueError('Sensor ID {0} not in range 0 <= id <= 31'.format(sensor_id))
        return self.get_sensors_brightness()[sensor_id]

    @communication_enabled
    def get_sensors_brightness(self):
        brightnesses = []
        sensor_list = self._master_communicator.do_command(master_api.sensor_brightness_list())
        for i in range(32):
            brightnesses.append(sensor_list['bri{0}'.format(i)].get_brightness())
        return brightnesses

    @communication_enabled
    def set_virtual_sensor(self, sensor_id, temperature, humidity, brightness):
        if sensor_id is None or sensor_id < 0 or sensor_id > 31:
            raise ValueError('Sensor ID {0} not in range 0 <= id <= 31'.format(sensor_id))

        self._master_communicator.do_command(
            master_api.set_virtual_sensor(),
            {'sensor': sensor_id,
             'tmp': master_api.Svt.temp(temperature),
             'hum': master_api.Svt.humidity(humidity),
             'bri': master_api.Svt.brightness(brightness)}
        )
        return dict()

    @communication_enabled
    def load_sensor(self, sensor_id):  # type: (int) -> SensorDTO
        classic_object = self._eeprom_controller.read(eeprom_models.SensorConfiguration, sensor_id)
        return SensorMapper.orm_to_dto(classic_object)

    @communication_enabled
    def load_sensors(self):  # type: () -> List[SensorDTO]
        return [SensorMapper.orm_to_dto(o)
                for o in self._eeprom_controller.read_all(eeprom_models.SensorConfiguration)]

    @communication_enabled
    def save_sensors(self, sensors):  # type: (List[Tuple[SensorDTO, List[str]]]) -> None
        batch = []
        for sensor, fields in sensors:
            batch.append(SensorMapper.dto_to_orm(sensor, fields))
        self._eeprom_controller.write_batch(batch)

    # PulseCounters

    @communication_enabled
    def load_pulse_counter(self, pulse_counter_id):  # type: (int) -> PulseCounterDTO
        classic_object = self._eeprom_controller.read(eeprom_models.PulseCounterConfiguration, pulse_counter_id)
        return PulseCounterMapper.orm_to_dto(classic_object)

    @communication_enabled
    def load_pulse_counters(self):  # type: () -> List[PulseCounterDTO]
        return [PulseCounterMapper.orm_to_dto(o)
                for o in self._eeprom_controller.read_all(eeprom_models.PulseCounterConfiguration)]

    @communication_enabled
    def save_pulse_counters(self, pulse_counters):  # type: (List[Tuple[PulseCounterDTO, List[str]]]) -> None
        batch = []
        for pulse_counter, fields in pulse_counters:
            batch.append(PulseCounterMapper.dto_to_orm(pulse_counter, fields))
        self._eeprom_controller.write_batch(batch)

    @communication_enabled
    def get_pulse_counter_values(self):  # type: () -> Dict[int, int]
        out_dict = self._master_communicator.do_command(master_api.pulse_list())
        return {i: out_dict['pv{0}'.format(i)] for i in range(24)}

    # Validation bits

    @communication_enabled
    def load_validation_bits(self):  # type: () -> Optional[Dict[int, bool]]
        if self._master_version is None or self._master_version < (3, 143, 102):
            return None

        number_of_bits = 256
        bytes_per_call = 11

        def load_bits_batch(start_bit):  # type: (int) -> Dict[int, bool]
            batch = {}
            response = self._master_communicator.do_command(master_api.read_user_information(self._master_version),
                                                            {'information_type': 0, 'number': start_bit})
            for byte_index in range(bytes_per_call):
                for bit_index in range(8):
                    bit_nr = start_bit + (byte_index * 8) + bit_index
                    if bit_nr == number_of_bits:
                        return batch  #
                    bit_value = bool(response['data'][byte_index] & (1 << bit_index))
                    batch[bit_nr] = bit_value
            return batch

        bits = {}
        bit_pointer = 0
        while True:
            bits.update(load_bits_batch(bit_pointer))
            bit_pointer = max(*bits.keys()) + 1
            if bit_pointer == 256:
                break
        return bits

    def _refresh_validation_bits(self):
        current_bit_states = self.load_validation_bits()
        if current_bit_states is not None:
            self._validation_bits.full_update(current_bit_states)
        self._validation_bits_last_updated = time.time()

    def _on_master_validation_bit_change(self, bit_nr, value):  # type: (int, bool) -> None
        self._validation_bits.update(bit_nr, value)

    def _validation_bit_changed(self, bit_nr, value):
        # loop over all outputs and update the locked status if the bit_nr is associated with this output
        for output_id, output_dto in six.iteritems(self._output_config):
            if output_dto.lock_bit_id == bit_nr:
                locked = value  # the bit is set, the output is locked
                event_data = {'id': output_id, 'locked': locked}
                self._publish_event(MasterEvent(event_type=MasterEvent.Types.OUTPUT_STATUS, data=event_data))<|MERGE_RESOLUTION|>--- conflicted
+++ resolved
@@ -16,13 +16,10 @@
 Module for communicating with the Master
 """
 from __future__ import absolute_import
-<<<<<<< HEAD
 
 import functools
-=======
+import logging
 import re
->>>>>>> d28b9b07
-import logging
 import subprocess
 import time
 from datetime import datetime
@@ -1162,7 +1159,6 @@
     @Inject
     def update_master(self, hex_filename, controller_serial=INJECTED):
         # type: (str, Serial) -> None
-<<<<<<< HEAD
         try:
             self._communication_enabled = False
             self._master_online = False
@@ -1170,64 +1166,71 @@
 
             port = controller_serial.port  # type: ignore
             baudrate = str(controller_serial.baudrate)  # type: ignore
-
-            logger.info('Enter bootloader...')
-            # Entering the bootloader requires some correct timing. The AN1310 tool is used to enter bootloader for which the
-            # tool only tries for 5 seconds. To in these 5 seconds, the master needs to be booted up so it can enter (and
-            # stay) into bootloader.
+            base_command = ['/opt/openmotics/bin/AN1310cl', '-d', port, '-b', baudrate]
+
+            logger.info('Updating master...')
+            logger.info('* Enter bootloader...')
+            # Setting this condition will assert a break condition on TX to which the bootloader will react.
+            controller_serial.break_condition = True
+            time.sleep(2)
             MasterClassicController._set_master_power(False)
-            time.sleep(3)
-            process = subprocess.Popen(['/opt/openmotics/bin/AN1310cl', '-d', port, '-b', baudrate, '-a'],
-                                       stdin=subprocess.PIPE,
-                                       stdout=subprocess.PIPE)
+            time.sleep(2)
             MasterClassicController._set_master_power(True)
-            process.wait()
-
-            logger.info('Verify bootloader...')
-            tries = 10
-            found = False
-            response = None
-            while tries > 0:
-                # It might take a few seconds before the bootloader is active
-                try:
-                    response = subprocess.check_output(['/opt/openmotics/bin/AN1310cl', '-d', port, '-b', baudrate, '-s'])
-                    if 'PIC18F67J11' in str(response):
-                        found = True
-                        break
-                except subprocess.CalledProcessError as ex:
-                    response = ex.output  # For debugging purposes down below
-                    if ex.returncode != 254:
-                        raise
-                time.sleep(1)
-                tries -= 1
-            if not found:
-                error_message = 'Could not enter bootloader: {0}'.format(str(response))
-                logger.error(error_message)
-                raise RuntimeError(error_message)
-
-            logger.info('Flashing...')
+            time.sleep(2)
+            # After the bootloader is active, release the break condition to free up TX for subsequent communications
+            controller_serial.break_condition = False
+            time.sleep(2)
+
+            logger.info('* Verify bootloader...')
             try:
-                response = subprocess.check_output(['/opt/openmotics/bin/AN1310cl', '-d', port, '-b', baudrate, '-p ', '-c', hex_filename])
+                response = str(subprocess.check_output(base_command + ['-s']))
+                # Expected response:
+                # > Serial Bootloader AN1310 v1.05r
+                # > Copyright (c) 2010-2011, Microchip Technology Inc.
+                # >
+                # > Using /dev/ttyO5 at 115200 bps
+                # > Connecting...
+                # > Bootloader Firmware v1.05
+                # > PIC18F67J11 Revision 10
+                match = re.findall(pattern=r'Bootloader Firmware (v[0-9]+\.[0-9]+).*(PIC.*) Revision',
+                                   string=response,
+                                   flags=re.DOTALL)
+                if not match:
+                    raise RuntimeError('Bootloader response did not match: {0}'.format(response))
+                logger.debug(response)
+                logger.info('  * Bootloader information: {1} bootloader {0}'.format(*match[0]))
+            except subprocess.CalledProcessError as ex:
+                logger.info(ex.output)
+                raise
+
+            logger.info('* Flashing...')
+            try:
+                response = str(subprocess.check_output(base_command + ['-p ', '-c', hex_filename]))
                 logger.debug(response)
             except subprocess.CalledProcessError as ex:
                 logger.info(ex.output)
                 raise
 
-            logger.info('Verifying...')
+            logger.info('* Verifying...')
             try:
-                response = subprocess.check_output(['/opt/openmotics/bin/AN1310cl', '-d', port, '-b', baudrate, '-v', hex_filename])
+                response = str(subprocess.check_output(base_command + ['-v', hex_filename]))
                 logger.debug(response)
             except subprocess.CalledProcessError as ex:
                 logger.info(ex.output)
                 raise
 
-            logger.info('Entering application...')
+            logger.info('* Entering application...')
             try:
-                response = subprocess.check_output(['/opt/openmotics/bin/AN1310cl', '-d', port, '-b', baudrate, '-r'])
+                response = str(subprocess.check_output(base_command + ['-r']))
                 logger.debug(response)
             except subprocess.CalledProcessError as ex:
                 logger.info(ex.output)
                 raise
+
+            logger.info('Update completed')
+        finally:
+            self._master_communicator.update_mode_stop()
+            self._communication_enabled = True
         finally:
             self._master_communicator.update_mode_stop()
             self._communication_enabled = True
@@ -1240,72 +1243,6 @@
             bootload_modules(module_type, hex_filename)
         finally:
             self._communication_enabled = True
-=======
-        port = controller_serial.port  # type: ignore
-        baudrate = str(controller_serial.baudrate)  # type: ignore
-        base_command = ['/opt/openmotics/bin/AN1310cl', '-d', port, '-b', baudrate]
-
-        logger.info('Updating master...')
-        logger.info('* Enter bootloader...')
-        # Setting this condition will assert a break condition on TX to which the bootloader will react.
-        controller_serial.break_condition = True
-        time.sleep(2)
-        MasterClassicController._set_master_power(False)
-        time.sleep(2)
-        MasterClassicController._set_master_power(True)
-        time.sleep(2)
-        # After the bootloader is active, release the break condition to free up TX for subsequent communications
-        controller_serial.break_condition = False
-        time.sleep(2)
-
-        logger.info('* Verify bootloader...')
-        try:
-            response = str(subprocess.check_output(base_command + ['-s']))
-            # Expected response:
-            # > Serial Bootloader AN1310 v1.05r
-            # > Copyright (c) 2010-2011, Microchip Technology Inc.
-            # >
-            # > Using /dev/ttyO5 at 115200 bps
-            # > Connecting...
-            # > Bootloader Firmware v1.05
-            # > PIC18F67J11 Revision 10
-            match = re.findall(pattern=r'Bootloader Firmware (v[0-9]+\.[0-9]+).*(PIC.*) Revision',
-                               string=response,
-                               flags=re.DOTALL)
-            if not match:
-                raise RuntimeError('Bootloader response did not match: {0}'.format(response))
-            logger.debug(response)
-            logger.info('  * Bootloader information: {1} bootloader {0}'.format(*match[0]))
-        except subprocess.CalledProcessError as ex:
-            logger.info(ex.output)
-            raise
-
-        logger.info('* Flashing...')
-        try:
-            response = str(subprocess.check_output(base_command + ['-p ', '-c', hex_filename]))
-            logger.debug(response)
-        except subprocess.CalledProcessError as ex:
-            logger.info(ex.output)
-            raise
-
-        logger.info('* Verifying...')
-        try:
-            response = str(subprocess.check_output(base_command + ['-v', hex_filename]))
-            logger.debug(response)
-        except subprocess.CalledProcessError as ex:
-            logger.info(ex.output)
-            raise
-
-        logger.info('* Entering application...')
-        try:
-            response = str(subprocess.check_output(base_command + ['-r']))
-            logger.debug(response)
-        except subprocess.CalledProcessError as ex:
-            logger.info(ex.output)
-            raise
->>>>>>> d28b9b07
-
-        logger.info('Update completed')
 
     @staticmethod
     def _set_master_power(on):
