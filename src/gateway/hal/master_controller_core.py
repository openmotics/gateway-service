--- conflicted
+++ resolved
@@ -602,13 +602,8 @@
             shutter_groups.append(ShutterGroupDTO(id=i))
         return shutter_groups
 
-<<<<<<< HEAD
-    def save_shutter_groups(self, shutter_groups):  # type: (List[Tuple[ShutterGroupDTO, List[str]]]) -> None
+    def save_shutter_groups(self, shutter_groups):  # type: (List[ShutterGroupDTO]) -> None
         pass  # ShutterGroups have no properties on the Core
-=======
-    def save_shutter_groups(self, shutter_groups):  # type: (List[ShutterGroupDTO]) -> None
-        pass  # TODO: Implement when/if ShutterGroups get actual properties
->>>>>>> 9039e1b2
 
     # Thermostats
 
