# Copyright (C) 2019 OpenMotics BV
#
# This program is free software: you can redistribute it and/or modify
# it under the terms of the GNU Affero General Public License as
# published by the Free Software Foundation, either version 3 of the
# License, or (at your option) any later version.
#
# This program is distributed in the hope that it will be useful,
# but WITHOUT ANY WARRANTY; without even the implied warranty of
# MERCHANTABILITY or FITNESS FOR A PARTICULAR PURPOSE.  See the
# GNU Affero General Public License for more details.
#
# You should have received a copy of the GNU Affero General Public License
# along with this program.  If not, see <http://www.gnu.org/licenses/>.
"""
Module for communicating with the Master
"""
from __future__ import absolute_import

import logging
import struct
import time
from datetime import datetime
from threading import Timer

from peewee import DoesNotExist

from gateway.daemon_thread import DaemonThread, DaemonThreadWait
from gateway.dto import GroupActionDTO, InputDTO, ModuleDTO, OutputDTO, \
<<<<<<< HEAD
    PulseCounterDTO, SensorDTO, ShutterDTO, ShutterGroupDTO, GlobalFeedbackDTO
from gateway.enums import ShutterEnums
=======
    PulseCounterDTO, SensorDTO, ShutterDTO, ShutterGroupDTO
from gateway.enums import ShutterEnums, IndicateType
>>>>>>> 8938fdc9
from gateway.exceptions import UnsupportedException
from gateway.hal.mappers_core import GroupActionMapper, InputMapper, \
    OutputMapper, SensorMapper, ShutterMapper
from gateway.hal.master_controller import CommunicationFailure, \
    MasterController
from gateway.hal.master_event import MasterEvent
from gateway.pubsub import PubSub
from ioc import INJECTED, Inject
from master.core.basic_action import BasicAction
from master.core.can_feedback import CANFeedbackController
from master.core.core_api import CoreAPI
from master.core.core_communicator import BackgroundConsumer, CoreCommunicator
from master.core.core_updater import CoreUpdater
from master.core.errors import Error
from master.core.events import Event as MasterCoreEvent
from master.core.group_action import GroupActionController
from master.core.memory_file import MemoryFile, MemoryTypes
from master.core.memory_models import CanControlModuleConfiguration, \
    GlobalConfiguration, InputConfiguration, InputModuleConfiguration, \
    OutputConfiguration, OutputModuleConfiguration, SensorConfiguration, \
    SensorModuleConfiguration, ShutterConfiguration
from master.core.memory_types import MemoryAddress, MemoryActivator
from master.core.slave_communicator import SlaveCommunicator
from master.core.system_value import Humidity, Temperature
from serial_utils import CommunicationStatus, CommunicationTimedOutException

if False:  # MYPY
    from typing import Any, Dict, List, Literal, Tuple, Optional, Type, Union
    from gateway.dto import OutputStateDTO
    HEALTH = Literal['success', 'unstable', 'failure']

logger = logging.getLogger("openmotics")


class MasterCoreController(MasterController):

    @Inject
    def __init__(self, master_communicator=INJECTED, slave_communicator=INJECTED, memory_file=INJECTED, pubsub=INJECTED):
        # type: (CoreCommunicator, SlaveCommunicator, MemoryFile, PubSub) -> None
        super(MasterCoreController, self).__init__(master_communicator)
        self._master_communicator = master_communicator
        self._slave_communicator = slave_communicator
        self._memory_file = memory_file
        self._pubsub = pubsub
        self._synchronization_thread = None  # type: Optional[DaemonThread]
        self._master_online = False
        self._discover_mode_timer = None  # type: Optional[Timer]
        self._input_state = MasterInputState()
        self._output_states = {}  # type: Dict[int,OutputStateDTO]
        self._sensor_interval = 300
        self._sensor_last_updated = 0.0
        self._sensor_states = {}  # type: Dict[int,Dict[str,None]]
        self._shutters_interval = 600
        self._shutters_last_updated = 0.0
        self._shutter_status = {}  # type: Dict[int, Tuple[bool, bool]]
        self._time_last_updated = 0.0
        self._output_shutter_map = {}  # type: Dict[int, int]
        self._firmware_versions = {}  # type: Dict[str, Optional[str]]

        self._pubsub.subscribe_master_events(PubSub.MasterTopics.EEPROM, self._handle_eeprom_event)

        self._master_communicator.register_consumer(
            BackgroundConsumer(CoreAPI.event_information(), 0, self._handle_event)
        )
        self._master_communicator.register_consumer(
            BackgroundConsumer(CoreAPI.firmware_information(), 0, self._handle_firmware_information)
        )
        self._master_communicator.register_consumer(
            BackgroundConsumer(CoreAPI.error_information(), 0, lambda e: logger.info('Got master error: {0}'.format(Error(e))))
            # TODO: Reduce flood of errors if something is wrong:
            #  Log the first error immediately, then, if the same error occurs within 1 minute, just count it. When
            #  the minute is over, log the amount of skipped errors (e.g. `X similar ERORR_CODE master errors were supressed`)
        )
        self._master_communicator.register_consumer(
            BackgroundConsumer(CoreAPI.ucan_module_information(), 0, lambda i: logger.info('Got ucan module information: {0}'.format(i)))
        )

    #################
    # Private stuff #
    #################

    def _handle_eeprom_event(self, master_event):
        # type: (MasterEvent) -> None
        if master_event.type == MasterEvent.Types.EEPROM_CHANGE:
            self._output_shutter_map = {}
            self._shutters_last_updated = 0.0
            self._sensor_last_updated = 0.0
            self._input_last_updated = 0.0
            self._output_last_updated = 0.0

    def _handle_event(self, data):
        # type: (Dict[str, Any]) -> None
        core_event = MasterCoreEvent(data)
        if core_event.type not in [MasterCoreEvent.Types.LED_BLINK,
                                   MasterCoreEvent.Types.LED_ON,
                                   MasterCoreEvent.Types.BUTTON_PRESS]:
            # Interesting for debug purposes, but not for everything
            logger.info('Got master event: {0}'.format(core_event))
        if core_event.type == MasterCoreEvent.Types.OUTPUT:
            # Update internal state cache
            output_id = core_event.data['output']
            timer_value = core_event.data['timer_value']
            if timer_value is not None:
                timer_value *= core_event.data['timer_factor']
            event_data = {'id': output_id,
                          'status': core_event.data['status'],
                          'dimmer': core_event.data['dimmer_value'],
                          'ctimer': 0 if timer_value is None else timer_value}
            self._handle_output(output_id, event_data)
        elif core_event.type == MasterCoreEvent.Types.INPUT:
            master_event = self._input_state.handle_event(core_event)
            self._pubsub.publish_master_event(PubSub.MasterTopics.INPUT, master_event)
        elif core_event.type == MasterCoreEvent.Types.SENSOR:
            sensor_id = core_event.data['sensor']
            if sensor_id not in self._sensor_states:
                return
            self._sensor_states[sensor_id][core_event.data['type']] = core_event.data['value']

    def _handle_output(self, output_id, event_data):
        # type: (int ,Dict[str,Any]) -> None
        master_event = MasterEvent(MasterEvent.Types.OUTPUT_STATUS, event_data)
        self._pubsub.publish_master_event(PubSub.MasterTopics.OUTPUT, master_event)
        shutter_id = self._output_shutter_map.get(output_id)
        if shutter_id:
            shutter = ShutterConfiguration(shutter_id)
            output_0_on, output_1_on = (None, None)
            if output_id == shutter.outputs.output_0:
                output_0_on = event_data['status']
            if output_id == shutter.outputs.output_1:
                output_1_on = event_data['status']
            self._handle_shutter(shutter, output_0_on, output_1_on)

    def _handle_shutter(self, shutter, output_0_on, output_1_on):
        # type: (ShutterConfiguration, Optional[bool], Optional[bool]) -> None
        if shutter.outputs.output_0 == 255 * 2:
            return
        if output_0_on is None:
            output_0_on = self._shutter_status[shutter.id][0]
        if output_1_on is None:
            output_1_on = self._shutter_status[shutter.id][1]
        if (output_0_on, output_1_on) == self._shutter_status.get(shutter.id, (None, None)):
            logger.error('shutter status did not change')
            return

        output_module = OutputConfiguration(shutter.outputs.output_0).module
        if getattr(output_module.shutter_config, 'set_{0}_direction'.format(shutter.output_set)):
            up, down = output_0_on, output_1_on
        else:
            up, down = output_1_on, output_0_on

        if up == 1 and down == 0:
            state = ShutterEnums.State.GOING_UP
        elif down == 1 and up == 0:
            state = ShutterEnums.State.GOING_DOWN
        else:  # Both are off or - unlikely - both are on
            state = ShutterEnums.State.STOPPED

        event_data = {'id': shutter.id,
                      'status': state,
                      'location': {'room_id': 255}}  # TODO: rooms
        master_event = MasterEvent(event_type=MasterEvent.Types.SHUTTER_CHANGE, data=event_data)
        self._pubsub.publish_master_event(PubSub.MasterTopics.SHUTTER, master_event)
        self._shutter_status[shutter.id] = (output_0_on, output_1_on)

    def _synchronize(self):
        # type: () -> None
        try:
            # Refresh if required
            if self._time_last_updated + 300 < time.time():
                self._check_master_time()
            if self._refresh_input_states():
                self._set_master_state(True)
            if self._sensor_last_updated + self._sensor_interval < time.time():
                self._refresh_sensor_states()
                self._set_master_state(True)
            if self._shutters_last_updated + self._shutters_interval < time.time():
                self._refresh_shutter_states()
                self._set_master_state(True)
        except CommunicationTimedOutException:
            logger.error('Got communication timeout during synchronization.')
            self._set_master_state(False)
            raise DaemonThreadWait()
        except CommunicationFailure:
            # This is an expected situation
            raise DaemonThreadWait()

    def _set_master_state(self, online):
        if online != self._master_online:
            self._master_online = online

    def _enumerate_io_modules(self, module_type, amount_per_module=8):
        cmd = CoreAPI.general_configuration_number_of_modules()
        module_count = self._master_communicator.do_command(cmd, {})[module_type]
        return range(module_count * amount_per_module)

    def _check_master_time(self):
        # type: () -> None
        date_time = self._master_communicator.do_command(CoreAPI.get_date_time(), {})
        if date_time is None:
            return
        try:
            core_value = datetime(2000 + date_time['year'], date_time['month'], date_time['day'],
                                  date_time['hours'], date_time['minutes'], date_time['seconds'])
            core_weekday = date_time['weekday']
        except ValueError:
            core_value = datetime(2000, 1, 1, 0, 0, 0)
            core_weekday = 0

        now = datetime.now()
        expected_weekday = now.weekday() + 1
        expected_value = now.replace(microsecond=0)

        sync = False
        if abs((core_value - expected_value).total_seconds()) > 180:  # Allow 3 minutes difference
            sync = True
        if core_weekday != expected_weekday:
            sync = True

        if sync is True:
            if expected_value.hour == 0 and expected_value.minute < 15:
                logger.info('Skip setting time between 00:00 and 00:15')
            else:
                logger.info('Time - core: {0} ({1}) - gateway: {2} ({3})'.format(
                    core_value, core_weekday, expected_value, expected_weekday)
                )
                self.sync_time()
        self._time_last_updated = time.time()

    #######################
    # Internal management #
    #######################

    def start(self):
        super(MasterCoreController, self).start()
        self._synchronization_thread = DaemonThread(name='mastersync',
                                                    target=self._synchronize,
                                                    interval=1, delay=10)
        self._synchronization_thread.start()
        try:
            self._log_stats()
        except Exception:
            pass

    def stop(self):
        if self._synchronization_thread is not None:
            self._synchronization_thread.stop()
            self._synchronization_thread = None
        super(MasterCoreController, self).stop()

    def set_plugin_controller(self, plugin_controller):
        """ Set the plugin controller. """
        pass  # TODO: implement

    def _log_stats(self):
        def _default_if_255(value, default):
            return value if value != 255 else default

        max_specs = self._master_communicator.do_command(CoreAPI.general_configuration_max_specs(), {})
        global_configuration = GlobalConfiguration()
        logger.info('General core information:')
        logger.info('* Modules:')
        logger.info('  * Auto discovery: {0}'.format(global_configuration.automatic_module_discovery))
        logger.info('  * Output: {0}/{1}'.format(_default_if_255(global_configuration.number_of_output_modules, 0),
                                                 max_specs['output']))
        logger.info('  * Input: {0}/{1}'.format(_default_if_255(global_configuration.number_of_input_modules, 0),
                                                max_specs['input']))
        logger.info('  * Sensor: {0}/{1}'.format(_default_if_255(global_configuration.number_of_sensor_modules, 0),
                                                 max_specs['sensor']))
        logger.info('  * uCAN: {0}/{1}'.format(_default_if_255(global_configuration.number_of_ucan_modules, 0),
                                               max_specs['ucan']))
        logger.info('  * CAN Control: {0}'.format(_default_if_255(global_configuration.number_of_can_control_modules, 0)))
        logger.info('* CAN:')
        logger.info('  * Inputs: {0}'.format(global_configuration.number_of_can_inputs))
        logger.info('  * Sensors: {0}'.format(global_configuration.number_of_can_sensors))
        logger.info('  * Termination: {0}'.format(global_configuration.can_bus_termination))
        logger.info('* Scan times:')
        logger.info('  * General bus: {0}ms'.format(_default_if_255(global_configuration.scan_time_rs485_bus, 8)))
        logger.info('  * Sensor modules: {0}ms'.format(_default_if_255(global_configuration.scan_time_rs485_sensor_modules, 50) * 100))
        logger.info('  * CAN Control modules: {0}ms'.format(_default_if_255(global_configuration.scan_time_rs485_can_control_modules, 50) * 100))
        logger.info('* Runtime stats:')
        logger.info('  * Debug: {0}'.format(global_configuration.debug_mode))
        logger.info('  * Uptime: {0}d {1}h'.format(global_configuration.uptime_hours / 24,
                                                   global_configuration.uptime_hours % 24))
        # noinspection PyStringFormat
        logger.info('  * Started at 20{0}/{1}/{2} {3}:{4}:{5}'.format(*(list(reversed(global_configuration.startup_date)) +
                                                                        global_configuration.startup_time)))

    ##############
    # Public API #
    ##############

    def get_master_online(self):
        # type: () -> bool
        return self._master_online

    def get_communicator_health(self):
        # type: () -> HEALTH
        stats = self._master_communicator.get_communication_statistics()
        calls_timedout = [call for call in stats['calls_timedout']]
        calls_succeeded = [call for call in stats['calls_succeeded']]
        all_calls = sorted(calls_timedout + calls_succeeded)

        if len(calls_timedout) == 0:
            # If there are no timeouts at all
            return CommunicationStatus.SUCCESS

        if len(all_calls) <= 10:
            # Not enough calls made to have a decent view on what's going on
            logger.warning('Observed master communication failures, but not enough calls')
            return CommunicationStatus.UNSTABLE

        calls_last_x_minutes = [t for t in all_calls if t > time.time() - 180]
        if len(calls_last_x_minutes) <= 5:
            # Not enough calls in the last 3 minutes to have a decent view on what's going on
            logger.warning('Observed master communication failures, but not recent enough')
            return CommunicationStatus.UNSTABLE

        if len(all_calls) >= 30 and not any(t in calls_timedout for t in all_calls[-30:]):
            # The last 30 calls are successfull, consider "recoverd"
            return CommunicationStatus.SUCCESS
        if not any(t in calls_timedout for t in all_calls[-10:]):
            # The last 10 calls are successfull, consider "recovering"
            logger.warning('Observed master communication failures, but recovering')
            return CommunicationStatus.UNSTABLE

        ratio = len([t for t in calls_last_x_minutes if t in calls_timedout]) / float(len(calls_last_x_minutes))
        if ratio < 0.25:
            # Less than 25% of the calls fail, let's assume everything is just "fine"
            logger.warning('Observed master communication failures, but there\'s only a failure ratio of {:.2f}%'.format(ratio * 100))
            return CommunicationStatus.UNSTABLE

        return CommunicationStatus.FAILURE

    def get_firmware_version(self):
        version = self._master_communicator.do_command(CoreAPI.get_firmware_version(), {})['version']
        return tuple(version.split('.'))

    def sync_time(self):
        # type: () -> None
        logger.info('Setting the time on the core.')
        now = datetime.now()
        self._master_communicator.do_command(
            CoreAPI.set_date_time(),
            {'hours': now.hour, 'minutes': now.minute, 'seconds': now.second,
             'weekday': now.isoweekday(), 'day': now.day, 'month': now.month, 'year': now.year % 100}
        )

    # Input

    def get_input_module_type(self, input_module_id):
        input_module = InputConfiguration(input_module_id)
        return input_module.module.device_type

    def get_inputs_with_status(self):
        # type: () -> List[Dict[str,Any]]
        return self._input_state.get_inputs()

    def get_recent_inputs(self):
        # type: () -> List[int]
        return self._input_state.get_recent()

    def load_input(self, input_id):  # type: (int) -> InputDTO
        input_ = InputConfiguration(input_id)
        return InputMapper.orm_to_dto(input_)

    def load_inputs(self):  # type: () -> List[InputDTO]
        inputs = []
        for i in self._enumerate_io_modules('input'):
            inputs.append(self.load_input(i))
        return inputs

    def save_inputs(self, inputs):  # type: (List[Tuple[InputDTO, List[str]]]) -> None
        for input_dto, fields in inputs:
            input_ = InputMapper.dto_to_orm(input_dto, fields)
            input_.save(activate=False)
        MemoryActivator.activate()

    def _refresh_input_states(self):
        # type: () -> bool
        refresh = self._input_state.should_refresh()
        if refresh:
            cmd = CoreAPI.device_information_list_inputs()
            data = self._master_communicator.do_command(cmd, {})
            if data is not None:
                for master_event in self._input_state.refresh(data['information']):
                    self._pubsub.publish_master_event(PubSub.MasterTopics.INPUT, master_event)
        return refresh

    # Outputs

    def set_output(self, output_id, state, dimmer=None, timer=None):
        output = OutputConfiguration(output_id)
        if output.is_shutter:
            # Shutter outputs cannot be controlled
            return
        self._master_communicator.do_basic_action(BasicAction(action_type=0,
                                                              action=1 if state else 0,
                                                              device_nr=output_id))
        if dimmer is not None:
            self._master_communicator.do_basic_action(BasicAction(action_type=0,
                                                                  action=9,
                                                                  device_nr=output_id,
                                                                  extra_parameter=int(2.55 * dimmer)))  # Map 0-100 to 0-255
        if timer is not None:
            self._master_communicator.do_basic_action(BasicAction(action_type=0,
                                                                  action=11,
                                                                  device_nr=output_id,
                                                                  extra_parameter=timer))

    def toggle_output(self, output_id):
        output = OutputConfiguration(output_id)
        if output.is_shutter:
            # Shutter outputs cannot be controlled
            return
        self._master_communicator.do_basic_action(BasicAction(action_type=0,
                                                              action=16,
                                                              device_nr=output_id))

    def load_output(self, output_id):  # type: (int) -> OutputDTO
        output = OutputConfiguration(output_id)
        if output.is_shutter:
            # Outputs that are used by a shutter are returned as unconfigured (read-only) outputs
            return OutputDTO(id=output.id)
        output_dto = OutputMapper.orm_to_dto(output)
        CANFeedbackController.load_output_led_feedback_configuration(output, output_dto)
        return output_dto

    def load_outputs(self):  # type: () -> List[OutputDTO]
        outputs = []
        for i in self._enumerate_io_modules('output'):
            outputs.append(self.load_output(i))
        return outputs

    def save_outputs(self, outputs):  # type: (List[Tuple[OutputDTO, List[str]]]) -> None
        for output_dto, fields in outputs:
            output = OutputMapper.dto_to_orm(output_dto, fields)
            if output.is_shutter:
                # Shutter outputs cannot be changed
                continue
            output.save(activate=False)
            CANFeedbackController.save_output_led_feedback_configuration(output, output_dto, fields, activate=False)
        MemoryActivator.activate()

    def load_output_status(self):
        # type: () -> List[Dict[str,Any]]
        output_status = []
        for i in self._enumerate_io_modules('output'):
            state_data = self._master_communicator.do_command(CoreAPI.output_detail(), {'device_nr': i})
            output_status.append(state_data)
        return output_status

    # Shutters

    def shutter_up(self, shutter_id, timer=None):
        if timer:
            raise NotImplementedError('Shutter timers are not supported')
        self._master_communicator.do_basic_action(BasicAction(action_type=10,
                                                              action=1,
                                                              device_nr=shutter_id))

    def shutter_down(self, shutter_id, timer=None):
        if timer:
            raise NotImplementedError('Shutter timers are not supported')
        self._master_communicator.do_basic_action(BasicAction(action_type=10,
                                                              action=2,
                                                              device_nr=shutter_id))

    def shutter_stop(self, shutter_id):
        self._master_communicator.do_basic_action(BasicAction(action_type=10,
                                                              action=0,
                                                              device_nr=shutter_id))

    def load_shutter(self, shutter_id):  # type: (int) -> ShutterDTO
        shutter = ShutterConfiguration(shutter_id)
        shutter_dto = ShutterMapper.orm_to_dto(shutter)
        # Load information that is set on the Output(Module)Configuration
        if shutter.outputs.output_0 == 255 * 2:
            shutter_dto.up_down_config = 1
        else:
            output_module = OutputConfiguration(shutter.outputs.output_0).module
            if getattr(output_module.shutter_config, 'set_{0}_direction'.format(shutter.output_set)):
                shutter_dto.up_down_config = 1
            else:
                shutter_dto.up_down_config = 0
        return shutter_dto

    def load_shutters(self):  # type: () -> List[ShutterDTO]
        # At this moment, the system expects a given amount of Shutter modules to be physically
        # installed. However, in the Core+, this is not the case as a Shutter isn't a physical module
        # but instead a virtual layer over physical Output modules. For easy backwards compatible
        # implementation, a Shutter will map 1-to-1 to the Outputs with the same ID. This means we only need
        # to emulate such a Shutter module foreach Output module.
        shutters = []
        for shutter_id in self._enumerate_io_modules('output', amount_per_module=4):
            shutters.append(self.load_shutter(shutter_id))
        return shutters

    def save_shutters(self, shutters):  # type: (List[Tuple[ShutterDTO, List[str]]]) -> None
        for shutter_dto, fields in shutters:
            # Validate whether output module exists
            output_module = OutputConfiguration(shutter_dto.id * 2).module
            # Configure shutter
            shutter = ShutterMapper.dto_to_orm(shutter_dto, fields)
            if shutter.timer_down not in [0, 65535] and shutter.timer_up not in [0, 65535]:
                # Shutter is "configured"
                shutter.outputs.output_0 = shutter.id * 2
                output_set = shutter.output_set
                self._output_shutter_map[shutter.outputs.output_0] = shutter.id
                self._output_shutter_map[shutter.outputs.output_1] = shutter.id
                is_configured = True
            else:
                output_set = shutter.output_set  # Previous outputs need to be restored
                self._output_shutter_map.pop(shutter.outputs.output_0, None)
                self._output_shutter_map.pop(shutter.outputs.output_1, None)
                shutter.outputs.output_0 = 255 * 2
                is_configured = False
            shutter.save(activate=False)
            # Mark related Outputs as "occupied by shutter"
            setattr(output_module.shutter_config, 'are_{0}_outputs'.format(output_set), not is_configured)
            setattr(output_module.shutter_config, 'set_{0}_direction'.format(shutter.output_set), shutter_dto.up_down_config == 1)
            output_module.save(activate=False)
        MemoryActivator.activate()

    def _refresh_shutter_states(self):
        status_data = {x['device_nr']: x for x in self.load_output_status()}
        for shutter_id in range(len(status_data) // 2):
            shutter = ShutterConfiguration(shutter_id)
            output_0 = status_data.get(shutter.outputs.output_0)
            output_1 = status_data.get(shutter.outputs.output_1)
            if output_0 and output_1:
                self._output_shutter_map[shutter.outputs.output_0] = shutter.id
                self._output_shutter_map[shutter.outputs.output_1] = shutter.id
                self._handle_shutter(shutter, output_0['status'], output_1['status'])
            else:
                self._shutter_status.pop(shutter.id, None)
                self._output_shutter_map.pop(shutter.outputs.output_0, None)
                self._output_shutter_map.pop(shutter.outputs.output_1, None)
        self._shutters_last_updated = time.time()

    def shutter_group_up(self, shutter_group_id):  # type: (int) -> None
        raise NotImplementedError()  # TODO: Implement once supported by Core(+)

    def shutter_group_down(self, shutter_group_id):  # type: (int) -> None
        raise NotImplementedError()  # TODO: Implement once supported by Core(+)

    def shutter_group_stop(self, shutter_group_id):  # type: (int) -> None
        raise NotImplementedError()  # TODO: Implement once supported by Core(+)

    def load_shutter_group(self, shutter_group_id):  # type: (int) -> ShutterGroupDTO
        return ShutterGroupDTO(id=shutter_group_id)

    def load_shutter_groups(self):  # type: () -> List[ShutterGroupDTO]
        shutter_groups = []
        for i in range(16):
            shutter_groups.append(ShutterGroupDTO(id=i))
        return shutter_groups

    def save_shutter_groups(self, shutter_groups):  # type: (List[Tuple[ShutterGroupDTO, List[str]]]) -> None
        pass  # TODO: Implement when/if ShutterGroups get actual properties

    # Thermostats

    def load_heating_thermostat(self, thermostat_id):
        raise UnsupportedException()

    def load_heating_thermostats(self):
        raise UnsupportedException()

    def save_heating_thermostats(self, thermostats):
        raise UnsupportedException()

    def load_cooling_thermostat(self, thermostat_id):
        raise UnsupportedException()

    def load_cooling_thermostats(self):
        raise UnsupportedException()

    def save_cooling_thermostats(self, thermostats):
        raise UnsupportedException()

    def load_thermostat_group(self):
        raise UnsupportedException()

    def save_thermostat_group(self, thermostat_group):
        raise UnsupportedException()

    # Can Led functions

    def load_global_feedback(self, global_feedback_id):  # type: (int) -> GlobalFeedbackDTO
        global_feedbacks = CANFeedbackController.load_global_led_feedback_configuration()
        return global_feedbacks.get(global_feedback_id, GlobalFeedbackDTO(id=global_feedback_id))

    def load_global_feedbacks(self):  # type: () -> List[GlobalFeedbackDTO]
        global_feedbacks = CANFeedbackController.load_global_led_feedback_configuration()
        return [global_feedbacks.get(i, GlobalFeedbackDTO(id=i)) for i in range(32)]

    def save_global_feedbacks(self, global_feedbacks):  # type: (List[Tuple[GlobalFeedbackDTO, List[str]]]) -> None
        CANFeedbackController.save_global_led_feedback_configuration(global_feedbacks, activate=True)

    # Sensors

    def get_sensor_temperature(self, sensor_id):
        return self._sensor_states.get(sensor_id, {}).get('TEMPERATURE')

    def get_sensors_temperature(self):
        amount_sensor_modules = self._master_communicator.do_command(CoreAPI.general_configuration_number_of_modules(), {})['sensor']
        temperatures = []
        for sensor_id in range(amount_sensor_modules * 8):
            temperatures.append(self.get_sensor_temperature(sensor_id))
        return temperatures

    def get_sensor_humidity(self, sensor_id):
        return self._sensor_states.get(sensor_id, {}).get('HUMIDITY')

    def get_sensors_humidity(self):
        amount_sensor_modules = self._master_communicator.do_command(CoreAPI.general_configuration_number_of_modules(), {})['sensor']
        humidities = []
        for sensor_id in range(amount_sensor_modules * 8):
            humidities.append(self.get_sensor_humidity(sensor_id))
        return humidities

    def get_sensor_brightness(self, sensor_id):
        # TODO: This is a lux value and must somehow be converted to legacy percentage
        brightness = self._sensor_states.get(sensor_id, {}).get('BRIGHTNESS')
        if brightness is None or brightness in [65535]:
            return None
        return int(float(brightness) / 65535.0 * 100)

    def get_sensors_brightness(self):
        amount_sensor_modules = self._master_communicator.do_command(CoreAPI.general_configuration_number_of_modules(), {})['sensor']
        brightnesses = []
        for sensor_id in range(amount_sensor_modules * 8):
            brightnesses.append(self.get_sensor_brightness(sensor_id))
        return brightnesses

    def load_sensor(self, sensor_id):  # type: (int) -> SensorDTO
        sensor = SensorConfiguration(sensor_id)
        return SensorMapper.orm_to_dto(sensor)

    def load_sensors(self):  # type: () -> List[SensorDTO]
        sensors = []
        for i in self._enumerate_io_modules('sensor'):
            sensors.append(self.load_sensor(i))
        return sensors

    def save_sensors(self, sensors):  # type: (List[Tuple[SensorDTO, List[str]]]) -> None
        for sensor_dto, fields in sensors:
            sensor = SensorMapper.dto_to_orm(sensor_dto, fields)
            sensor.save(activate=False)
        MemoryActivator.activate()

    def _refresh_sensor_states(self):
        amount_sensor_modules = self._master_communicator.do_command(CoreAPI.general_configuration_number_of_modules(), {})['sensor']
        for module_nr in range(amount_sensor_modules):
            temperature_values = self._master_communicator.do_command(CoreAPI.sensor_temperature_values(), {'module_nr': module_nr})['values']
            brightness_values = self._master_communicator.do_command(CoreAPI.sensor_brightness_values(), {'module_nr': module_nr})['values']
            humidity_values = self._master_communicator.do_command(CoreAPI.sensor_humidity_values(), {'module_nr': module_nr})['values']
            for i in range(8):
                sensor_id = module_nr * 8 + i
                self._sensor_states[sensor_id] = {'TEMPERATURE': temperature_values[i],
                                                  'BRIGHTNESS': brightness_values[i],
                                                  'HUMIDITY': humidity_values[i]}
        self._sensor_last_updated = time.time()

    def set_virtual_sensor(self, sensor_id, temperature, humidity, brightness):
        sensor_configuration = SensorConfiguration(sensor_id)
        if sensor_configuration.module.device_type != 't':
            raise ValueError('Sensor ID {0} does not map to a virtual Sensor'.format(sensor_id))
        self._master_communicator.do_basic_action(BasicAction(action_type=3,
                                                              action=sensor_id,
                                                              device_nr=Temperature.temperature_to_system_value(temperature)))
        self._master_communicator.do_basic_action(BasicAction(action_type=4,
                                                              action=sensor_id,
                                                              device_nr=Humidity.humidity_to_system_value(humidity)))
        self._master_communicator.do_basic_action(BasicAction(action_type=5,
                                                              action=sensor_id,
                                                              device_nr=brightness if brightness is not None else (2 ** 16 - 1),
                                                              extra_parameter=3))  # Store full word-size brightness value
        self._refresh_sensor_states()

    # PulseCounters

    def load_pulse_counter(self, pulse_counter_id):  # type: (int) -> PulseCounterDTO
        # TODO: Implement PulseCounters
        raise DoesNotExist('Could not find a PulseCounter with id {0}'.format(pulse_counter_id))

    def load_pulse_counters(self):  # type: () -> List[PulseCounterDTO]
        # TODO: Implement PulseCounters
        return []

    def save_pulse_counters(self, pulse_counters):  # type: (List[Tuple[PulseCounterDTO, List[str]]]) -> None
        # TODO: Implement PulseCounters
        return

    def get_pulse_counter_values(self):  # type: () -> Dict[int, int]
        # TODO: Implement PulseCounters
        return {}

    # (Group)Actions

    def do_basic_action(self, action_type, action_number):  # type: (int, int) -> None
        basic_actions = GroupActionMapper.classic_actions_to_core_actions([action_type, action_number])
        for basic_action in basic_actions:
            self._master_communicator.do_basic_action(basic_action)

    def do_group_action(self, group_action_id):  # type: (int) -> None
        self._master_communicator.do_basic_action(BasicAction(action_type=19, action=0, device_nr=group_action_id))

    def load_group_action(self, group_action_id):  # type: (int) -> GroupActionDTO
        return GroupActionMapper.orm_to_dto(GroupActionController.load_group_action(group_action_id))

    def load_group_actions(self):  # type: () -> List[GroupActionDTO]
        return [GroupActionMapper.orm_to_dto(o)
                for o in GroupActionController.load_group_actions()]

    def save_group_actions(self, group_actions):  # type: (List[Tuple[GroupActionDTO, List[str]]]) -> None
        should_activate = False
        for group_action_dto, fields in group_actions:
            group_action = GroupActionMapper.dto_to_orm(group_action_dto, fields)
            GroupActionController.save_group_action(group_action, fields, activate=False)
            should_activate |= bool(fields)
        if should_activate:
            MemoryActivator.activate()

    # Module management

    def module_discover_start(self, timeout):  # type: (int) -> None
        def _stop(): self.module_discover_stop()

        self._master_communicator.do_basic_action(BasicAction(action_type=200,
                                                              action=0,
                                                              extra_parameter=0))

        if self._discover_mode_timer is not None:
            self._discover_mode_timer.cancel()
        self._discover_mode_timer = Timer(timeout, _stop)
        self._discover_mode_timer.start()

    def module_discover_stop(self):  # type: () -> None
        if self._discover_mode_timer is not None:
            self._discover_mode_timer.cancel()
            self._discover_mode_timer = None

        self._master_communicator.do_basic_action(BasicAction(action_type=200,
                                                              action=0,
                                                              extra_parameter=255))
        self._broadcast_module_discovery()

    def module_discover_status(self):  # type: () -> bool
        return self._discover_mode_timer is not None

    def _broadcast_module_discovery(self):
        # type: () -> None
        master_event = MasterEvent(event_type=MasterEvent.Types.MODULE_DISCOVERY, data={})
        self._pubsub.publish_master_event(PubSub.MasterTopics.MODULE, master_event)

    def get_module_log(self):  # type: () -> List[Dict[str, Any]]
        raise NotImplementedError()  # No need to implement. Not used and rather obsolete code anyway

    def get_modules(self):
        def _default_if_255(value, default):
            return value if value != 255 else default

        global_configuration = GlobalConfiguration()

        outputs = []
        nr_of_output_modules = _default_if_255(global_configuration.number_of_output_modules, 0)
        for module_id in range(nr_of_output_modules):
            output_module_info = OutputModuleConfiguration(module_id)
            device_type = output_module_info.device_type
            if device_type == 'o' and output_module_info.address[4:15] in ['000.000.000',
                                                                           '000.000.001',
                                                                           '000.000.002']:
                outputs.append('P')  # Internal output module
            else:
                # Use device_type, except for shutters, which are now kinda output module alike
                outputs.append({'r': 'o',
                                'R': 'O'}.get(device_type, device_type))

        inputs = []
        can_inputs = []
        nr_of_input_modules = _default_if_255(global_configuration.number_of_input_modules, 0)
        nr_of_sensor_modules = _default_if_255(global_configuration.number_of_sensor_modules, 0)
        nr_of_can_controls = _default_if_255(global_configuration.number_of_can_control_modules, 0)
        for module_id in range(nr_of_input_modules):
            input_module_info = InputModuleConfiguration(module_id)
            device_type = input_module_info.device_type
            if device_type == 'i' and input_module_info.address.endswith('000.000.000'):
                inputs.append('J')  # Internal input module
            elif device_type == 'b':
                can_inputs.append('I')  # uCAN input "module"
            elif device_type in ['I', 'i']:
                inputs.append(device_type)  # Slave and virtual input module
        for module_id in range(nr_of_sensor_modules):
            sensor_module_info = SensorModuleConfiguration(module_id)
            device_type = sensor_module_info.device_type
            if device_type == 'T':
                inputs.append('T')
            elif device_type == 's':
                can_inputs.append('T')  # uCAN sensor "module"
        for module_id in range(nr_of_can_controls - 1):
            can_inputs.append('C')
        can_inputs.append('E')

        # i/I/J = Virtual/physical/internal Input module
        # o/O/P = Virtual/physical/internal Ouptut module
        # l = OpenCollector module
        # T/t = Physical/internal Temperature module
        # C/E = Physical/internal CAN Control
        return {'outputs': outputs, 'inputs': inputs, 'shutters': [], 'can_inputs': can_inputs}

    def get_modules_information(self, address=None):  # type: (Optional[str]) -> List[ModuleDTO]
        """ Gets module information """

        def _default_if_255(value, default):
            return value if value != 255 else default

        self._firmware_versions = {}
        self._master_communicator.do_command(command=CoreAPI.request_slave_firmware_versions(),
                                             fields={})

        def _wait_for_version(address_, timeout=3):
            threshold = time.time() + timeout
            while address_ not in self._firmware_versions and time.time() < threshold:
                time.sleep(0.1)
            version_info = self._firmware_versions.get(address_)
            if version_info is None:
                return False, None, None
            return True, None, version_info

        information = []
        module_type_lookup = {'c': ModuleDTO.ModuleType.CAN_CONTROL,
                              't': ModuleDTO.ModuleType.SENSOR,
                              's': ModuleDTO.ModuleType.SENSOR,  # uCAN sensor
                              'i': ModuleDTO.ModuleType.INPUT,
                              'b': ModuleDTO.ModuleType.INPUT,  # uCAN input
                              'o': ModuleDTO.ModuleType.OUTPUT,
                              'l': ModuleDTO.ModuleType.OPEN_COLLECTOR,
                              'r': ModuleDTO.ModuleType.SHUTTER,
                              'd': ModuleDTO.ModuleType.DIM_CONTROL}

        global_configuration = GlobalConfiguration()
        nr_of_input_modules = _default_if_255(global_configuration.number_of_input_modules, 0)
        for module_id in range(nr_of_input_modules):
            input_module_info = InputModuleConfiguration(module_id)
            device_type = input_module_info.device_type
            hardware_type = ModuleDTO.HardwareType.PHYSICAL
            if device_type == 'i':
                if '.000.000.' in input_module_info.address:
                    hardware_type = ModuleDTO.HardwareType.INTERNAL
                else:
                    hardware_type = ModuleDTO.HardwareType.VIRTUAL
            elif device_type == 'b':
                hardware_type = ModuleDTO.HardwareType.EMULATED
            dto = ModuleDTO(source=ModuleDTO.Source.MASTER,
                            address=input_module_info.address,
                            module_type=module_type_lookup.get(device_type.lower()),
                            hardware_type=hardware_type,
                            order=module_id)
            if hardware_type == ModuleDTO.HardwareType.PHYSICAL:
                dto.online, dto.hardware_version, dto.firmware_version = _wait_for_version(input_module_info.address)
            information.append(dto)

        nr_of_output_modules = _default_if_255(global_configuration.number_of_output_modules, 0)
        for module_id in range(nr_of_output_modules):
            output_module_info = OutputModuleConfiguration(module_id)
            device_type = output_module_info.device_type
            hardware_type = ModuleDTO.HardwareType.PHYSICAL
            if device_type in ['l', 'o', 'd']:
                if '.000.000.' in output_module_info.address:
                    hardware_type = ModuleDTO.HardwareType.INTERNAL
                else:
                    hardware_type = ModuleDTO.HardwareType.VIRTUAL
            dto = ModuleDTO(source=ModuleDTO.Source.MASTER,
                            address=output_module_info.address,
                            module_type=module_type_lookup.get(device_type.lower()),
                            hardware_type=hardware_type,
                            order=module_id)
            if hardware_type == ModuleDTO.HardwareType.PHYSICAL:
                dto.online, dto.hardware_version, dto.firmware_version = _wait_for_version(output_module_info.address)
            information.append(dto)

        nr_of_sensor_modules = _default_if_255(global_configuration.number_of_sensor_modules, 0)
        for module_id in range(nr_of_sensor_modules):
            sensor_module_info = SensorModuleConfiguration(module_id)
            device_type = sensor_module_info.device_type
            hardware_type = ModuleDTO.HardwareType.PHYSICAL
            if device_type == 't':
                if '.000.000.' in sensor_module_info.address:
                    hardware_type = ModuleDTO.HardwareType.INTERNAL
                else:
                    hardware_type = ModuleDTO.HardwareType.VIRTUAL
            dto = ModuleDTO(source=ModuleDTO.Source.MASTER,
                            address=sensor_module_info.address,
                            module_type=module_type_lookup.get(device_type.lower()),
                            hardware_type=hardware_type,
                            order=module_id)
            if hardware_type == ModuleDTO.HardwareType.PHYSICAL:
                dto.online, dto.hardware_version, dto.firmware_version = _wait_for_version(sensor_module_info.address)
            information.append(dto)

        nr_of_can_controls = _default_if_255(global_configuration.number_of_can_control_modules, 0)
        for module_id in range(nr_of_can_controls):
            can_control_module_info = CanControlModuleConfiguration(module_id)
            device_type = can_control_module_info.device_type
            hardware_type = ModuleDTO.HardwareType.PHYSICAL
            if module_id == 0:
                hardware_type = ModuleDTO.HardwareType.INTERNAL
            dto = ModuleDTO(source=ModuleDTO.Source.MASTER,
                            address=can_control_module_info.address,
                            module_type=module_type_lookup.get(device_type.lower()),
                            hardware_type=hardware_type,
                            order=module_id)
            if hardware_type == ModuleDTO.HardwareType.PHYSICAL:
                dto.online, dto.hardware_version, dto.firmware_version = _wait_for_version(can_control_module_info.address)
            information.append(dto)

        return information

    def _handle_firmware_information(self, information):  # type: (Dict[str, str]) -> None
        raw_version = information['version']
        version = None if raw_version == '0.0.0' else raw_version
        self._firmware_versions[information['address']] = version

    def replace_module(self, old_address, new_address):  # type: (str, str) -> None
        raise NotImplementedError('Module replacement not supported')

    def flash_leds(self, led_type, led_id):  # type: (int, int) -> str
        """
        Flash the leds on the module for an output/input/sensor.
        :param led_type: The module type, see `IndicateType`.
        :param led_id: The id of the output/input/sensor.
        """
        all_types = [IndicateType.INPUT,
                     IndicateType.OUTPUT,
                     IndicateType.SENSOR]
        if led_type not in all_types:
            raise ValueError('Module indication can only be executed on types: {0}'.format(', '.join(str(t) for t in all_types)))
        if led_type == IndicateType.OUTPUT:
            output = OutputConfiguration(led_id)
            if output.is_shutter:
                self._master_communicator.do_basic_action(BasicAction(action_type=10, action=200, device_nr=led_id // 2))
            else:
                self._master_communicator.do_basic_action(BasicAction(action_type=0, action=200, device_nr=led_id))
        elif led_type == IndicateType.INPUT:
            self._master_communicator.do_basic_action(BasicAction(action_type=1, action=200, device_nr=led_id))
        elif led_type == IndicateType.SENSOR:
            self._master_communicator.do_basic_action(BasicAction(action_type=8, action=200, device_nr=led_id))
        return 'OK'

    # Virtual modules

    def add_virtual_output_module(self):
        # type: () -> None
        self._add_virtual_module(OutputModuleConfiguration, 'output', 'o')
        self._broadcast_module_discovery()

    def add_virtual_dim_control_module(self):
        # type: () -> None
        self._add_virtual_module(OutputModuleConfiguration, 'output', 'd')
        self._broadcast_module_discovery()

    def add_virtual_input_module(self):
        # type: () -> None
        self._add_virtual_module(InputModuleConfiguration, 'input', 'i')
        self._broadcast_module_discovery()

    def add_virtual_sensor_module(self):
        # type: () -> None
        self._add_virtual_module(SensorModuleConfiguration, 'sensor', 't')
        self._broadcast_module_discovery()

    def _add_virtual_module(self, configuration_type, module_type_name, module_type):
        # type: (Union[Type[OutputModuleConfiguration], Type[InputModuleConfiguration], Type[SensorModuleConfiguration]], str, str) -> None
        def _default_if_255(value, default):
            return value if value != 255 else default

        global_configuration = GlobalConfiguration()
        number_of_modules = _default_if_255(getattr(global_configuration, 'number_of_{0}_modules'.format(module_type_name)), 0)
        addresses = []  # type: List[int]
        for module_id in range(number_of_modules):
            module_info = configuration_type(module_id)
            device_type = module_info.device_type
            if device_type == module_type:
                parts = [int(part) for part in module_info.address[4:15].split('.')]
                address = parts[0] * 256 * 256 + parts[1] * 256 + parts[2]
                if address >= 256:
                    addresses.append(address)
        addresses_and_none = [a for a in sorted(addresses)]  # type: List[Optional[int]]  # Iterate through the sorted list to work around List invariance
        addresses_and_none.append(None)
        next_address = next(i for i, e in enumerate(addresses_and_none, 256) if i != e)
        new_address = bytearray([ord(module_type)]) + struct.pack('>I', next_address)[-3:]
        self._master_communicator.do_basic_action(BasicAction(action_type={'output': 201,
                                                                           'input': 202,
                                                                           'sensor': 203}[module_type_name],
                                                              action=number_of_modules,  # 0-based, so no +1 needed here
                                                              device_nr=struct.unpack('>H', new_address[0:2])[0],
                                                              extra_parameter=struct.unpack('>H', new_address[2:4])[0]))
        self._master_communicator.do_basic_action(BasicAction(action_type=200,
                                                              action=4,
                                                              device_nr={'output': 0,
                                                                         'input': 1,
                                                                         'sensor': 2}[module_type_name],
                                                              extra_parameter=number_of_modules + 1))

    # Generic

    def power_cycle_bus(self):
        raise NotImplementedError()

    def get_status(self):
        firmware_version = self._master_communicator.do_command(CoreAPI.get_firmware_version(), {})['version']
        rs485_mode = self._master_communicator.do_command(CoreAPI.get_master_modes(), {})['rs485_mode']
        date_time = self._master_communicator.do_command(CoreAPI.get_date_time(), {})
        return {'time': '{0:02}:{1:02}'.format(date_time['hours'], date_time['minutes']),
                'date': '{0:02}/{1:02}/20{2:02}'.format(date_time['day'], date_time['month'], date_time['year']),
                'mode': {CoreAPI.SlaveBusMode.INIT: 'I',
                         CoreAPI.SlaveBusMode.LIVE: 'L',
                         CoreAPI.SlaveBusMode.TRANSPARENT: 'T'}[rs485_mode],
                'version': firmware_version,
                'hw_version': 1}  # TODO: Hardware version

    def reset(self):
        # type: () -> None
        self._master_communicator.do_basic_action(BasicAction(action_type=254, action=0), timeout=None)

    def cold_reset(self, power_on=True):
        # type: (bool) -> None
        _ = self  # Must be an instance method
        with open('/sys/class/gpio/gpio49/direction', 'w') as gpio_direction:
            gpio_direction.write('out')

        def power(master_on):
            """ Set the power on the master. """
            with open('/sys/class/gpio/gpio49/value', 'w') as gpio_file:
                gpio_file.write('0' if master_on else '1')

        power(False)
        if power_on:
            time.sleep(5)
            power(True)

        self._master_communicator.reset_communication_statistics()

    def update_master(self, hex_filename):
        # type: (str) -> None
        CoreUpdater.update(hex_filename=hex_filename)

    def get_backup(self):
        data = bytearray()
        pages, page_length = MemoryFile.SIZES[MemoryTypes.EEPROM]
        for page in range(pages):
            page_address = MemoryAddress(memory_type=MemoryTypes.EEPROM, page=page, offset=0, length=page_length)
            data += self._memory_file.read([page_address])[page_address]
        return ''.join(str(chr(entry)) for entry in data)

    def restore(self, data):
        pages, page_length = MemoryFile.SIZES[MemoryTypes.EEPROM]
        data_structure = {}  # type: Dict[int, bytearray]
        for page in range(pages):
            page_data = bytearray([ord(entry) for entry in data[page * page_length:(page + 1) * page_length]])
            if len(page_data) < page_length:
                page_data += bytearray([255] * (page_length - len(page_data)))
            data_structure[page] = page_data
        self._restore(data_structure)

    def factory_reset(self):
        pages, page_length = MemoryFile.SIZES[MemoryTypes.EEPROM]
        data_set = {page: bytearray([255] * page_length) for page in range(pages)}
        # data_set[0][0] = 1  # Needed to validate Brain+ with no front panel attached
        self._restore(data_set)

    def _restore(self, data):  # type: (Dict[int, bytearray]) -> None
        amount_of_pages, page_length = MemoryFile.SIZES[MemoryTypes.EEPROM]
        page_retry = None
        current_page = amount_of_pages - 1
        while current_page >= 0:
            try:
                page_address = MemoryAddress(memory_type=MemoryTypes.EEPROM, page=current_page, offset=0, length=page_length)
                self._memory_file.write({page_address: data[current_page]})
                current_page -= 1
            except CommunicationTimedOutException:
                if page_retry == current_page:
                    raise
                page_retry = current_page
                time.sleep(10)
        time.sleep(5)  # Give the master some time to settle
        self.cold_reset()  # Cold reset, enforcing a reload of all settings

    def error_list(self):
        return []  # TODO: Implement

    def last_success(self):
        return 0.0  # TODO: Implement

    def clear_error_list(self):
        raise NotImplementedError()

    def set_status_leds(self, status):
        raise NotImplementedError()

    def set_all_lights_off(self):
        # type: () -> None
        self._master_communicator.do_basic_action(BasicAction(action_type=0,
                                                              action=255,
                                                              device_nr=1))

    def set_all_lights_floor_off(self, floor):
        # type: (int) -> None
        raise NotImplementedError()

    def set_all_lights_floor_on(self, floor):
        # type: (int) -> None
        raise NotImplementedError()

    def get_configuration_dirty_flag(self):
        return False  # TODO: Implement

    # Legacy

    def load_scheduled_action_configurations(self, fields=None):
        # type: (Any) -> List[Dict[str,Any]]
        return []

    def load_startup_action_configuration(self, fields=None):
        # type: (Any) -> Dict[str,Any]
        return {'actions': ''}

    def load_dimmer_configuration(self, fields=None):
        # type: (Any) -> Dict[str,Any]
        return {'min_dim_level': 0,  # TODO: Implement
                'dim_step': 0,
                'dim_wait_cycle': 0,
                'dim_memory': 0}


class MasterInputState(object):
    def __init__(self, interval=300):
        # type: (int) -> None
        self._interval = interval
        self._last_updated = 0  # type: float
        self._values = {}  # type: Dict[int,MasterInputValue]

    def get_inputs(self):
        # type: () -> List[Dict[str,Any]]
        return [x.serialize() for x in self._values.values()]

    def get_recent(self):
        # type: () -> List[int]
        sorted_inputs = sorted(list(self._values.values()), key=lambda x: x.changed_at)
        recent_events = [x.input_id for x in sorted_inputs
                         if x.changed_at > time.time() - 10]
        return recent_events[-5:]

    def handle_event(self, core_event):
        # type: (MasterCoreEvent) -> MasterEvent
        value = MasterInputValue.from_core_event(core_event)
        if value.input_id not in self._values:
            self._values[value.input_id] = value
        self._values[value.input_id].update(value)
        return value.master_event()

    def should_refresh(self):
        # type: () -> bool
        return self._last_updated + self._interval < time.time()

    def refresh(self, info):
        # type: (List[int]) -> List[MasterEvent]
        events = []
        for i, byte in enumerate(info):
            for j in range(0, 8):
                current_status = byte >> j & 0x1
                input_id = (i * 8) + j
                if input_id not in self._values:
                    self._values[input_id] = MasterInputValue(input_id, current_status)
                state = self._values[input_id]
                if state.update_status(current_status):
                    events.append(state.master_event())
        self._last_updated = time.time()
        return events


class MasterInputValue(object):
    def __init__(self, input_id, status, changed_at=0):
        # type: (int, int, float) -> None
        self.input_id = input_id
        self.status = status
        self.changed_at = changed_at

    @classmethod
    def from_core_event(cls, event):
        # type: (MasterCoreEvent) -> MasterInputValue
        status = 1 if event.data['status'] else 0
        changed_at = time.time()
        return cls(event.data['input'], status, changed_at=changed_at)

    def serialize(self):
        # type: () -> Dict[str,Any]
        return {'id': self.input_id, 'status': self.status}  # TODO: output?

    def update(self, other_value):
        # type: (MasterInputValue) -> None
        self.update_status(other_value.status)

    def update_status(self, current_status):
        # type: (int) -> bool
        is_changed = self.status != current_status
        if is_changed:
            self.status = current_status
            self.changed_at = time.time()
        return is_changed

    def master_event(self):
        # type: () -> MasterEvent
        return MasterEvent(event_type=MasterEvent.Types.INPUT_CHANGE,
                           data={'id': self.input_id,
                                 'status': bool(self.status),
                                 'location': {'room_id': 255}})  # TODO: missing room

    def __repr__(self):
        # type: () -> str
        return '<MasterInputValue {} {} {}>'.format(self.input_id, self.status, self.changed_at)<|MERGE_RESOLUTION|>--- conflicted
+++ resolved
@@ -27,13 +27,8 @@
 
 from gateway.daemon_thread import DaemonThread, DaemonThreadWait
 from gateway.dto import GroupActionDTO, InputDTO, ModuleDTO, OutputDTO, \
-<<<<<<< HEAD
     PulseCounterDTO, SensorDTO, ShutterDTO, ShutterGroupDTO, GlobalFeedbackDTO
-from gateway.enums import ShutterEnums
-=======
-    PulseCounterDTO, SensorDTO, ShutterDTO, ShutterGroupDTO
 from gateway.enums import ShutterEnums, IndicateType
->>>>>>> 8938fdc9
 from gateway.exceptions import UnsupportedException
 from gateway.hal.mappers_core import GroupActionMapper, InputMapper, \
     OutputMapper, SensorMapper, ShutterMapper
