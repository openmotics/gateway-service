--- conflicted
+++ resolved
@@ -23,15 +23,8 @@
 from datetime import datetime
 from threading import Thread, Timer
 
-<<<<<<< HEAD
-from peewee import DoesNotExist
-
-from gateway.dto import GroupActionDTO, InputDTO, OutputDTO, PulseCounterDTO, \
-    SensorDTO, ShutterDTO, ShutterGroupDTO, ModuleDTO
-=======
 from gateway.dto import GroupActionDTO, InputDTO, ModuleDTO, OutputDTO, \
-    PulseCounterDTO, SensorDTO, ShutterDTO, ShutterGroupDTO, ThermostatDTO
->>>>>>> 2fee8ced
+    PulseCounterDTO, SensorDTO, ShutterDTO, ShutterGroupDTO
 from gateway.enums import ShutterEnums
 from gateway.exceptions import UnsupportedException
 from gateway.hal.mappers_core import GroupActionMapper, InputMapper, \
