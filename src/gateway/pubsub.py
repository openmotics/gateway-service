--- conflicted
+++ resolved
@@ -28,14 +28,8 @@
 
 if False:  # MYPY
     from typing import Callable, Dict, List, Literal, Tuple, Union
-<<<<<<< HEAD
     GATEWAY_TOPIC = Literal['config', 'scheduler', 'state']
     MASTER_TOPIC = Literal['eeprom', 'module', 'power', 'output', 'input', 'shutter', 'sensor', 'thermostat']
-    ESAFE_TOPIC = Literal['delivery', 'lock', 'config', 'rfid']
-=======
-    GATEWAY_TOPIC = Literal['config', 'state']
-    MASTER_TOPIC = Literal['eeprom', 'module', 'power', 'output', 'input', 'shutter', 'sensor']
->>>>>>> 67be75ed
 
 logger = logging.getLogger(__name__)
 
