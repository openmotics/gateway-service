# Copyright (C) 2020 OpenMotics BV
#
# This program is free software: you can redistribute it and/or modify
# it under the terms of the GNU Affero General Public License as
# published by the Free Software Foundation, either version 3 of the
# License, or (at your option) any later version.
#
# This program is distributed in the hope that it will be useful,
# but WITHOUT ANY WARRANTY; without even the implied warranty of
# MERCHANTABILITY or FITNESS FOR A PARTICULAR PURPOSE.  See the
# GNU Affero General Public License for more details.
#
# You should have received a copy of the GNU Affero General Public License
# along with this program.  If not, see <http://www.gnu.org/licenses/>.
"""
The users module contains the UserController class, which provides methods for creating
and authenticating users.
"""

from __future__ import absolute_import
import logging
import uuid
import time
import random
import six
from ioc import Injectable, Inject, Singleton, INJECTED
from gateway.authentication_controller import AuthenticationController, AuthenticationToken
from gateway.exceptions import ItemDoesNotExistException
from gateway.models import User
from gateway.mappers.user import UserMapper
from gateway.dto.user import UserDTO
from gateway.enums import UserEnums

if False:  # MYPY
    from typing import Tuple, List, Optional, Dict, Union

logger = logging.getLogger('openmotics')

@Injectable.named('user_controller')
@Singleton
class UserController(object):
    """ The UserController provides methods for the creation and authentication of users. """

    @Inject
    def __init__(self, config=INJECTED, authentication_controller=INJECTED):
        # type: (Dict[str, str], AuthenticationController) -> None
        """ Constructor a new UserController. """
        self._config = config
        self.authentication_controller = authentication_controller
        self.user_cache = []  # type: List[UserDTO]
        self.load_users()

    def start(self):
        # type: () -> None
        # Create the user for the cloud
        logger.info('Adding the cloud user')
        username = self._config['username'].lower()

        cloud_user_dto = UserDTO(
            username=username,
            pin_code=None,
            role=User.UserRoles.ADMIN,
            accepted_terms=AuthenticationController.TERMS_VERSION
        )
        cloud_user_dto.set_password(self._config['password'])
        # Save the user to the DB
        self.save_user(user_dto=cloud_user_dto)

    def stop(self):
        # type: () -> None
        pass

    def save_user(self, user_dto):
        # type: (UserDTO) -> UserDTO
        """ Saves one instance of a user with the defined fields in param fields """
        _ = self

        for cached_user in self.user_cache:
            if cached_user.username == user_dto.username:
                raise RuntimeError('Cannot save the requested user: User already exists')
        # set some default values
        if 'role' not in user_dto.loaded_fields:
            user_dto.role = User.UserRoles.USER
        if 'pin_code' not in user_dto.loaded_fields:
            user_dto.pin_code = str(self.generate_new_pin_code()).zfill(4)
        elif self.check_if_pin_exists(user_dto.pin_code):
            raise RuntimeError('The requested pin code already exists, Cannot save a user with the same pin code')
        # to keep it backwards compatible, save the password as the pin code
        if 'password' not in user_dto.loaded_fields:
            user_dto.set_password(user_dto.pin_code)

        if 'language' in user_dto.loaded_fields:
            if user_dto.language not in User.UserLanguages.ALL:
                raise RuntimeError('Could not save the user with an unknown language: {}'.format(user_dto.language))

        user_orm = UserMapper.dto_to_orm(user_dto)
        UserController._validate(user_orm)
        user_orm.save()
        user_dto_saved = UserMapper.orm_to_dto(user_orm)
        self.user_cache.append(user_dto_saved)
        return user_dto_saved


    def save_users(self, users):
        # type: (List[UserDTO]) -> None
        """ Create or update a new user using a user DTO object """
        for user_dto in users:
            self.save_user(user_dto)

    def load_user(self, user_id):
        # type: (int) -> Optional[UserDTO]
        """  Returns a UserDTO of the requested user """
        _ = self
        user_orm = User.select().where(User.id == user_id).first()
        if user_orm is None:
            return None
        user_dto = UserMapper.orm_to_dto(user_orm)
        user_dto.clear_password()
        return user_dto

    def load_users(self):
        # type: () -> List[UserDTO]
        """  Returns a list of UserDTOs with all the usernames """
        _ = self
        users = []
        for user_orm in User.select():
            user_dto = UserMapper.orm_to_dto(user_orm)
            user_dto.clear_password()
            users.append(user_dto)
        self.user_cache = users
        return users

    def activate_user(self, user_id):
        _ = self
        try:
            user_orm = User.select().where(User.id == user_id).first()
            user_orm.is_active = True
            user_orm.save()
        except Exception as e:
            raise RuntimeError('Could not save the is_active flag to the database: {}'.format(e))

    def update_user(self, user_dto):
        # type: (UserDTO) -> None
        _ = self
        try:
            user_orm = User.select().where(User.id == user_dto.id).first()
            for field in user_dto.loaded_fields:
                if hasattr(user_orm, field):
                    setattr(user_orm, field, getattr(user_dto, field))
            user_orm.save()
        except Exception as e:
            raise RuntimeError('Could not update the user: {}'.format(e))


    @staticmethod
    def get_number_of_users():
        # type: () -> int
        """ Return the number of registered users """
        return User.select().count()

    def remove_user(self, user_dto):
        # type: (UserDTO) -> None
        """  Remove a user. """
<<<<<<< HEAD
        # remove the token if one is there
        try:
            self.authentication_controller.remove_token_for_user(user_dto)
        except:
            pass

        first_name = user_dto.first_name
        last_name = user_dto.last_name
=======
        # set username to lowercase to compare on username
        username = user_dto.username.lower()
>>>>>>> 8bbfee8b

        # check if the removed user is not the last admin user of the system
        if UserController.get_number_of_users() <= 1:
            raise Exception(UserEnums.DeleteErrors.LAST_ACCOUNT)
<<<<<<< HEAD
        query = User.delete().where((User.first_name == first_name) & (User.last_name == last_name))
        query.execute()
=======
        User.delete().where(User.username == username).execute()

        to_remove = []
        for token in self._tokens:
            if self._tokens[token][0] == username:
                to_remove.append(token)

        for token in to_remove:
            del self._tokens[token]
>>>>>>> 8bbfee8b

    def login(self, user_dto, accept_terms=False, timeout=None):
        # type: (UserDTO, bool, Optional[float]) -> Tuple[bool, Union[str, AuthenticationToken]]
        """  Login a user given a UserDTO """
<<<<<<< HEAD
        success, token = self.authentication_controller.login(user_dto, accept_terms, timeout)
        return success, token
=======

        if timeout is not None:
            try:
                timeout = int(timeout)
                timeout = min(60 * 60 * 24 * 30, max(60 * 60, timeout))
            except ValueError:
                timeout = None
        if timeout is None:
            timeout = self._token_timeout

        user_orm = User.select().where(
            (User.username == user_dto.username.lower()) &
            (User.password == user_dto.hashed_password)
        ).first()

        if user_orm is None:
            return False, UserEnums.AuthenticationErrors.INVALID_CREDENTIALS

        if user_orm.accepted_terms == UserController.TERMS_VERSION:
            return True, self._gen_token(user_orm.username, time.time() + timeout)
        if accept_terms is True:
            user_orm.accepted_terms = UserController.TERMS_VERSION
            user_orm.save()
            return True, self._gen_token(user_orm.username, time.time() + timeout)
        return False, UserEnums.AuthenticationErrors.TERMS_NOT_ACCEPTED
>>>>>>> 8bbfee8b

    def logout(self, token):
        # type: (str) -> None
        """  Removes the token from the controller.  """
        self.authentication_controller.logout(token)

    def check_token(self, token):
        result = self.authentication_controller.check_token(token)
        return result is not None

    def generate_new_pin_code(self):
        # loads the users in the self.users_cache
        current_pin_codes = [x.pin_code for x in self.user_cache if x.pin_code.isdigit()]
        while True:
            new_pin = random.randint(0, 9999)
            if new_pin not in current_pin_codes:
                break
        return new_pin

    def check_if_pin_exists(self, pin):
        current_pin_codes = [x.pin_code for x in self.user_cache]
        return pin in current_pin_codes

    @staticmethod
    def _validate(user):
        # type: (User) -> None
        """  Checks if the user object is a valid object to store  """
        if user.username is None or not isinstance(user.username, six.string_types) or user.username.strip() == '':
            raise RuntimeError('A user must have a username, value of type {} is provided'.format(type(user.username)))
        if user.password is None or not isinstance(user.password, six.string_types):
            raise RuntimeError('A user must have a password, value of type {} is provided'.format(type(user.password)))
        if user.accepted_terms is None or \
            not isinstance(user.accepted_terms, six.integer_types) or \
                0 < user.accepted_terms < AuthenticationController.TERMS_VERSION:
            raise RuntimeError('A user must have a valid "accepted_terms" fields')
<|MERGE_RESOLUTION|>--- conflicted
+++ resolved
@@ -161,71 +161,26 @@
     def remove_user(self, user_dto):
         # type: (UserDTO) -> None
         """  Remove a user. """
-<<<<<<< HEAD
         # remove the token if one is there
         try:
             self.authentication_controller.remove_token_for_user(user_dto)
         except:
             pass
 
-        first_name = user_dto.first_name
-        last_name = user_dto.last_name
-=======
         # set username to lowercase to compare on username
         username = user_dto.username.lower()
->>>>>>> 8bbfee8b
 
         # check if the removed user is not the last admin user of the system
         if UserController.get_number_of_users() <= 1:
             raise Exception(UserEnums.DeleteErrors.LAST_ACCOUNT)
-<<<<<<< HEAD
-        query = User.delete().where((User.first_name == first_name) & (User.last_name == last_name))
-        query.execute()
-=======
+
         User.delete().where(User.username == username).execute()
-
-        to_remove = []
-        for token in self._tokens:
-            if self._tokens[token][0] == username:
-                to_remove.append(token)
-
-        for token in to_remove:
-            del self._tokens[token]
->>>>>>> 8bbfee8b
 
     def login(self, user_dto, accept_terms=False, timeout=None):
         # type: (UserDTO, bool, Optional[float]) -> Tuple[bool, Union[str, AuthenticationToken]]
         """  Login a user given a UserDTO """
-<<<<<<< HEAD
         success, token = self.authentication_controller.login(user_dto, accept_terms, timeout)
         return success, token
-=======
-
-        if timeout is not None:
-            try:
-                timeout = int(timeout)
-                timeout = min(60 * 60 * 24 * 30, max(60 * 60, timeout))
-            except ValueError:
-                timeout = None
-        if timeout is None:
-            timeout = self._token_timeout
-
-        user_orm = User.select().where(
-            (User.username == user_dto.username.lower()) &
-            (User.password == user_dto.hashed_password)
-        ).first()
-
-        if user_orm is None:
-            return False, UserEnums.AuthenticationErrors.INVALID_CREDENTIALS
-
-        if user_orm.accepted_terms == UserController.TERMS_VERSION:
-            return True, self._gen_token(user_orm.username, time.time() + timeout)
-        if accept_terms is True:
-            user_orm.accepted_terms = UserController.TERMS_VERSION
-            user_orm.save()
-            return True, self._gen_token(user_orm.username, time.time() + timeout)
-        return False, UserEnums.AuthenticationErrors.TERMS_NOT_ACCEPTED
->>>>>>> 8bbfee8b
 
     def logout(self, token):
         # type: (str) -> None
@@ -260,4 +215,4 @@
         if user.accepted_terms is None or \
             not isinstance(user.accepted_terms, six.integer_types) or \
                 0 < user.accepted_terms < AuthenticationController.TERMS_VERSION:
-            raise RuntimeError('A user must have a valid "accepted_terms" fields')
+            raise RuntimeError('A user must have a valid "accepted_terms" fields')