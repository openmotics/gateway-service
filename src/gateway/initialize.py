# Copyright (C) 2020 OpenMotics BV
#
# This program is free software: you can redistribute it and/or modify
# it under the terms of the GNU Affero General Public License as
# published by the Free Software Foundation, either version 3 of the
# License, or (at your option) any later version.
#
# This program is distributed in the hope that it will be useful,
# but WITHOUT ANY WARRANTY; without even the implied warranty of
# MERCHANTABILITY or FITNESS FOR A PARTICULAR PURPOSE.  See the
# GNU Affero General Public License for more details.
#
# You should have received a copy of the GNU Affero General Public License
# along with this program.  If not, see <http://www.gnu.org/licenses/>.

from __future__ import absolute_import

from platform_utils import Platform, System
System.import_libs()

import fcntl
import logging
import os
import time
from contextlib import contextmanager
from threading import Lock

from peewee_migrate import Router
from serial import Serial
from six.moves.configparser import ConfigParser, NoOptionError
from six.moves.urllib.parse import urlparse, urlunparse

import constants
from bus.om_bus_client import MessageClient
from gateway.hal.frontpanel_controller_classic import FrontpanelClassicController
from gateway.hal.frontpanel_controller_core import FrontpanelCoreController
from gateway.hal.master_controller_classic import MasterClassicController
from gateway.hal.master_controller_core import MasterCoreController
from gateway.hal.master_controller_dummy import MasterDummyController
from gateway.models import Database, Feature
from gateway.thermostat.gateway.thermostat_controller_gateway import \
    ThermostatControllerGateway
from gateway.thermostat.master.thermostat_controller_master import \
    ThermostatControllerMaster
from gateway.uart_controller import UARTController
from ioc import INJECTED, Inject, Injectable
from master.classic.maintenance import MaintenanceClassicCommunicator
from master.classic.master_communicator import MasterCommunicator
from master.core.core_communicator import CoreCommunicator
from master.core.maintenance import MaintenanceCoreCommunicator
from master.core.memory_file import MemoryFile, MemoryTypes
from power.power_communicator import PowerCommunicator
from power.power_controller import P1Controller, PowerController
from power.power_store import PowerStore
from serial_utils import RS485


if False:  # MYPY
    from typing import Any, Optional
    from gateway.hal.master_controller import MasterController

logger = logging.getLogger('openmotics')


def initialize(message_client_name):
    # type: (Optional[str]) -> None
    logger.info('Initializing')
    init_lock = constants.get_init_lockfile()
    logger.info('Waiting for lock')
    with lock_file(init_lock) as fd:
        content = fd.read()
        apply_migrations()
        setup_platform(message_client_name)
        if content == '':
            logger.info('Initializing, done')
        elif content == 'factory_reset':
            logger.info('Running factory reset...')
            factory_reset()
            logger.info('Running factory reset, done')
        else:
            logger.warning('unknown initialization {}'.format(content))


@contextmanager
def lock_file(file):
    # type: (str) -> Any
    with open(file, 'a+') as fd:
        fcntl.flock(fd, fcntl.LOCK_EX)
        try:
            yield fd
            os.unlink(file)
        except Exception:
            fcntl.flock(fd, fcntl.LOCK_UN)
            raise


def apply_migrations():
    # type: () -> None
    logger.info('Applying migrations')
    # Run all unapplied migrations
    db = Database.get_db()
    gateway_src = os.path.abspath(os.path.join(__file__, '..'))
    router = Router(db, migrate_dir=os.path.join(gateway_src, 'migrations/orm'))
    router.run()


@Inject
def factory_reset(master_controller=INJECTED):
    # type: (MasterController) -> None
    import glob
    import shutil

    logger.info('Rebooting master...')
    master_controller.cold_reset()
    time.sleep(6)

    logger.info('Wiping master eeprom...')
    master_controller.start()
    master_controller.factory_reset()
    master_controller.stop()

    logger.info('Removing databases...')
    # Delete databases.
    for f in constants.get_all_database_files():
        if os.path.exists(f):
            os.remove(f)

    # Delete plugins
    logger.info('Removing plugins...')
    plugin_dir = constants.get_plugin_dir()
    plugins = [name for name in os.listdir(plugin_dir)
               if os.path.isdir(os.path.join(plugin_dir, name))]
    for plugin in plugins:
        shutil.rmtree(plugin_dir + plugin)

    config_files = constants.get_plugin_configfiles()
    for config_file in glob.glob(config_files):
        os.remove(config_file)


def setup_platform(message_client_name):
    # type: (Optional[str]) -> None
    setup_target_platform(Platform.get_platform(), message_client_name)


def setup_target_platform(target_platform, message_client_name):
    # type: (str, Optional[str]) -> None
    config = ConfigParser()
    config.read(constants.get_config_file())

    config_lock = Lock()
    metrics_lock = Lock()

    config_database_file = constants.get_config_database_file()

    # Debugging options
    try:
        debug_logger = config.get('OpenMotics', 'debug_logger')
        if debug_logger:
            logging.getLogger(debug_logger).setLevel(logging.DEBUG)
    except NoOptionError:
        pass

    # Webserver / Presentation layer
    try:
        https_port = int(config.get('OpenMotics', 'https_port'))
    except NoOptionError:
        https_port = 443
    try:
        http_port = int(config.get('OpenMotics', 'http_port'))
    except NoOptionError:
        http_port = 80
    Injectable.value(https_port=https_port)
    Injectable.value(http_port=http_port)
    Injectable.value(ssl_private_key=constants.get_ssl_private_key_file())
    Injectable.value(ssl_certificate=constants.get_ssl_certificate_file())

    # TODO: Clean up dependencies more to reduce complexity

    # IOC announcements
    # When below modules are imported, the classes are registerd in the IOC graph. This is required for
    # instances that are used in @Inject decorated functions below, and is also needed to specify
    # abstract implementations depending on e.g. the platform (classic vs core) or certain settings (classic
    # thermostats vs gateway thermostats)
    from plugins import base
    from gateway import (metrics_controller, webservice, scheduling_controller, gateway_api, metrics_collector,
                         maintenance_controller, user_controller, pulse_counter_controller,
                         metrics_caching, watchdog, output_controller, room_controller, sensor_controller,
<<<<<<< HEAD
                         shutter_controller, system_controller, group_action_controller, module_controller,
                         ventilation_controller)
=======
                         shutter_controller, group_action_controller, module_controller, ventilation_controller,
                         webservice_v1)
>>>>>>> 4f6d21cb
    from cloud import events
    _ = (metrics_controller, webservice, scheduling_controller, gateway_api, metrics_collector,
         maintenance_controller, base, events, user_controller,
         pulse_counter_controller, metrics_caching, watchdog, output_controller, room_controller,
<<<<<<< HEAD
         sensor_controller, shutter_controller, system_controller, group_action_controller, module_controller,
         ventilation_controller)
=======
         sensor_controller, shutter_controller, group_action_controller, module_controller,
         webservice_v1, ventilation_controller)
>>>>>>> 4f6d21cb

    # IPC
    message_client = None
    if message_client_name is not None:
        message_client = MessageClient(message_client_name)
    Injectable.value(message_client=message_client)

    # Cloud API
    Injectable.value(gateway_uuid=config.get('OpenMotics', 'uuid'))

    try:
        parsed_url = urlparse(config.get('OpenMotics', 'vpn_check_url'))
    except NoOptionError:
        parsed_url = urlparse('')
    Injectable.value(cloud_endpoint=parsed_url.hostname)
    Injectable.value(cloud_port=parsed_url.port)
    Injectable.value(cloud_ssl=parsed_url.scheme == 'https')
    Injectable.value(cloud_api_version=0)

    cloud_url = urlunparse((parsed_url.scheme, parsed_url.netloc, '', '', '', ''))
    Injectable.value(cloud_url=cloud_url or None)

    try:
        firmware_url = config.get('OpenMotics', 'firmware_url')
    except NoOptionError:
        path = '/portal/firmware_metadata'
        firmware_url = urlunparse((parsed_url.scheme, parsed_url.netloc, path, '', '', ''))
    Injectable.value(firmware_url=firmware_url or None)

    # User Controller
    Injectable.value(user_db=config_database_file)
    Injectable.value(user_db_lock=config_lock)
    Injectable.value(token_timeout=3600)
    Injectable.value(config={'username': config.get('OpenMotics', 'cloud_user'),
                             'password': config.get('OpenMotics', 'cloud_pass')})

    # Metrics Controller
    Injectable.value(metrics_db=constants.get_metrics_database_file())
    Injectable.value(metrics_db_lock=metrics_lock)

    # Energy Controller
    try:
        power_serial_port = config.get('OpenMotics', 'power_serial')
    except NoOptionError:
        power_serial_port = ''
    if power_serial_port:
        Injectable.value(power_db=constants.get_power_database_file())
        Injectable.value(power_store=PowerStore())
        # TODO: make non blocking?
        Injectable.value(power_serial=RS485(Serial(power_serial_port, 115200, timeout=None)))
        Injectable.value(power_communicator=PowerCommunicator())
        Injectable.value(power_controller=PowerController())
        Injectable.value(p1_controller=P1Controller())
    else:
        Injectable.value(power_serial=None)
        Injectable.value(power_store=None)
        Injectable.value(power_communicator=None)  # TODO: remove from gateway_api
        Injectable.value(power_controller=None)
        Injectable.value(p1_controller=None)

    # UART Controller
    try:
        uart_serial_port = config.get('OpenMotics', 'uart_serial')
        Injectable.value(uart_controller=UARTController(uart_port=uart_serial_port))
    except NoOptionError:
        Injectable.value(uart_controller=None)

    # Pulse Controller
    Injectable.value(pulse_db=constants.get_pulse_counter_database_file())

    # Master Controller
    try:
        controller_serial_port = config.get('OpenMotics', 'controller_serial')
    except NoOptionError:
        controller_serial_port = ''

    if controller_serial_port:
        Injectable.value(controller_serial=Serial(controller_serial_port, 115200, exclusive=True))
    if target_platform in [Platform.Type.DUMMY, Platform.Type.ESAFE]:
        Injectable.value(maintenance_communicator=None)
        Injectable.value(passthrough_service=None)
        Injectable.value(master_controller=MasterDummyController())
        Injectable.value(eeprom_db=None)
        from gateway.hal.master_controller_dummy import DummyEepromObject
        Injectable.value(eeprom_extension=DummyEepromObject())
    elif target_platform in Platform.CoreTypes:
        # FIXME don't create singleton for optional controller?
        from master.core import ucan_communicator, slave_communicator
        _ = ucan_communicator, slave_communicator
        core_cli_serial_port = config.get('OpenMotics', 'cli_serial')
        Injectable.value(cli_serial=Serial(core_cli_serial_port, 115200))
        Injectable.value(passthrough_service=None)  # Mark as "not needed"
        # TODO: Remove; should not be needed for Core
        Injectable.value(eeprom_db=constants.get_eeprom_extension_database_file())

        Injectable.value(master_communicator=CoreCommunicator())
        Injectable.value(maintenance_communicator=MaintenanceCoreCommunicator())
        Injectable.value(memory_file=MemoryFile())
        Injectable.value(master_controller=MasterCoreController())
    elif target_platform in Platform.ClassicTypes:
        # FIXME don't create singleton for optional controller?
        from master.classic import eeprom_extension
        _ = eeprom_extension
        leds_i2c_address = config.get('OpenMotics', 'leds_i2c_address')
        passthrough_serial_port = config.get('OpenMotics', 'passthrough_serial')
        Injectable.value(eeprom_db=constants.get_eeprom_extension_database_file())
        Injectable.value(leds_i2c_address=int(leds_i2c_address, 16))
        if passthrough_serial_port:
            Injectable.value(passthrough_serial=Serial(passthrough_serial_port, 115200))
            from master.classic.passthrough import PassthroughService
            _ = PassthroughService  # IOC announcement
        else:
            Injectable.value(passthrough_service=None)
        Injectable.value(master_communicator=MasterCommunicator())
        Injectable.value(maintenance_communicator=MaintenanceClassicCommunicator())
        Injectable.value(master_controller=MasterClassicController())
    else:
        logger.warning('Unhandled master implementation for %s', target_platform)

    if target_platform in [Platform.Type.DUMMY, Platform.Type.ESAFE]:
        Injectable.value(frontpanel_controller=None)
    elif target_platform in Platform.CoreTypes:
        Injectable.value(frontpanel_controller=FrontpanelCoreController())
    elif target_platform in Platform.ClassicTypes:
        Injectable.value(frontpanel_controller=FrontpanelClassicController())
    else:
        logger.warning('Unhandled frontpanel implementation for %s', target_platform)

    # Thermostats
    thermostats_gateway_feature = Feature.get_or_none(name='thermostats_gateway')
    thermostats_gateway_enabled = thermostats_gateway_feature is not None and thermostats_gateway_feature.enabled
    if target_platform not in Platform.ClassicTypes or thermostats_gateway_enabled:
        Injectable.value(thermostat_controller=ThermostatControllerGateway())
    else:
        Injectable.value(thermostat_controller=ThermostatControllerMaster())


def setup_minimal_vpn_platform(message_client_name):
    # type: (str) -> None
    # IPC
    message_client = None
    if message_client_name is not None:
        message_client = MessageClient(message_client_name)
    Injectable.value(message_client=message_client)


def setup_minimal_master_platform(port):
    # type: (str) -> None
    config = ConfigParser()
    config.read(constants.get_config_file())

    platform = Platform.get_platform()
    Injectable.value(controller_serial=Serial(port, 115200))

    if platform == Platform.Type.DUMMY:
        Injectable.value(maintenance_communicator=None)
        Injectable.value(master_controller=MasterDummyController())
    elif platform in Platform.CoreTypes:
        from master.core import ucan_communicator
        _ = ucan_communicator
        core_cli_serial_port = config.get('OpenMotics', 'cli_serial')
        Injectable.value(cli_serial=Serial(core_cli_serial_port, 115200))
        Injectable.value(master_communicator=CoreCommunicator())
        Injectable.value(maintenance_communicator=None)
        Injectable.value(memory_file=MemoryFile())
        Injectable.value(master_controller=MasterCoreController())
    elif platform in Platform.ClassicTypes:
        Injectable.value(eeprom_db=constants.get_eeprom_extension_database_file())
        from master.classic import eeprom_extension
        _ = eeprom_extension
        Injectable.value(master_communicator=MasterCommunicator())
        Injectable.value(maintenance_communicator=None)
        Injectable.value(master_controller=MasterClassicController())
    else:
        logger.warning('Unhandled master implementation for %s', platform)


def setup_minimal_power_platform():
    # type: () -> None
    config = ConfigParser()
    config.read(constants.get_config_file())
    power_serial_port = config.get('OpenMotics', 'power_serial')
    if power_serial_port:
        Injectable.value(power_db=constants.get_power_database_file())
        Injectable.value(power_store=PowerStore())
        Injectable.value(power_serial=RS485(Serial(power_serial_port, 115200, timeout=None)))
        Injectable.value(power_communicator=PowerCommunicator())
        Injectable.value(power_controller=PowerController())
        Injectable.value(p1_controller=P1Controller())
    else:
        Injectable.value(power_store=None)
        Injectable.value(power_communicator=None)
        Injectable.value(power_controller=None)
        Injectable.value(p1_controller=None)
        Injectable.value(power_serial=None)<|MERGE_RESOLUTION|>--- conflicted
+++ resolved
@@ -186,24 +186,14 @@
     from gateway import (metrics_controller, webservice, scheduling_controller, gateway_api, metrics_collector,
                          maintenance_controller, user_controller, pulse_counter_controller,
                          metrics_caching, watchdog, output_controller, room_controller, sensor_controller,
-<<<<<<< HEAD
                          shutter_controller, system_controller, group_action_controller, module_controller,
-                         ventilation_controller)
-=======
-                         shutter_controller, group_action_controller, module_controller, ventilation_controller,
-                         webservice_v1)
->>>>>>> 4f6d21cb
+                         ventilation_controller, webservice_v1)
     from cloud import events
     _ = (metrics_controller, webservice, scheduling_controller, gateway_api, metrics_collector,
          maintenance_controller, base, events, user_controller,
          pulse_counter_controller, metrics_caching, watchdog, output_controller, room_controller,
-<<<<<<< HEAD
          sensor_controller, shutter_controller, system_controller, group_action_controller, module_controller,
-         ventilation_controller)
-=======
-         sensor_controller, shutter_controller, group_action_controller, module_controller,
-         webservice_v1, ventilation_controller)
->>>>>>> 4f6d21cb
+         ventilation_controller, webservice_v1)
 
     # IPC
     message_client = None
