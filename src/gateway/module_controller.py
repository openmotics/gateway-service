--- conflicted
+++ resolved
@@ -21,20 +21,11 @@
 import time
 from ioc import Injectable, Inject, INJECTED, Singleton
 from gateway.dto import ModuleDTO
-<<<<<<< HEAD
-from gateway.enums import HardwareType, ModuleType
+from gateway.enums import HardwareType, ModuleType, IndicateType
 from gateway.exceptions import CommunicationFailure
-=======
-from gateway.enums import HardwareType, ModuleType, IndicateType
->>>>>>> c60b8ae6
 from gateway.base_controller import BaseController
 from gateway.models import Module, Sensor
 from gateway.mappers.module import ModuleMapper
-<<<<<<< HEAD
-=======
-from six.moves.urllib.parse import urlparse, urlunparse
-from platform_utils import Platform, System
->>>>>>> c60b8ae6
 
 if False:  # MYPY
     from typing import Dict, List, Optional, Any
@@ -242,63 +233,4 @@
 
     def get_configuration_dirty_flag(self):
         # type: () -> bool
-<<<<<<< HEAD
-        return self._master_controller.get_configuration_dirty_flag()
-=======
-        return self._master_controller.get_configuration_dirty_flag()
-
-    @Inject
-    def _get_firmware_url(self, module_type, version, firmware_url=INJECTED, gateway_uuid=INJECTED):
-        # type: (str, str, str, str) -> str
-        uri = urlparse(firmware_url)
-        path = '{0}/{1}/{2}/'.format(uri.path, module_type, version)
-        query = 'uuid={0}'.format(gateway_uuid)
-        return urlunparse((uri.scheme, uri.netloc, path, '', query, ''))
-
-    def _download_firmware(self, module_type, version, target_filename):
-        # type: (str, str, str) -> None
-        target_dir = os.path.dirname(target_filename)
-        if not os.path.exists(target_dir):
-            os.mkdir(target_dir)
-        url = self._get_firmware_url(module_type, version)
-        response = requests.get(url,
-                                verify=System.get_operating_system().get('ID') != System.OS.ANGSTROM)
-        if response.status_code != 200:
-            raise ValueError('Failed to retrieve {0} firmware from {1}: {2}'.format(module_type, url, response.status_code))
-        data = response.json()
-        logger.info('Downloading {0} firmware from {1} ...'.format(module_type, data['url']))
-        response = requests.get(data['url'],
-                                stream=True,
-                                verify=System.get_operating_system().get('ID') != System.OS.ANGSTROM)
-        with open(target_filename, 'wb') as f:
-            shutil.copyfileobj(response.raw, f)
-        logger.info('Downloading {0} firmware from {1} ... Done'.format(module_type, data['url']))
-
-        hasher = hashlib.sha256()
-        with open(target_filename, 'rb') as f:
-            hasher.update(f.read())
-        calculated_hash = hasher.hexdigest()
-        if calculated_hash != data['sha256']:
-            raise ValueError('Firmware {0} checksum sha256:{1} does not match'.format(module_type, calculated_hash))
-
-    @staticmethod
-    def _archive_firmwares(target_filename, filename_base, firmware_version):
-        # type: (str, str, str) -> None
-        archive_dir = ModuleController.FIRMWARE_ARCHIVE_DIR
-        if not os.path.exists(archive_dir):
-            os.mkdir(archive_dir)
-        current_filename = os.path.join(archive_dir, filename_base.format('current'))  # e.g. /foo/OMFXY_current.hex
-        current_target = None
-        if os.path.exists(current_filename):
-            current_target = os.readlink(current_filename)  # e.g. /foo/OMFXY_1.0.1.hex
-        previous_filename = os.path.join(archive_dir, filename_base.format('previous'))  # e.g. /foo/OMFXY_previous.hex
-        if target_filename == current_target:
-            return  # No real update, no need to remove the previous
-        if os.path.exists(previous_filename):
-            os.unlink(previous_filename)
-        if os.path.exists(current_filename):
-            os.unlink(current_filename)
-        if current_target is not None:
-            os.symlink(current_target, previous_filename)  # /foo/OMFXY_previous.hex -> /foo/OMFXY_1.0.1.hex
-        os.symlink(target_filename, current_filename)  # /foo/OMFXY_current.hex -> /foo/OMFXY_1.0.2.hex
->>>>>>> c60b8ae6
+        return self._master_controller.get_configuration_dirty_flag()