# Copyright (C) 2020 OpenMotics BV
#
# This program is free software: you can redistribute it and/or modify
# it under the terms of the GNU Affero General Public License as
# published by the Free Software Foundation, either version 3 of the
# License, or (at your option) any later version.
#
# This program is distributed in the hope that it will be useful,
# but WITHOUT ANY WARRANTY; without even the implied warranty of
# MERCHANTABILITY or FITNESS FOR A PARTICULAR PURPOSE.  See the
# GNU Affero General Public License for more details.
#
# You should have received a copy of the GNU Affero General Public License
# along with this program.  If not, see <http://www.gnu.org/licenses/>.
"""
Module BLL
"""
from __future__ import absolute_import
import logging
import six
import time
from ioc import Injectable, Inject, INJECTED, Singleton
from gateway.dto import ModuleDTO
from gateway.enums import ModuleType, IndicateType
from gateway.exceptions import CommunicationFailure
from gateway.base_controller import BaseController
from gateway.models import Module, Sensor, Database
from gateway.mappers.module import ModuleMapper
from enums import HardwareType

if False:  # MYPY
    from typing import Dict, List, Optional, Any, Set
    from gateway.hal.master_controller import MasterController
    from gateway.energy_module_controller import EnergyModuleController

logger = logging.getLogger(__name__)


@Injectable.named('module_controller')
@Singleton
class ModuleController(BaseController):

    @Inject
    def __init__(self, master_controller=INJECTED, energy_module_controller=INJECTED):
        # type: (MasterController, EnergyModuleController) -> None
        super(ModuleController, self).__init__(master_controller, sync_interval=None)
        self._energy_module_controller = energy_module_controller

    def _sync_orm(self):
        # type: () -> bool
        if self._sync_running:
            logger.info('ORM sync (Modules): Already running')
            return False
        self._sync_running = True

<<<<<<< HEAD
        logger.info('ORM sync (Modules)')

        amounts = {None: 0, True: 0, False: 0}
        try:
            # Master slave modules (update/insert/delete)
            ids = []
            with Database.get_session() as db:
                for dto in self._master_controller.get_modules_information():
                    module = db.query(Module)\
                        .where(Module.source == dto.source, Module.address == dto.address)\
                        .one_or_none()
                    if module is None:
                        module = Module(source=dto.source,
                                        address=dto.address,
                                        module_type=dto.module_type,
                                        hardware_type=dto.hardware_type)
                        db.add(module)
=======
        if self._sync_structures:
            self._sync_structures = False

            logger.info('ORM sync (Modules)')
            amounts = {None: 0, True: 0, False: 0}
            try:
                logger.info('ORM sync (Modules): Running auto discovery...')
                executed = self._master_controller.module_discover_auto()
                logger.info('ORM sync (Modules): Running auto discovery... {0}'.format(
                    'Executed' if executed else 'Skipped'
                ))

                logger.info('ORM sync (Modules): Sync master modules...')
                ids = []
                for dto in self._master_controller.get_modules_information():
                    module = Module.get_or_none(source=dto.source,
                                                address=dto.address)
                    if module is None:
                        module = Module.create(source=dto.source,
                                               address=dto.address,
                                               module_type=dto.module_type,
                                               hardware_type=dto.hardware_type)
>>>>>>> 5ef95b55
                    else:
                        module.module_type = dto.module_type
                        module.hardware_type = dto.hardware_type
                    if dto.online:
                        module.firmware_version = dto.firmware_version
                        module.hardware_version = dto.hardware_version
                        module.last_online_update = int(time.time())
                    module.order = dto.order
<<<<<<< HEAD
                    amounts[dto.online] += 1
                    ids.append(module.id)
                db.query(Module).where(Module.id.notin_(ids), Module.source == ModuleDTO.Source.MASTER).delete()
                db.commit()

                # Energy modules (online update live metadata)
                for dto in self._energy_module_controller.get_modules_information():
                    module = db.query(Module)\
                        .where(Module.source == dto.source, Module.address == dto.address)\
                        .one_or_none()
=======
                    module.save()
                    amounts[dto.online] += 1
                    ids.append(module.id)
                Module.delete().where((Module.id.not_in(ids)) & (Module.source == ModuleDTO.Source.MASTER)).execute()  # type: ignore

                logger.info('ORM sync (Modules): Sync energy modules...')
                for dto in self._energy_module_controller.get_modules_information():
                    module = Module.get_or_none(source=dto.source,
                                                address=dto.address)
>>>>>>> 5ef95b55
                    if module is None:
                        logger.warning('ORM sync (Modules): Could not find EnergyModule {0}'.format(dto.address))
                        continue
                    if dto.online:
                        module.firmware_version = dto.firmware_version
                        module.hardware_version = dto.hardware_version
                        module.last_online_update = int(time.time())
<<<<<<< HEAD
                        db.add(module)
                    amounts[dto.online] += 1
                logger.info('ORM sync (Modules): completed ({0} online, {1} offline, {2} emulated/virtual)'.format(
                    amounts[True], amounts[False], amounts[None]
                ))
                db.commit()
        except CommunicationFailure as ex:
            logger.error('ORM sync (Modules): Failed: {0}'.format(ex))
        except Exception as ex:
            logger.exception('ORM sync (Modules): Failed')
        finally:
            self._sync_running = False

=======
                        module.save()
                    amounts[dto.online] += 1

                logger.info('ORM sync (Modules): completed ({0} online, {1} offline, {2} emulated/virtual)'.format(
                    amounts[True], amounts[False], amounts[None]
                ))
            except CommunicationFailure as ex:
                logger.error('ORM sync (Modules): Failed: {0}'.format(ex))
            except Exception as ex:
                logger.exception('ORM sync (Modules): Failed')

        self._sync_running = False
>>>>>>> 5ef95b55
        return True

    def get_modules(self):
        return self._master_controller.get_modules()

    def load_modules(self, source=None, address=None):  # type: (Optional[str], Optional[str]) -> List[ModuleDTO]
        with Database.get_session() as db:
            query = db.query(Module)
            if source is not None:
                query = query.where(Module.source == source)
            if address is not None:
                query = query.where(Module.address == address)
            return [ModuleMapper.orm_to_dto(module) for module in query]

    def replace_module(self, old_address, new_address):
        if old_address == new_address:
            raise RuntimeError('Old and new address cannot be identical')
        with Database.get_session() as db:
            all_modules = {module.address: module for module in db.query(Module).all()}
            old_module = all_modules.get(old_address)
            new_module = all_modules.get(new_address)
            if old_module is None or new_module is None:
                raise RuntimeError('The specified modules could not be found')
            if old_module.source != new_module.source or old_module.source != ModuleDTO.Source.MASTER:
                raise RuntimeError('Only `master` modules can be replaced')
            if old_module.module_type != new_module.module_type:
                raise RuntimeError('The modules should be of the same type')
            if old_module.hardware_type != new_module.hardware_type or old_module.hardware_type != HardwareType.PHYSICAL:
                raise RuntimeError('Both modules should be physical modules')
            module_types = [[ModuleType.INPUT, ModuleType.SENSOR, ModuleType.CAN_CONTROL],
                            [ModuleType.OUTPUT, ModuleType.DIM_CONTROL],
                            [ModuleType.SHUTTER]]
            module_types_map = {mtype: mtypes
                                for mtypes in module_types
                                for mtype in mtypes}
            last_module_order = max(module.order for module in six.itervalues(all_modules)
                                    if module.module_type in module_types_map[old_module.module_type])
            if new_module.order != last_module_order:
                raise RuntimeError('Only the last added module in its category can be used as replacement')
            self._master_controller.replace_module(old_address, new_address)
            if not self.run_sync_orm():
                # The sync might already be running, so we'll make sure it does a full run (again)
                self.request_sync_orm()
            new_module = db.query(Module)\
                .where(Module.source == new_module.source, Module.address == new_module.address)\
                .one_or_none()
            return (ModuleMapper.orm_to_dto(old_module),
                    ModuleMapper.orm_to_dto(new_module))

    def add_virtual_module(self, module_type):  # type: (str) -> None
        if module_type == ModuleType.OUTPUT:
            self._master_controller.add_virtual_output_module()
        elif module_type == ModuleType.DIM_CONTROL:
            self._master_controller.add_virtual_dim_control_module()
        elif module_type == ModuleType.INPUT:
            self._master_controller.add_virtual_input_module()
        elif module_type == ModuleType.SENSOR:
            self._master_controller.add_virtual_sensor_module()
        else:
            raise RuntimeError('Adding a virtual module of type `{0}` is not supported'.format(module_type))

    def module_discover_start(self, timeout=900):  # type: (int) -> None
        self._master_controller.module_discover_start(timeout)

    def module_discover_stop(self):  # type: () -> None
        self._master_controller.module_discover_stop()

    def module_discover_auto(self, wait=True):  # type: (bool) -> bool
        return self._master_controller.module_discover_auto(wait=wait)

    def module_discover_status(self):  # type: () -> bool
        return self._master_controller.module_discover_status()

    def get_module_log(self):  # type: () -> List[Dict[str, Any]]
        return self._master_controller.get_module_log()

    def get_master_status(self):
        return self._master_controller.get_status()

    def get_master_online(self):  # type: () -> bool
        return self._master_controller.get_master_online()

    def get_master_version(self):
        return self._master_controller.get_firmware_version()

    def get_master_debug_buffer(self):
        return self._master_controller.get_debug_buffer()

    def reset_master(self, power_on=True):
        # type: (bool) -> None
        self._master_controller.cold_reset(power_on=power_on)

    def reset_bus(self):
        # type: () -> None
        self._master_controller.power_cycle_bus()

    def raw_master_action(self, action, size, data=None):
        # type: (str, int, Optional[bytearray]) -> Dict[str, Any]
        return self._master_controller.raw_action(action, size, data=data)

    def set_master_status_leds(self, status):
        # type: (bool) -> None
        self._master_controller.set_status_leds(status)

    def get_master_backup(self):
        return self._master_controller.get_backup()

    def master_restore(self, data):
        return self._master_controller.restore(data)

    def flash_leds(self, led_type, led_id):
        with Database.get_session() as db:
            if led_type == IndicateType.SENSOR:
                sensor = db.query(Sensor).where(Sensor.id == led_id, Sensor.source == 'master').one_or_none()
                if sensor is None:
                    return
                led_id = int(sensor.external_id)
            return self._master_controller.flash_leds(led_type, led_id)

    def master_error_list(self):
        """
        Get the error list per module (input and output modules). The modules are identified by
        O1, O2, I1, I2, ...

        :returns: dict with 'errors' key, it contains list of tuples (module, nr_errors).
        """
        return self._master_controller.error_list()

    def master_communication_statistics(self):
        return self._master_controller.get_communication_statistics()

    def master_command_histograms(self):
        return self._master_controller.get_command_histograms()

    def master_last_success(self):
        """ Get the number of seconds since the last successful communication with the master.  """
        return self._master_controller.last_success()

    def master_clear_error_list(self):
        return self._master_controller.clear_error_list()

    def master_get_features(self):  # type: () -> Set[str]
        return self._master_controller.get_features()

    def get_configuration_dirty_flag(self):
        # type: () -> bool
        return self._master_controller.get_configuration_dirty_flag()

    def load_can_bus_termination(self):  # type: () -> bool
        return self._master_controller.load_can_bus_termination()

    def save_can_bus_termination(self, enabled):  # type: (bool) -> None
        self._master_controller.save_can_bus_termination(enabled=enabled)<|MERGE_RESOLUTION|>--- conflicted
+++ resolved
@@ -53,113 +53,63 @@
             return False
         self._sync_running = True
 
-<<<<<<< HEAD
-        logger.info('ORM sync (Modules)')
-
-        amounts = {None: 0, True: 0, False: 0}
-        try:
-            # Master slave modules (update/insert/delete)
-            ids = []
-            with Database.get_session() as db:
-                for dto in self._master_controller.get_modules_information():
-                    module = db.query(Module)\
-                        .where(Module.source == dto.source, Module.address == dto.address)\
-                        .one_or_none()
-                    if module is None:
-                        module = Module(source=dto.source,
-                                        address=dto.address,
-                                        module_type=dto.module_type,
-                                        hardware_type=dto.hardware_type)
-                        db.add(module)
-=======
         if self._sync_structures:
             self._sync_structures = False
 
             logger.info('ORM sync (Modules)')
+
             amounts = {None: 0, True: 0, False: 0}
             try:
-                logger.info('ORM sync (Modules): Running auto discovery...')
-                executed = self._master_controller.module_discover_auto()
-                logger.info('ORM sync (Modules): Running auto discovery... {0}'.format(
-                    'Executed' if executed else 'Skipped'
-                ))
-
-                logger.info('ORM sync (Modules): Sync master modules...')
+                # Master slave modules (update/insert/delete)
                 ids = []
-                for dto in self._master_controller.get_modules_information():
-                    module = Module.get_or_none(source=dto.source,
-                                                address=dto.address)
-                    if module is None:
-                        module = Module.create(source=dto.source,
-                                               address=dto.address,
-                                               module_type=dto.module_type,
-                                               hardware_type=dto.hardware_type)
->>>>>>> 5ef95b55
-                    else:
-                        module.module_type = dto.module_type
-                        module.hardware_type = dto.hardware_type
-                    if dto.online:
-                        module.firmware_version = dto.firmware_version
-                        module.hardware_version = dto.hardware_version
-                        module.last_online_update = int(time.time())
-                    module.order = dto.order
-<<<<<<< HEAD
-                    amounts[dto.online] += 1
-                    ids.append(module.id)
-                db.query(Module).where(Module.id.notin_(ids), Module.source == ModuleDTO.Source.MASTER).delete()
-                db.commit()
-
-                # Energy modules (online update live metadata)
-                for dto in self._energy_module_controller.get_modules_information():
-                    module = db.query(Module)\
-                        .where(Module.source == dto.source, Module.address == dto.address)\
-                        .one_or_none()
-=======
-                    module.save()
-                    amounts[dto.online] += 1
-                    ids.append(module.id)
-                Module.delete().where((Module.id.not_in(ids)) & (Module.source == ModuleDTO.Source.MASTER)).execute()  # type: ignore
-
-                logger.info('ORM sync (Modules): Sync energy modules...')
-                for dto in self._energy_module_controller.get_modules_information():
-                    module = Module.get_or_none(source=dto.source,
-                                                address=dto.address)
->>>>>>> 5ef95b55
-                    if module is None:
-                        logger.warning('ORM sync (Modules): Could not find EnergyModule {0}'.format(dto.address))
-                        continue
-                    if dto.online:
-                        module.firmware_version = dto.firmware_version
-                        module.hardware_version = dto.hardware_version
-                        module.last_online_update = int(time.time())
-<<<<<<< HEAD
-                        db.add(module)
-                    amounts[dto.online] += 1
-                logger.info('ORM sync (Modules): completed ({0} online, {1} offline, {2} emulated/virtual)'.format(
-                    amounts[True], amounts[False], amounts[None]
-                ))
-                db.commit()
-        except CommunicationFailure as ex:
-            logger.error('ORM sync (Modules): Failed: {0}'.format(ex))
-        except Exception as ex:
-            logger.exception('ORM sync (Modules): Failed')
-        finally:
-            self._sync_running = False
-
-=======
-                        module.save()
-                    amounts[dto.online] += 1
-
-                logger.info('ORM sync (Modules): completed ({0} online, {1} offline, {2} emulated/virtual)'.format(
-                    amounts[True], amounts[False], amounts[None]
-                ))
+                with Database.get_session() as db:
+                    for dto in self._master_controller.get_modules_information():
+                        module = db.query(Module)\
+                            .where(Module.source == dto.source, Module.address == dto.address)\
+                            .one_or_none()
+                        if module is None:
+                            module = Module(source=dto.source,
+                                            address=dto.address,
+                                            module_type=dto.module_type,
+                                            hardware_type=dto.hardware_type)
+                            db.add(module)
+                        else:
+                            module.module_type = dto.module_type
+                            module.hardware_type = dto.hardware_type
+                        if dto.online:
+                            module.firmware_version = dto.firmware_version
+                            module.hardware_version = dto.hardware_version
+                            module.last_online_update = int(time.time())
+                        module.order = dto.order
+                        amounts[dto.online] += 1
+                        ids.append(module.id)
+                    db.query(Module).where(Module.id.notin_(ids), Module.source == ModuleDTO.Source.MASTER).delete()
+                    db.commit()
+
+                    # Energy modules (online update live metadata)
+                    for dto in self._energy_module_controller.get_modules_information():
+                        module = db.query(Module)\
+                            .where(Module.source == dto.source, Module.address == dto.address)\
+                            .one_or_none()
+                        if module is None:
+                            logger.warning('ORM sync (Modules): Could not find EnergyModule {0}'.format(dto.address))
+                            continue
+                        if dto.online:
+                            module.firmware_version = dto.firmware_version
+                            module.hardware_version = dto.hardware_version
+                            module.last_online_update = int(time.time())
+                            db.add(module)
+                        amounts[dto.online] += 1
+                    logger.info('ORM sync (Modules): completed ({0} online, {1} offline, {2} emulated/virtual)'.format(
+                        amounts[True], amounts[False], amounts[None]
+                    ))
+                    db.commit()
             except CommunicationFailure as ex:
                 logger.error('ORM sync (Modules): Failed: {0}'.format(ex))
             except Exception as ex:
                 logger.exception('ORM sync (Modules): Failed')
 
         self._sync_running = False
->>>>>>> 5ef95b55
         return True
 
     def get_modules(self):
