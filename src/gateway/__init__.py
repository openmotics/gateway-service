# Copyright (C) 2016 OpenMotics BV
#
# This program is free software: you can redistribute it and/or modify
# it under the terms of the GNU Affero General Public License as
# published by the Free Software Foundation, either version 3 of the
# License, or (at your option) any later version.
#
# This program is distributed in the hope that it will be useful,
# but WITHOUT ANY WARRANTY; without even the implied warranty of
# MERCHANTABILITY or FITNESS FOR A PARTICULAR PURPOSE.  See the
# GNU Affero General Public License for more details.
#
# You should have received a copy of the GNU Affero General Public License
# along with this program.  If not, see <http://www.gnu.org/licenses/>.
""" Module containing the functionality provided by the gateway. """

<<<<<<< HEAD
__version__ = '2.18.1'
=======
__version__ = '2.18.3'
>>>>>>> c60b8ae6
<|MERGE_RESOLUTION|>--- conflicted
+++ resolved
@@ -14,8 +14,4 @@
 # along with this program.  If not, see <http://www.gnu.org/licenses/>.
 """ Module containing the functionality provided by the gateway. """
 
-<<<<<<< HEAD
-__version__ = '2.18.1'
-=======
-__version__ = '2.18.3'
->>>>>>> c60b8ae6
+__version__ = '2.18.3'