# Copyright (C) 2018 OpenMotics BV
#
# This program is free software: you can redistribute it and/or modify
# it under the terms of the GNU Affero General Public License as
# published by the Free Software Foundation, either version 3 of the
# License, or (at your option) any later version.
#
# This program is distributed in the hope that it will be useful,
# but WITHOUT ANY WARRANTY; without even the implied warranty of
# MERCHANTABILITY or FITNESS FOR A PARTICULAR PURPOSE.  See the
# GNU Affero General Public License for more details.
#
# You should have received a copy of the GNU Affero General Public License
# along with this program.  If not, see <http://www.gnu.org/licenses/>.
"""
PulseCounter BLL
"""
from __future__ import absolute_import
import logging
import time
from sqlalchemy import func
from ioc import Injectable, Inject, INJECTED, Singleton
from serial_utils import CommunicationFailure
from gateway.base_controller import BaseController
from gateway.dto import PulseCounterDTO
from gateway.models import Database, PulseCounter, Room, NoResultFound
from gateway.mappers import PulseCounterMapper

if False:  # MYPY
    from typing import List, Dict, Optional

logger = logging.getLogger(__name__)


@Injectable.named('pulse_counter_controller')
@Singleton
class PulseCounterController(BaseController):

    @Inject
    def __init__(self, master_controller=INJECTED):
        super(PulseCounterController, self).__init__(master_controller)
        self._counts = {}  # type: Dict[int, int]

    def _sync_orm(self):
        if self._sync_running:
            logger.info('ORM sync (PulseCounter): Already running')
            return False
        self._sync_running = True

<<<<<<< HEAD
        start = time.time()
        logger.info('ORM sync (PulseCounter)')

        try:
            ids = []
            with Database.get_session() as db:
                new_pulse_counters = []
                for pulse_counter_dto in self._master_controller.load_pulse_counters():
                    pulse_counter_id = pulse_counter_dto.id
                    ids.append(pulse_counter_id)
                    pulse_counter = db.query(PulseCounter).where(number=pulse_counter_id).one_or_none()
                    if pulse_counter is None:
                        new_pulse_counters.append(PulseCounter(number=pulse_counter_id,
                                                               name='PulseCounter {0}'.format(pulse_counter_id),
                                                               source='master',
                                                               persistent=pulse_counter_dto.persistent))
                db.add_all(new_pulse_counters)
                db.query(PulseCounter).where((PulseCounter.source == 'master') &
                                             (PulseCounter.number.notin_(ids))).delete()
                db.commit()
            duration = time.time() - start
            logger.info('ORM sync (PulseCounter): completed after {0:.1f}s'.format(duration))
        except CommunicationFailure as ex:
            logger.error('ORM sync (PulseCounter): Failed: {0}'.format(ex))
        except Exception:
            logger.exception('ORM sync (PulseCounter): Failed')
        finally:
            self._sync_running = False

=======
        if self._sync_structures:
            self._sync_structures = False

            start = time.time()
            logger.info('ORM sync (PulseCounter)')
            try:
                ids = []
                for pulse_counter_dto in self._master_controller.load_pulse_counters():
                    pulse_counter_id = pulse_counter_dto.id
                    ids.append(pulse_counter_id)
                    pulse_counter = PulseCounter.get_or_none(number=pulse_counter_id)
                    if pulse_counter is None:
                        pulse_counter = PulseCounter(number=pulse_counter_id,
                                                     name='PulseCounter {0}'.format(pulse_counter_id),
                                                     source='master',
                                                     persistent=pulse_counter_dto.persistent)
                        pulse_counter.save()
                PulseCounter.delete().where((PulseCounter.source == 'master') &
                                            (PulseCounter.number.not_in(ids))).execute()
                duration = time.time() - start
                logger.info('ORM sync (PulseCounter): completed after {0:.1f}s'.format(duration))
            except CommunicationFailure as ex:
                logger.error('ORM sync (PulseCounter): Failed: {0}'.format(ex))
            except Exception:
                logger.exception('ORM sync (PulseCounter): Failed')

        self._sync_running = False
>>>>>>> 5ef95b55
        return True

    def load_pulse_counter(self, pulse_counter_id):  # type: (int) -> PulseCounterDTO
        with Database.get_session() as db:
            mapper = PulseCounterMapper(db)
            pulse_counter = db.query(PulseCounter) \
                              .where(PulseCounter.number == pulse_counter_id) \
                              .one()
            if pulse_counter.source == 'master':
                pulse_counter_dto = self._master_controller.load_pulse_counter(pulse_counter_id=pulse_counter_id)
                pulse_counter_dto.room = pulse_counter.room.number if pulse_counter.room is not None else None
            else:
                pulse_counter_dto = mapper.orm_to_dto(pulse_counter)
        return pulse_counter_dto

    def load_pulse_counters(self):  # type: () -> List[PulseCounterDTO]
        pulse_counter_dtos = []
        master_pulse_counters = {pc.id: pc for pc in self._master_controller.load_pulse_counters()}
        with Database.get_session() as db:
            mapper = PulseCounterMapper(db)
            pulse_counters = list(db.query(PulseCounter).all())
            for pulse_counter in pulse_counters:
                if pulse_counter.source == 'master':
                    pulse_counter_dto = master_pulse_counters.get(pulse_counter.number)
                    if pulse_counter_dto is None:
                        logger.warning('The ORM contains outdated PulseCounters')
                        continue
                    pulse_counter_dto.room = pulse_counter.room.number if pulse_counter.room is not None else None
                    pulse_counter_dto.name = pulse_counter.name  # Use longer ORM name
                else:
                    pulse_counter_dto = mapper.orm_to_dto(pulse_counter)
                pulse_counter_dtos.append(pulse_counter_dto)
        return pulse_counter_dtos

    def save_pulse_counters(self, pulse_counters):  # type: (List[PulseCounterDTO]) -> None
        pulse_counters_to_save = []
        with Database.get_session() as db:
            mapper = PulseCounterMapper(db)
            for pulse_counter_dto in pulse_counters:
                pulse_counter = db.query(PulseCounter).where(PulseCounter.number == pulse_counter_dto.id).one_or_none()  # type: PulseCounter
                if pulse_counter is None:
                    raise NoResultFound('A PulseCounter with id {0} could not be found'.format(pulse_counter_dto.id))
                if pulse_counter.source == 'master':
                    # Only master pulse counters will be passed to the MasterController batch save
                    pulse_counters_to_save.append(pulse_counter_dto)
                    if 'name' in pulse_counter_dto.loaded_fields:
                        pulse_counter.name = pulse_counter_dto.name
                elif pulse_counter.source == 'gateway':
                    pulse_counter = mapper.dto_to_orm(pulse_counter_dto)
                else:
                    logger.warning('Trying to save a PulseCounter with unknown source {0}'.format(pulse_counter.source))
                    continue
                if 'room' in pulse_counter_dto.loaded_fields:
                    if pulse_counter_dto.room is None:
                        pulse_counter.room = None
                    elif 0 <= pulse_counter_dto.room <= 100:
                        pulse_counter.room = db.query(Room).where(Room.number == pulse_counter_dto.room).one()
            db.commit()
        self._master_controller.save_pulse_counters(pulse_counters_to_save)

    def set_amount_of_pulse_counters(self, amount):  # type: (int) -> int
        # This does not make a lot of sense in an ORM driven implementation, but is for legacy purposes.
        # The legacy implementation heavily depends on the number (legacy id) and the fact that there should be no
        # gaps between them. If there are gaps, legacy upstream code will most likely break.
        # TODO: Fix legacy implementation once the upstream can manage this better

        amount_of_master_pulse_counters = self._master_controller.get_amount_of_pulse_counters()
        if amount < amount_of_master_pulse_counters:
            raise ValueError('Amount should be >= {0}'.format(amount_of_master_pulse_counters))

        # Assume amount is 27:
        # - This means n master driven PulseCounters
        # - This means 27-n gateway driven PulseCounters
        # The `number` field will contain 0-(n-1) (zero-based counting), this means that any
        # number above or equal to the amount can be removed (>= n)

        with Database.get_session() as db:
            db.query(PulseCounter).where(PulseCounter.number >= amount).delete()
            new_pulse_counters = []
            for number in range(amount_of_master_pulse_counters, amount):
                pulse_counter = db.query(PulseCounter).where(PulseCounter.number == number).one_or_none()
                if pulse_counter is None:
                    new_pulse_counters.append(PulseCounter(number=number,
                                                           name='PulseCounter {0}'.format(number),
                                                           source='gateway',
                                                           persistent=False))
            db.add_all(new_pulse_counters)
            db.commit()
        return amount

    def get_amount_of_pulse_counters(self):  # type: () -> int
        amount_of_master_pulse_counters = self._master_controller.get_amount_of_pulse_counters()
        with Database.get_session() as db:
            amount_of_pulse_counters_in_orm = db.query(func.max(PulseCounter.number)).scalar() + 1
        return max(amount_of_pulse_counters_in_orm,
                   amount_of_master_pulse_counters)

    def set_value(self, pulse_counter_id, value):  # type: (int, int) -> int
        with Database.get_session() as db:
            pulse_counter = db.query(PulseCounter).where(PulseCounter.number == pulse_counter_id).one()
            if pulse_counter.source == 'master':
                raise ValueError('Cannot set pulse counter value for a Master controlled PulseCounter')
        self._counts[pulse_counter_id] = value
        return value

    def get_values(self):  # type: () -> Dict[int, Optional[int]]
        pulse_counter_values = {}  # type: Dict[int, Optional[int]]
        pulse_counter_values.update(self._master_controller.get_pulse_counter_values())
        with Database.get_session() as db:
            for pulse_counter in db.query(PulseCounter).where(PulseCounter.source == 'gateway').all():
                pulse_counter_values[pulse_counter.number] = self._counts.get(pulse_counter.number)
        return pulse_counter_values

    def get_persistence(self):  # type: () -> Dict[int, bool]
        _ = self
        with Database.get_session() as db:
            return {pulse_counter.number: pulse_counter.persistent for pulse_counter
                    in db.query(PulseCounter).all()}<|MERGE_RESOLUTION|>--- conflicted
+++ resolved
@@ -47,56 +47,29 @@
             return False
         self._sync_running = True
 
-<<<<<<< HEAD
-        start = time.time()
-        logger.info('ORM sync (PulseCounter)')
-
-        try:
-            ids = []
-            with Database.get_session() as db:
-                new_pulse_counters = []
-                for pulse_counter_dto in self._master_controller.load_pulse_counters():
-                    pulse_counter_id = pulse_counter_dto.id
-                    ids.append(pulse_counter_id)
-                    pulse_counter = db.query(PulseCounter).where(number=pulse_counter_id).one_or_none()
-                    if pulse_counter is None:
-                        new_pulse_counters.append(PulseCounter(number=pulse_counter_id,
-                                                               name='PulseCounter {0}'.format(pulse_counter_id),
-                                                               source='master',
-                                                               persistent=pulse_counter_dto.persistent))
-                db.add_all(new_pulse_counters)
-                db.query(PulseCounter).where((PulseCounter.source == 'master') &
-                                             (PulseCounter.number.notin_(ids))).delete()
-                db.commit()
-            duration = time.time() - start
-            logger.info('ORM sync (PulseCounter): completed after {0:.1f}s'.format(duration))
-        except CommunicationFailure as ex:
-            logger.error('ORM sync (PulseCounter): Failed: {0}'.format(ex))
-        except Exception:
-            logger.exception('ORM sync (PulseCounter): Failed')
-        finally:
-            self._sync_running = False
-
-=======
         if self._sync_structures:
             self._sync_structures = False
 
             start = time.time()
             logger.info('ORM sync (PulseCounter)')
+
             try:
                 ids = []
-                for pulse_counter_dto in self._master_controller.load_pulse_counters():
-                    pulse_counter_id = pulse_counter_dto.id
-                    ids.append(pulse_counter_id)
-                    pulse_counter = PulseCounter.get_or_none(number=pulse_counter_id)
-                    if pulse_counter is None:
-                        pulse_counter = PulseCounter(number=pulse_counter_id,
-                                                     name='PulseCounter {0}'.format(pulse_counter_id),
-                                                     source='master',
-                                                     persistent=pulse_counter_dto.persistent)
-                        pulse_counter.save()
-                PulseCounter.delete().where((PulseCounter.source == 'master') &
-                                            (PulseCounter.number.not_in(ids))).execute()
+                with Database.get_session() as db:
+                    new_pulse_counters = []
+                    for pulse_counter_dto in self._master_controller.load_pulse_counters():
+                        pulse_counter_id = pulse_counter_dto.id
+                        ids.append(pulse_counter_id)
+                        pulse_counter = db.query(PulseCounter).where(number=pulse_counter_id).one_or_none()
+                        if pulse_counter is None:
+                            new_pulse_counters.append(PulseCounter(number=pulse_counter_id,
+                                                                   name='PulseCounter {0}'.format(pulse_counter_id),
+                                                                   source='master',
+                                                                   persistent=pulse_counter_dto.persistent))
+                    db.add_all(new_pulse_counters)
+                    db.query(PulseCounter).where((PulseCounter.source == 'master') &
+                                                 (PulseCounter.number.notin_(ids))).delete()
+                    db.commit()
                 duration = time.time() - start
                 logger.info('ORM sync (PulseCounter): completed after {0:.1f}s'.format(duration))
             except CommunicationFailure as ex:
@@ -105,7 +78,6 @@
                 logger.exception('ORM sync (PulseCounter): Failed')
 
         self._sync_running = False
->>>>>>> 5ef95b55
         return True
 
     def load_pulse_counter(self, pulse_counter_id):  # type: (int) -> PulseCounterDTO
