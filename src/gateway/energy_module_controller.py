# Copyright (C) 2020 OpenMotics BV
#
# This program is free software: you can redistribute it and/or modify
# it under the terms of the GNU Affero General Public License as
# published by the Free Software Foundation, either version 3 of the
# License, or (at your option) any later version.
#
# This program is distributed in the hope that it will be useful,
# but WITHOUT ANY WARRANTY; without even the implied warranty of
# MERCHANTABILITY or FITNESS FOR A PARTICULAR PURPOSE.  See the
# GNU Affero General Public License for more details.
#
# You should have received a copy of the GNU Affero General Public License
# along with this program.  If not, see <http://www.gnu.org/licenses/>.
"""
Energy Module BLL
"""
from __future__ import absolute_import

import logging

from datetime import datetime
from gateway.base_controller import BaseController
from gateway.daemon_thread import DaemonThread
from gateway.enums import ModuleType
from gateway.events import GatewayEvent
from gateway.pubsub import PubSub
from gateway.dto import RealtimeEnergyDTO, ModuleDTO, TotalEnergyDTO, EnergyModuleDTO
from gateway.enums import EnergyEnums
from gateway.exceptions import InMaintenanceModeException, CommunicationFailure
from gateway.mappers import EnergyModuleMapper
from gateway.models import EnergyModule, Module, EnergyCT, Database
from gateway.energy.module_helper_energy import EnergyModuleHelper, PowerModuleHelper
from gateway.energy.module_helper_p1c import P1ConcentratorHelper
from gateway.energy.energy_api import DAY, NIGHT, EnergyAPI
from enums import HardwareType
from serial_utils import CommunicationTimedOutException
from ioc import INJECTED, Inject, Injectable, Singleton

if False:  # MYPY
    from typing import Dict, List, Any, Optional, Tuple, Generator
    from gateway.hal.master_controller import MasterController
    from gateway.energy.module_helper import ModuleHelper
    from gateway.energy.energy_communicator import EnergyCommunicator
    from gateway.energy.energy_module_updater import EnergyModuleUpdater

logger = logging.getLogger('openmotics')


@Injectable.named('energy_module_controller')
@Singleton
class EnergyModuleController(BaseController):

    @Inject
    def __init__(self, master_controller=INJECTED, energy_communicator=INJECTED, energy_module_updater=INJECTED, pubsub=INJECTED):
        # type: (MasterController, EnergyCommunicator, EnergyModuleUpdater, PubSub) -> None
        super(EnergyModuleController, self).__init__(master_controller)
        self._pubsub = pubsub
        self._energy_communicator = energy_communicator
        self._energy_module_updater = energy_module_updater
        self._enabled = energy_communicator is not None
        self._sync_time_thread = None  # type: Optional[DaemonThread]

        self._energy_module_helper = EnergyModuleHelper()
        self._power_module_helper = PowerModuleHelper()
        self._p1c_helper = P1ConcentratorHelper()

        self._time_cache = {}  # type: Dict[int, List[int]]

        if self._enabled:
            self._energy_communicator.subscribe_discovery_stopped(self._discovery_stopped)

    def _discovery_stopped(self):
        # type: () -> None
        gateway_event = GatewayEvent(GatewayEvent.Types.CONFIG_CHANGE, {'type': 'powermodule'})  # TODO: Should be called energymodule
        self._pubsub.publish_gateway_event(PubSub.GatewayTopics.CONFIG, gateway_event)

    def start(self):
        # type: () -> None
        super(EnergyModuleController, self).start()
        self._sync_time_thread = DaemonThread(name='energytimesync',
                                              target=self._sync_time,
                                              interval=60, delay=10)
        self._sync_time_thread.start()

    def stop(self):
        # type: () -> None
        super(EnergyModuleController, self).stop()
        if self._sync_time_thread:
            self._sync_time_thread.stop()
            self._sync_time_thread = None

    def _sync_time(self):
        # type: () -> None
        date = datetime.now()
        with Database.get_session() as db:
            energy_modules = db.query(EnergyModule)\
                .where(Module.module_type != ModuleType.P1_CONCENTRATOR)\
                .all()
            for energy_module in energy_modules:
                daynight = []  # type: List[int]
                for ct in sorted(energy_module.cts, key=lambda c: c.number):
                    if EnergyModuleController._is_day_time(ct.times, date):
                        daynight.append(DAY)
                    else:
                        daynight.append(NIGHT)
                if self._time_cache.get(energy_module.number) != daynight:
                    logger.info('Setting day/night for EnergyModule {0} to {1}'.format(energy_module.number, daynight))
                    try:
                        self._energy_communicator.do_command(int(energy_module.module.address),
                                                             EnergyAPI.set_day_night(energy_module.version),
                                                             *daynight)
                        self._time_cache[energy_module.number] = daynight
                    except CommunicationTimedOutException:
                        logger.warning('Could not set day/night for EnergyModule {0}: Timed out'.format(energy_module.number))

    @staticmethod
    def _is_day_time(times, date):  # type: (Optional[str], datetime) -> bool
        if not times:
            parsed_times = [0 for _ in range(14)]  # type: List[int]
        else:
            parsed_times = [int(t.replace(":", "")) for t in times.split(",")]
        day_of_week = date.weekday()  # 0 = Monday, 6 = Sunday
        current_time = date.hour * 100 + date.minute
        start = parsed_times[day_of_week * 2]
        stop = parsed_times[day_of_week * 2 + 1]
        return stop > current_time >= start

    def _get_helper(self, version):  # type: (int) -> ModuleHelper
        if version == EnergyEnums.Version.ENERGY_MODULE:
            return self._energy_module_helper
        if version == EnergyEnums.Version.POWER_MODULE:
            return self._power_module_helper
        if version == EnergyEnums.Version.P1_CONCENTRATOR:
            return self._p1c_helper
        raise NotImplementedError()

    def get_communication_statistics(self):  # type: () -> Dict[str, Any]
        if not self._enabled:
            return {'bytes_read': 0.0,
                    'bytes_written': 0.0,
                    'calls_succeeded': [],
                    'calls_timedout': []}
        return self._energy_communicator.get_communication_statistics()

    def reset_communication_statistics(self):  # type: () -> None
        self._energy_communicator.reset_communication_statistics()

    def last_success(self):
        if self._energy_communicator is None:
            return 0
        return self._energy_communicator.get_seconds_since_last_success()

    def scan_bus(self):  # type: () -> Generator[Tuple[str, int, str, Optional[str]], None, None]
        if not self._enabled:
            return
        for address in range(256):
            if address < 250:
                continue
            for module_type, version in {'E/P': EnergyEnums.Version.ENERGY_MODULE,
                                         'C': EnergyEnums.Version.P1_CONCENTRATOR}.items():
                try:
                    firmware_version, hardware_version = self._energy_module_updater.get_module_firmware_version(address, version)
                    yield module_type, address, firmware_version, hardware_version
                except CommunicationTimedOutException:
                    pass  # Expected
                except Exception as ex:
                    logger.error('Error scanning address {0} {1}: {2}'.format(module_type, address, ex))

    def update_module(self, module_version, module_address, firmware_filename, firmware_version):
        if not self._enabled:
            return None
        return self._energy_module_updater.bootload_module(module_version=module_version,
                                                           module_address=int(module_address),
                                                           hex_filename=firmware_filename,
                                                           firmware_version=firmware_version)

    def get_day_counters(self, energy_module):  # type: (EnergyModule) -> List[int]
        if not self._enabled:
            return []
        return [0 if value is None else value
                for value in self._get_helper(version=energy_module.version).get_day_counters(energy_module=energy_module)]

    def get_night_counters(self, energy_module):  # type: (EnergyModule) -> List[int]
        if not self._enabled:
            return []
        return [0 if value is None else value
                for value in self._get_helper(version=energy_module.version).get_night_counters(energy_module=energy_module)]

    def get_total_energy(self):
        # type: () -> Dict[str, List[TotalEnergyDTO]]
        """
        Get the total energy measurement values.
        """
        if not self._enabled:
            return {}

        output = {}
        with Database.get_session() as db:
            energy_modules = db.query(EnergyModule).join(Module, isouter=True).all()
            for energy_module in energy_modules:
                try:
                    helper = self._get_helper(version=energy_module.version)
                    day_counters = helper.get_day_counters(energy_module=energy_module)
                    night_counters = helper.get_night_counters(energy_module=energy_module)
                    output[str(energy_module.number)] = [TotalEnergyDTO(day=day_counters[port_id] or 0,
                                                                        night=night_counters[port_id] or 0)
                                                         for port_id in range(EnergyEnums.NUMBER_OF_PORTS[energy_module.version])]
                except InMaintenanceModeException:
                    logger.info('Could not load total energy from {0}: In maintenance mode'.format(energy_module.number))
                except CommunicationTimedOutException as ex:
                    logger.error('Communication timeout while fetching total energy from {0}: {1}'.format(energy_module.number, ex))
                except Exception as ex:
                    logger.exception('Got exception while fetching total energy from {0}: {1}'.format(energy_module.number, ex))
        return output

    def get_realtime_energy(self):
        # type: () -> Dict[str, List[RealtimeEnergyDTO]]
        """
        Get the realtime energy measurement values.
        """
        if not self._enabled:
            return {}

        output = {}
        with Database.get_session() as db:
            energy_modules = db.query(EnergyModule).join(Module, isouter=True).all()
            for energy_module in energy_modules:
                try:
                    data = self._get_helper(version=energy_module.version).get_realtime(energy_module)
                    output[str(energy_module.number)] = [data[port_id] for port_id in range(EnergyEnums.NUMBER_OF_PORTS[energy_module.version])]
                except InMaintenanceModeException:
                    logger.info('Could not load realtime energy from {0}: In maintenance mode'.format(energy_module.number))
                except CommunicationTimedOutException as ex:
                    logger.error('Communication timeout while fetching realtime energy from {0}: {1}'.format(energy_module.number, ex))
                except Exception as ex:
                    logger.exception('Got exception while fetching realtime energy from {0}: {1}'.format(energy_module.number, ex))
        return output

    def get_modules_information(self):  # type: () -> List[ModuleDTO]
        if not self._enabled:
            return []

        information = []
        with Database.get_session() as db:
            energy_modules = db.query(EnergyModule).join(Module, isouter=True).all()
            for energy_module in energy_modules:
                helper = self._get_helper(version=energy_module.version)
                try:
<<<<<<< HEAD
                    try:
                        online, firmware_version = helper.get_information(energy_module=energy_module)
                    except NotImplementedError:
                        # TODO: Remove once the P1C part is implemented
                        online, firmware_version = False, None
                    information.append(ModuleDTO(source=ModuleDTO.Source.GATEWAY,
                                                 address=energy_module.module.address,
                                                 module_type=energy_module.module.module_type,
                                                 hardware_type=HardwareType.PHYSICAL,
                                                 firmware_version=firmware_version,
                                                 order=energy_module.number,
                                                 online=online))
                except Exception as ex:
                    logger.exception('Got exception while fetching module information from {0}: {1}'.format(energy_module.number, ex))
=======
                    online, firmware_version = helper.get_information(energy_module=energy_module)
                except NotImplementedError:
                    # TODO: Remove once the P1C part is implemented
                    online, firmware_version = False, None
                information.append(ModuleDTO(id=energy_module.number,
                                             source=ModuleDTO.Source.GATEWAY,
                                             address=energy_module.module.address,
                                             module_type=energy_module.module.module_type,
                                             hardware_type=HardwareType.PHYSICAL,
                                             firmware_version=firmware_version,
                                             order=energy_module.number,
                                             online=online))
            except Exception as ex:
                logger.exception('Got exception while fetching module information from {0}: {1}'.format(energy_module.number, ex))
>>>>>>> a244953b
        return information

    def load_modules(self):  # type: () -> List[EnergyModuleDTO]
        if not self._enabled:
            return []
        with Database.get_session() as db:
            energy_modules = db.query(EnergyModule)
            return [EnergyModuleMapper.orm_to_dto(energy_module)
                    for energy_module in energy_modules]

    def save_modules(self, energy_module_dtos):  # type: (List[EnergyModuleDTO]) -> None
        if not self._enabled:
            return

        with Database.get_session() as db:
            energy_modules = db.query(EnergyModule)
            merged_energy_modules = dict((module.number, module)
                                         for module in energy_modules)  # type: Dict[int, EnergyModule]

            for energy_module_dto in energy_module_dtos:
                energy_module = merged_energy_modules.get(energy_module_dto.id)
                if energy_module is None:
                    continue

                EnergyModuleMapper.dto_to_orm(energy_module_dto=energy_module_dto,
                                              energy_module_orm=energy_module)

                helper = self._get_helper(energy_module.version)
                helper.configure_cts(energy_module=energy_module)
            db.commit()

    def get_realtime_p1(self):  # type: () -> List[Dict[str, Any]]
        if not self._enabled:
            return []

        # TODO: Use DTO
        realtime = []
        with Database.get_session() as db:
            energy_modules = db.query(EnergyModule)\
                .where(Module.module_type == ModuleType.P1_CONCENTRATOR)\
                .join(Module, isouter=True)\
                .all()
            for energy_module in energy_modules:
                try:
                    realtime += self._get_helper(energy_module.version).get_realtime_p1(energy_module)
                except CommunicationFailure as ex:
                    logger.error('Got communication failure while fetching realtime P1C information from {0}: {1}'.format(energy_module.number, ex))
                except Exception as ex:
                    logger.exception('Got exception while fetching realtime P1C information from {0}: {1}'.format(energy_module.number, ex))
        return realtime

    def start_address_mode(self):
        if not self._enabled:
            return
        self._energy_communicator.start_address_mode()

    def stop_address_mode(self):
        if not self._enabled:
            return
        self._energy_communicator.stop_address_mode()

    def in_address_mode(self):
        if not self._enabled:
            return False
        return self._energy_communicator.in_address_mode()

    def calibrate_module_voltage(self, module_id, voltage):
        if not self._enabled:
            return
        with Database.get_session() as db:
            energy_module = db.query(EnergyModule)\
                .where(EnergyModule.number == module_id)\
                .one()
            self._get_helper(energy_module.version).set_module_voltage(energy_module, voltage)

    def get_energy_time(self, module_id, input_id=None):
        # type: (int, Optional[int]) -> Dict[str, Dict[str, Any]]
        if not self._enabled:
            return {}

        # TODO: Use DTO
        with Database.get_session() as db:
            energy_module = db.query(EnergyModule)\
                .where(EnergyModule.number == module_id)\
                .one()
            return self._get_helper(energy_module.version).get_energy_time(energy_module, input_id=input_id)

    def get_energy_frequency(self, module_id, input_id=None):
        if not self._enabled:
            return {}

        # TODO: Use DTO
        with Database.get_session() as db:
            energy_module = db.query(EnergyModule)\
                .where(EnergyModule.number == module_id)\
                .one()
            return self._get_helper(energy_module.version).get_energy_frequency(energy_module, input_id=input_id)

    def do_raw_energy_command(self, address, mode, command, data):
        if not self._enabled:
            return []
        return self._energy_communicator.do_command(address, EnergyAPI.raw_command(mode, command, len(data)), *data)<|MERGE_RESOLUTION|>--- conflicted
+++ resolved
@@ -247,13 +247,13 @@
             for energy_module in energy_modules:
                 helper = self._get_helper(version=energy_module.version)
                 try:
-<<<<<<< HEAD
                     try:
                         online, firmware_version = helper.get_information(energy_module=energy_module)
                     except NotImplementedError:
                         # TODO: Remove once the P1C part is implemented
                         online, firmware_version = False, None
-                    information.append(ModuleDTO(source=ModuleDTO.Source.GATEWAY,
+                    information.append(ModuleDTO(id=energy_module.number,
+                                                 source=ModuleDTO.Source.GATEWAY,
                                                  address=energy_module.module.address,
                                                  module_type=energy_module.module.module_type,
                                                  hardware_type=HardwareType.PHYSICAL,
@@ -262,22 +262,6 @@
                                                  online=online))
                 except Exception as ex:
                     logger.exception('Got exception while fetching module information from {0}: {1}'.format(energy_module.number, ex))
-=======
-                    online, firmware_version = helper.get_information(energy_module=energy_module)
-                except NotImplementedError:
-                    # TODO: Remove once the P1C part is implemented
-                    online, firmware_version = False, None
-                information.append(ModuleDTO(id=energy_module.number,
-                                             source=ModuleDTO.Source.GATEWAY,
-                                             address=energy_module.module.address,
-                                             module_type=energy_module.module.module_type,
-                                             hardware_type=HardwareType.PHYSICAL,
-                                             firmware_version=firmware_version,
-                                             order=energy_module.number,
-                                             online=online))
-            except Exception as ex:
-                logger.exception('Got exception while fetching module information from {0}: {1}'.format(energy_module.number, ex))
->>>>>>> a244953b
         return information
 
     def load_modules(self):  # type: () -> List[EnergyModuleDTO]
