--- conflicted
+++ resolved
@@ -63,19 +63,9 @@
         else:
             openmotics_log_level = Logs._get_configured_loglevel(fallback=logging.INFO)
 
-<<<<<<< HEAD
-        # Syslog handler, if needed
-        syslog_handler = None
-        if System.get_operating_system().get('ID') == System.OS.BUILDROOT:
-            syslog_handler = handlers.SysLogHandler(address='/dev/log')
-            syslog_handler.setLevel(openmotics_log_level)
-            syslog_handler.setFormatter(logging.Formatter(Logs.LOG_FORMAT))
-
         # Apply log level
         for namespace in Logs._get_service_namespaces():
-            for logger in Logs.set_loglevel(openmotics_log_level, namespace):
-                if syslog_handler is not None:
-                    logger.addHandler(syslog_handler)
+            Logs.set_loglevel(openmotics_log_level, namespace)
 
     @staticmethod
     def get_update_logger(name):  # type: (str) -> Logger
@@ -101,15 +91,6 @@
             logger.addHandler(update_handler)
         logger.propagate = True
         return logger
-=======
-        Logs.set_service_loglevel(openmotics_log_level)
-
-        for _logger in Logs._get_service_loggers():
-            for extra_handler in [update_handler]:
-                # Add extra handlers, where available
-                if extra_handler is not None:
-                    _logger.addHandler(extra_handler)
->>>>>>> b8d3271a
 
     @staticmethod
     def get_print_logger(namespace):
