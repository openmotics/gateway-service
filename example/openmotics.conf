--- conflicted
+++ resolved
@@ -6,8 +6,5 @@
 https_port = 8443
 cloud_user = admin
 cloud_pass = admin
-<<<<<<< HEAD
 build = pyinstaller
-=======
-debug_logger = gateway.pubsub
->>>>>>> 4e91ffbb
+debug_logger = gateway.pubsub