mock == 2.0.0
cherrypy == 3.2.2
requests == 2.5.3
intelhex == 1.5
xmlrunner == 1.7.7
<<<<<<< HEAD
serial
=======
ws4py == 0.5.1
msgpack == 0.6.1
decorator == 4.4.0
simplejson == 3.16.0
>>>>>>> 640af517
<|MERGE_RESOLUTION|>--- conflicted
+++ resolved
@@ -3,11 +3,8 @@
 requests == 2.5.3
 intelhex == 1.5
 xmlrunner == 1.7.7
-<<<<<<< HEAD
-serial
-=======
 ws4py == 0.5.1
 msgpack == 0.6.1
 decorator == 4.4.0
 simplejson == 3.16.0
->>>>>>> 640af517
+serial