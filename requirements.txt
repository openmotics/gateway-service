--- conflicted
+++ resolved
@@ -26,8 +26,5 @@
 python-dateutil == 2.8.1
 ujson == 1.35
 fakesleep == 0.1
-<<<<<<< HEAD
 Routes==2.5.1
-=======
-minimalmodbus == 1.0.2
->>>>>>> f49fe2bd
+minimalmodbus == 1.0.2