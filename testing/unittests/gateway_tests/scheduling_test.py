# Copyright (C) 2017 OpenMotics BV
#
# This program is free software: you can redistribute it and/or modify
# it under the terms of the GNU Affero General Public License as
# published by the Free Software Foundation, either version 3 of the
# License, or (at your option) any later version.
#
# This program is distributed in the hope that it will be useful,
# but WITHOUT ANY WARRANTY; without even the implied warranty of
# MERCHANTABILITY or FITNESS FOR A PARTICULAR PURPOSE.  See the
# GNU Affero General Public License for more details.
#
# You should have received a copy of the GNU Affero General Public License
# along with this program.  If not, see <http://www.gnu.org/licenses/>.
"""
Tests for the scheduling module.
"""
from __future__ import absolute_import

import logging
import time
import unittest
from datetime import datetime, timedelta

from mock import Mock
from peewee import SqliteDatabase

from gateway.dto import ScheduleDTO
from gateway.group_action_controller import GroupActionController
from gateway.models import Schedule
from gateway.scheduling_controller import SchedulingController
from gateway.ventilation_controller import VentilationController
from gateway.webservice import WebInterface
from ioc import SetTestMode, SetUpTestInjections

MODELS = [Schedule]


class SchedulingControllerTest(unittest.TestCase):
    @classmethod
    def setUpClass(cls):
        SetTestMode()
        cls.test_db = SqliteDatabase(':memory:')

    def setUp(self):
        self.test_db.bind(MODELS, bind_refs=False, bind_backrefs=False)
        self.test_db.connect()
        self.test_db.create_tables(MODELS)

        system_controller = Mock()
        system_controller.get_timezone.return_value = 'UTC'

        self.group_action_controller = Mock(GroupActionController)
        self.group_action_controller.do_group_action.return_value = {}
        self.group_action_controller.do_basic_action.return_value = {}

        SetUpTestInjections(system_controller=system_controller,
                            user_controller=None,
                            maintenance_controller=None,
                            message_client=None,
                            configuration_controller=None,
                            thermostat_controller=None,
                            ventilation_controller=Mock(VentilationController),
                            shutter_controller=Mock(),
                            output_controller=Mock(),
                            room_controller=Mock(),
                            input_controller=Mock(),
                            sensor_controller=Mock(),
                            pulse_counter_controller=Mock(),
                            frontpanel_controller=Mock(),
                            group_action_controller=self.group_action_controller,
                            module_controller=Mock(),
                            energy_module_controller=Mock(),
                            uart_controller=Mock(),
<<<<<<< HEAD
                            master_controller=Mock(),
                            energy_module_controller=Mock())
        controller = SchedulingController()
        SetUpTestInjections(scheduling_controller=controller)
        controller.set_webinterface(WebInterface())
        return controller
=======
                            master_controller=Mock())
        self.controller = SchedulingController()
        SetUpTestInjections(scheduling_controller=self.controller)
        self.controller.set_webinterface(WebInterface())
        self.controller.start()

    def tearDown(self):
        self.test_db.drop_tables(MODELS)
        self.test_db.close()
        self.controller.stop()
>>>>>>> 3402a140

    def test_save_load(self):
        dto = ScheduleDTO(id=None, name='schedule', start=0, action='GROUP_ACTION', arguments=0)
        self.controller.save_schedules([dto])
        loaded_dto = self.controller.load_schedule(schedule_id=1)
        for field in ['name', 'start', 'action', 'repeat', 'duration', 'end', 'arguments']:
            self.assertEqual(getattr(dto, field), getattr(loaded_dto, field))
        self.assertEqual('ACTIVE', loaded_dto.status)
        self.controller._schedules = {}  # Clear cache
        self.controller.reload_schedules()
        loaded_dto = self.controller.load_schedule(schedule_id=1)
        for field in ['name', 'start', 'action', 'repeat', 'duration', 'end', 'arguments']:
            self.assertEqual(getattr(dto, field), getattr(loaded_dto, field))
        self.assertEqual('ACTIVE', loaded_dto.status)

    def test_base_validation(self):
        with self.assertRaises(RuntimeError):
            # Must have a name
            schedule = Schedule(name=None)
            self.controller._validate(schedule)
        with self.assertRaises(RuntimeError):
            # Unaccepted action
            schedule = Schedule(name='test', start=time.time(), action='FOO')
            self.controller._validate(schedule)
        with self.assertRaises(RuntimeError):
            # Duration too short
            schedule = Schedule(name='test', start=time.time(), action='GROUP_ACTION', duration=10)
            self.controller._validate(schedule)
        with self.assertRaises(RuntimeError):
            # End when not repeating
            schedule = Schedule(name='test', start=time.time(), action='GROUP_ACTION', end=time.time() + 1)
            self.controller._validate(schedule)
        with self.assertRaises(RuntimeError):
            # Invalid repeat string
            schedule = Schedule(name='test', start=time.time(), action='GROUP_ACTION', repeat='foo')
            self.controller._validate(schedule)

    def test_group_action(self):
        # New self.controller is empty
        self.assertEqual(0, len(self.controller.load_schedules()))

        # Doesn't support duration
        with self.assertRaises(RuntimeError) as ctx:
            self._add_schedule(name='schedule', start=0, action='GROUP_ACTION', duration=1000)
        self.assertEqual('A schedule of type GROUP_ACTION does not have a duration. It is a one-time trigger',
                         str(ctx.exception))

        # Incorrect argument
        with self.assertRaises(RuntimeError) as ctx:
            self._add_schedule(name='schedule', start=0, action='GROUP_ACTION', arguments='foo')
        self.assertEqual(
            'The arguments of a GROUP_ACTION schedule must be an integer, representing the Group Action to be executed',
            str(ctx.exception))

        # Normal
        self._add_schedule(name='schedule', start=time.time() + 0.5, action='GROUP_ACTION', arguments=1)
        schedules = self.controller.load_schedules()
        self.assertEqual(1, len(schedules))
        schedule = schedules[0]
        self.assertEqual('schedule', schedule.name)
        self.assertEqual('ACTIVE', schedule.status)

        while schedule.last_executed is None:
            time.sleep(0.1)  # Wait until the schedule has been executed
        schedule = self.controller.load_schedules()[0]
        self.assertIsNotNone(schedule.last_executed)
        self.assertEqual(schedule.status, 'COMPLETED')
        self.group_action_controller.do_group_action.assert_called_with(1)

    def test_basic_action(self):
        # New self.controller is empty
        self.assertEqual(0, len(self.controller.load_schedules()))

        # Doesn't support duration
        with self.assertRaises(RuntimeError) as ctx:
            self._add_schedule(name='schedule', start=0, action='BASIC_ACTION', duration=1000)
        self.assertEqual('A schedule of type BASIC_ACTION does not have a duration. It is a one-time trigger',
                         str(ctx.exception))

        # Incorrect argument
        invalid_arguments_error = 'The arguments of a BASIC_ACTION schedule must be of type dict with arguments ' \
                                  '`action_type` and `action_number`'
        with self.assertRaises(RuntimeError) as ctx:
            self._add_schedule(name='schedule', start=0, action='BASIC_ACTION', arguments='foo')
        self.assertEqual(invalid_arguments_error, str(ctx.exception))
        with self.assertRaises(RuntimeError) as ctx:
            self._add_schedule(name='schedule', start=0, action='BASIC_ACTION',
                               arguments={'action_type': 1})
        self.assertEqual(invalid_arguments_error, str(ctx.exception))

        # Normal
        dto = ScheduleDTO(id=None, name='schedule', start=time.time() + 0.5, action='BASIC_ACTION',
                          arguments={'action_type': 1, 'action_number': 2})
        self.controller.save_schedules([dto])
        schedules = self.controller.load_schedules()
        self.assertEqual(1, len(schedules))
        schedule = schedules[0]
        self.assertEqual('schedule', schedule.name)
        self.assertEqual('ACTIVE', schedule.status)
        for _ in range(60):
            if schedule.last_executed:
                break
            time.sleep(0.1)  # Wait until the schedule has been executed
        schedule = self.controller.load_schedules()[0]
        self.assertIsNotNone(schedule.last_executed)
        self.assertEqual(schedule.status, 'COMPLETED')
        self.group_action_controller.do_basic_action.assert_called_with(action_number=2, action_type=1)

    def test_local_api(self):
        # New self.controller is empty
        self.assertEqual(0, len(self.controller.load_schedules()))

        # Doesn't support duration
        with self.assertRaises(RuntimeError) as ctx:
            self._add_schedule(name='schedule', start=0, action='LOCAL_API', duration=1000)
        self.assertEqual('A schedule of type LOCAL_API does not have a duration. It is a one-time trigger',
                         str(ctx.exception))

        # Incorrect argument
        invalid_arguments_error = 'The arguments of a LOCAL_API schedule must be of type dict with arguments `name` ' \
                                  'and `parameters`'
        with self.assertRaises(RuntimeError) as ctx:
            self._add_schedule(name='schedule', start=0, action='LOCAL_API', arguments='foo')
        self.assertEqual(invalid_arguments_error, str(ctx.exception))
        with self.assertRaises(RuntimeError) as ctx:
            self._add_schedule(name='schedule', start=0, action='LOCAL_API', arguments={'name': 1})
        self.assertEqual(invalid_arguments_error, str(ctx.exception))

        # Not a valid call
        with self.assertRaises(RuntimeError) as ctx:
            self._add_schedule(name='schedule', start=0, action='LOCAL_API',
                               arguments={'name': 'foo', 'parameters': {}})
        self.assertEqual('The arguments of a LOCAL_API schedule must specify a valid and (plugin_)exposed call',
                         str(ctx.exception))
        with self.assertRaises(Exception) as ctx:
            self._add_schedule(name='schedule', start=0, action='LOCAL_API',
                               arguments={'name': 'do_basic_action',
                                          'parameters': {'action_type': 'foo',
                                                         'action_number': 4}})
        self.assertIn('could not convert string to float', str(ctx.exception))

        # Normal
        self._add_schedule(name='schedule', start=time.time() + 0.5, action='LOCAL_API',
                           arguments={'name': 'do_basic_action',
                                      'parameters': {'action_type': 3,
                                                     'action_number': 4}})
        schedules = self.controller.load_schedules()
        self.assertEqual(1, len(schedules))
        schedule = schedules[0]
        self.assertEqual('schedule', schedule.name)
        self.assertEqual('ACTIVE', schedule.status)
        while schedule.last_executed is None:
            time.sleep(0.1)  # Wait until the schedule has been executed
        schedule = self.controller.load_schedules()[0]
        self.assertIsNotNone(schedule.last_executed)
        self.assertEqual(schedule.status, 'COMPLETED')
        self.group_action_controller.do_basic_action.assert_called_with(3, 4)

    def test_two_actions(self):
        self._add_schedule(name='basic_action', start=0, action='BASIC_ACTION',
                           arguments={'action_type': 1, 'action_number': 2})
        self._add_schedule(name='group_action', start=0, action='GROUP_ACTION',
                           arguments=1)
        schedules = self.controller.load_schedules()
        self.assertEqual(2, len(schedules))
        self.assertEqual(['basic_action', 'group_action'], sorted(s.name for s in schedules))
        for s in schedules:
            if s.name == 'group_action':
                self.controller.remove_schedules([s])
        schedules = self.controller.load_schedules()
        self.assertEqual(1, len(schedules))
        self.assertEqual('basic_action', schedules[0].name)

    def test_execute_grace_time(self):
        self._add_schedule(name='schedule',
                           start=time.time() - 3000,  # 50m
                           action='GROUP_ACTION',
                           arguments=1,
                           status='ACTIVE')
        self.controller.refresh_schedules()
        time.sleep(0.5)
        schedule = self.controller.load_schedules()[0]
        self.assertEqual(schedule.status, 'COMPLETED')
        self.assertTrue(time.time() - 10 < schedule.last_executed < time.time() + 10)

    def test_skip_grace_time(self):
        self._add_schedule(name='schedule',
                           start=time.time() - 86400,  # yesterday
                           action='GROUP_ACTION',
                           arguments=1,
                           status='ACTIVE')
        self.controller.refresh_schedules()
        time.sleep(0.5)
        schedule = self.controller.load_schedules()[0]
        self.assertEqual(schedule.status, 'ACTIVE')
        self.assertIsNone(schedule.last_executed)

    def test_expire_repeat_end(self):
        self._add_schedule(name='schedule',
                           start=time.time() - 86400,  # yesterday
                           end=time.time() - 14400,  # 4h
                           repeat='* * * * *',
                           action='GROUP_ACTION',
                           arguments=1,
                           status='ACTIVE')
        self.controller.refresh_schedules()
        time.sleep(0.5)
        schedule = self.controller.load_schedules()[0]
        self.assertEqual(schedule.status, 'COMPLETED')
        self.assertIsNone(schedule.last_executed)

    def _add_schedule(self, **kwargs):
        dto = ScheduleDTO(id=None, **kwargs)
        self.controller.save_schedules([dto])<|MERGE_RESOLUTION|>--- conflicted
+++ resolved
@@ -72,15 +72,8 @@
                             module_controller=Mock(),
                             energy_module_controller=Mock(),
                             uart_controller=Mock(),
-<<<<<<< HEAD
                             master_controller=Mock(),
                             energy_module_controller=Mock())
-        controller = SchedulingController()
-        SetUpTestInjections(scheduling_controller=controller)
-        controller.set_webinterface(WebInterface())
-        return controller
-=======
-                            master_controller=Mock())
         self.controller = SchedulingController()
         SetUpTestInjections(scheduling_controller=self.controller)
         self.controller.set_webinterface(WebInterface())
@@ -90,7 +83,6 @@
         self.test_db.drop_tables(MODELS)
         self.test_db.close()
         self.controller.stop()
->>>>>>> 3402a140
 
     def test_save_load(self):
         dto = ScheduleDTO(id=None, name='schedule', start=0, action='GROUP_ACTION', arguments=0)
