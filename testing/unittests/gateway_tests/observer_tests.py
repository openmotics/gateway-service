--- conflicted
+++ resolved
@@ -26,12 +26,8 @@
 
     def test_value_formatting_output(self):
         master_mock = Mock()
-<<<<<<< HEAD
         message_client_mock = Mock()
-=======
-        dbus_mock = Mock()
         shutter_controller = Mock()
->>>>>>> 6154959c
 
         def callback_test_value_present(event):
             self.assertIn('value', event.data['status'])
@@ -44,11 +40,7 @@
                                  'D': callback_test_value_present}
 
         for module_type, callback in type_callback_mapping.iteritems():
-<<<<<<< HEAD
-            observer = Observer(master_mock, message_client_mock)
-=======
-            observer = Observer(master_mock, dbus_mock, shutter_controller)
->>>>>>> 6154959c
+            observer = Observer(master_mock, message_client_mock, shutter_controller)
             observer._output_config = {5: {'module_type': module_type, 'room': 'test_room'}}
             observer.subscribe_events(callback)
             status = {'on': 1, 'value': 131}
