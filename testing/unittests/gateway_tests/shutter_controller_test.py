--- conflicted
+++ resolved
@@ -539,44 +539,43 @@
         self.assertEqual(len(controller._shutters), 4)
 
         events = []
-<<<<<<< HEAD
         self.pubsub.subscribe_gateway_events(PubSub.GatewayTopics.STATE, lambda event: events.append(event))
         try:
             controller.start()
             self.pubsub._publish_all_events()
-            self.assertEqual([GatewayEvent('SHUTTER_CHANGE', {'id': 0, 'status': {'state': 'STOPPED', 'position': None, 'last_change': 0.0}, 'location': {'room_id': None}}),
-                              GatewayEvent('SHUTTER_CHANGE', {'id': 1, 'status': {'state': 'STOPPED', 'position': None, 'last_change': 0.0}, 'location': {'room_id': None}}),
-                              GatewayEvent('SHUTTER_CHANGE', {'id': 2, 'status': {'state': 'STOPPED', 'position': None, 'last_change': 0.0}, 'location': {'room_id': None}}),
-                              GatewayEvent('SHUTTER_CHANGE', {'id': 3, 'status': {'state': 'STOPPED', 'position': None, 'last_change': 0.0}, 'location': {'room_id': None}})], events)
+            self.assertEqual([GatewayEvent('SHUTTER_CHANGE', {'id': 0, 'status': {'state': 'STOPPED',
+                                                                                  'position': None,
+                                                                                  'desired_position': None,
+                                                                                  'last_change': 0.0},
+                                                              'location': {'room_id': None}}),
+                              GatewayEvent('SHUTTER_CHANGE', {'id': 1, 'status': {'state': 'STOPPED',
+                                                                                  'position': None,
+                                                                                  'desired_position': None,
+                                                                                  'last_change': 0.0},
+                                                              'location': {'room_id': None}}),
+                              GatewayEvent('SHUTTER_CHANGE', {'id': 2, 'status': {'state': 'STOPPED',
+                                                                                  'position': None,
+                                                                                  'desired_position': None,
+                                                                                  'last_change': 0.0},
+                                                              'location': {'room_id': None}}),
+                              GatewayEvent('SHUTTER_CHANGE', {'id': 3, 'status': {'state': 'STOPPED',
+                                                                                  'position': None,
+                                                                                  'desired_position': None,
+                                                                                  'last_change': 0.0},
+                                                              'location': {'room_id': None}})], events)
 
             events = []
             fakesleep.reset(100)
             controller.report_shutter_position(0, 89, 'UP')
             self.pubsub._publish_all_events()
-            self.assertEqual([GatewayEvent('SHUTTER_CHANGE', {'id': 0, 'status': {'state': 'GOING_UP', 'position': 89, 'last_change': 100.0}, 'location': {'room_id': None}})], events)
+            self.assertEqual([GatewayEvent('SHUTTER_CHANGE', {'id': 0, 'status': {'state': 'GOING_UP',
+                                                                                  'position': 89,
+                                                                                  'desired_position': None,
+                                                                                  'last_change': 100.0},
+                                                              'location': {'room_id': None}})], events)
         finally:
             controller.stop()
         orm_mock.stop()
-=======
-
-        def on_change(gateway_event):
-            events.append(gateway_event)
-
-        self.pubsub.subscribe_gateway_events(PubSub.GatewayTopics.STATE, on_change)
-        controller.start()
-        self.pubsub._publish_all_events()
-        self.assertEqual([GatewayEvent('SHUTTER_CHANGE', {'id': 0, 'status': {'state': 'STOPPED', 'position': None, 'desired_position': None, 'last_change': 0.0}, 'location': {'room_id': None}}),
-                          GatewayEvent('SHUTTER_CHANGE', {'id': 1, 'status': {'state': 'STOPPED', 'position': None, 'desired_position': None, 'last_change': 0.0}, 'location': {'room_id': None}}),
-                          GatewayEvent('SHUTTER_CHANGE', {'id': 2, 'status': {'state': 'STOPPED', 'position': None, 'desired_position': None, 'last_change': 0.0}, 'location': {'room_id': None}}),
-                          GatewayEvent('SHUTTER_CHANGE', {'id': 3, 'status': {'state': 'STOPPED', 'position': None, 'desired_position': None, 'last_change': 0.0}, 'location': {'room_id': None}})], events)
-
-        events = []
-        fakesleep.reset(100)
-        controller.report_shutter_position(0, 89, 'UP')
-        self.pubsub._publish_all_events()
-        self.assertEqual([GatewayEvent('SHUTTER_CHANGE', {'id': 0, 'status': {'state': 'GOING_UP', 'position': 89, 'desired_position': None, 'last_change': 100.0}, 'location': {'room_id': None}})], events)
-        controller.stop()
->>>>>>> 71a58728
 
     def test_exception_during_sync(self):
         _ = self
