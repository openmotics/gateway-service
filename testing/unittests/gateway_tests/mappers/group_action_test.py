# Copyright (C) 2020 OpenMotics BV
#
# This program is free software: you can redistribute it and/or modify
# it under the terms of the GNU Affero General Public License as
# published by the Free Software Foundation, either version 3 of the
# License, or (at your option) any later version.
#
# This program is distributed in the hope that it will be useful,
# but WITHOUT ANY WARRANTY; without even the implied warranty of
# MERCHANTABILITY or FITNESS FOR A PARTICULAR PURPOSE.  See the
# GNU Affero General Public License for more details.
#
# You should have received a copy of the GNU Affero General Public License
# along with this program.  If not, see <http://www.gnu.org/licenses/>.
from __future__ import absolute_import

import unittest
from ioc import SetTestMode
from gateway.hal.mappers_core import GroupActionMapper
from master.core.basic_action import BasicAction
from mocked_core_helper import MockedCore


class GroupActionCoreMapperTest(unittest.TestCase):
    @classmethod
    def setUpClass(cls):
        SetTestMode()

    def setUp(self):
        self.mocked_core = MockedCore()

    def test_mappings(self):
<<<<<<< HEAD
        normal_scenarios = [([160, 5], [(0, 0, 5)]),  # Turn output 5 off
                             ([161, 5], [(0, 1, 5)]),  # Turn output 5 on
                             ([162, 5], [(0, 16, 5)]),  # Toggle output 5
                             ([240, 0, 243, 5, 240, 255], [(100, 0), (100, 10, 5), (100, 255)]),  # If output 5 is on
                             ([240, 0, 247, 5, 249, 10, 240, 255], [(100, 0), (100, 19, 5, 10), (100, 255)]),  # If temp sensor 5 > 10
                             ([240, 0, 247, 37, 248, 10, 240, 255], [(100, 0), (100, 23, 5, 10), (100, 255)]),  # If hum sensor 5 == 10
                             ([240, 0, 247, 69, 250, 10, 240, 255], [(100, 0), (100, 27, 5, 10), (100, 255)]),  # If brightness sensor 5 < 10
                             ([240, 0, 247, 228, 249, 10, 240, 255], [(100, 0), (100, 40, 10), (100, 255)]),  # If hour > 10
                             ([240, 0, 247, 229, 248, 10, 240, 255], [(100, 0), (100, 44, 10), (100, 255)]),  # If minutes == 10
                             ([240, 0, 247, 230, 250, 3, 240, 255], [(100, 0), (100, 48, 3), (100, 255)]),  # If day < 3
                             ([171, 5], [(251, 0, 5, 0)]),  # Turn off all lights on floor 5
                             ([172, 5], [(251, 0, 5, 1)]),  # Turn on all lights on floor 5
                             ([173, 5], [(251, 0, 5, 2)]),   # Toggle all lights on floor 5
                             ([171, 255], [(251, 0, 65535, 0)]),  # Turn off all lights (on all floors)
                             ([172, 255], [(251, 0, 65535, 1)]),  # Turn on all lights (on all floors)
                             ([173, 255], [(251, 0, 65535, 2)])]  # Toggle all lights (on all floors)
        incompatible_scenarios = [([255, 255], [], (True, [])),  # Classic actions that are not supported on the Core
                                  (None, [(255, 255)], (False, []))]  # Core actions that are not supported on the Classic
        for scenario in normal_scenarios + incompatible_scenarios:
            classic_scenario = scenario[0]
            core_scenario = scenario[1]
            if len(scenario) == 3:
                complete_expected, classic_expected = scenario[2]
            else:
                complete_expected = True
                classic_expected = classic_scenario
            core_expected = [BasicAction(*entry) for entry in core_scenario]
            if classic_scenario is not None:
                core_result = GroupActionMapper.classic_actions_to_core_actions(classic_scenario)
                self.assertEqual(core_expected, core_result)
            complete_result, classic_result = GroupActionMapper.core_actions_to_classic_actions(core_expected)
            self.assertEqual(classic_expected, classic_result)
            self.assertEqual(complete_expected, complete_result)
=======
        scenarios = [([160, 5], [(0, 0, 5)]),  # Turn output 5 off
                     ([161, 5], [(0, 1, 5)]),  # Turn output 5 on
                     ([162, 5], [(0, 16, 5)]),  # Toggle output 5
                     ([240, 0, 243, 5, 240, 255], [(100, 0), (100, 10, 5), (100, 255)]),  # If output 5 is on
                     ([240, 0, 247, 5, 249, 10, 240, 255], [(100, 0), (100, 19, 5, 10), (100, 255)]),  # If temp sensor 5 > 10
                     ([240, 0, 247, 37, 248, 10, 240, 255], [(100, 0), (100, 23, 5, 10), (100, 255)]),  # If hum sensor 5 == 10
                     ([240, 0, 247, 69, 250, 10, 240, 255], [(100, 0), (100, 27, 5, 10), (100, 255)]),  # If brightness sensor 5 < 10
                     ([240, 0, 247, 228, 249, 10, 240, 255], [(100, 0), (100, 40, 10), (100, 255)]),  # If hour > 10
                     ([240, 0, 247, 229, 248, 10, 240, 255], [(100, 0), (100, 44, 10), (100, 255)]),  # If minutes == 10
                     ([240, 0, 247, 230, 250, 3, 240, 255], [(100, 0), (100, 48, 3), (100, 255)]),  # If day < 3
                     ([171, 5], [(251, 0, 5, 0)]),  # Turn off all lights on floor 5
                     ([172, 5], [(251, 0, 5, 1)]),  # Turn on all lights on floor 5
                     ([173, 5], [(251, 0, 5, 2)]),   # Toggle all lights on floor 5
                     ([171, 255], [(251, 0, 65535, 0)]),  # Turn off all lights (on all floors)
                     ([172, 255], [(251, 0, 65535, 1)]),  # Turn on all lights (on all floors)
                     ([173, 255], [(251, 0, 65535, 2)]),  # Toggle all lights (on all floors)
                     ([116, 5], [(1, 250, 5, 1)]),  # Disable input 5
                     ([117, 5], [(1, 250, 5, 0)])]  # Enable input 5
        for classic, core in scenarios:
            core_expected = [BasicAction(*entry) for entry in core]
            core_result = GroupActionMapper.classic_actions_to_core_actions(classic)
            self.assertEqual(core_expected, core_result)
            classic_result = GroupActionMapper.core_actions_to_classic_actions(core_expected)
            self.assertEqual(classic, classic_result)
>>>>>>> 493aa739
<|MERGE_RESOLUTION|>--- conflicted
+++ resolved
@@ -30,7 +30,6 @@
         self.mocked_core = MockedCore()
 
     def test_mappings(self):
-<<<<<<< HEAD
         normal_scenarios = [([160, 5], [(0, 0, 5)]),  # Turn output 5 off
                              ([161, 5], [(0, 1, 5)]),  # Turn output 5 on
                              ([162, 5], [(0, 16, 5)]),  # Toggle output 5
@@ -46,7 +45,9 @@
                              ([173, 5], [(251, 0, 5, 2)]),   # Toggle all lights on floor 5
                              ([171, 255], [(251, 0, 65535, 0)]),  # Turn off all lights (on all floors)
                              ([172, 255], [(251, 0, 65535, 1)]),  # Turn on all lights (on all floors)
-                             ([173, 255], [(251, 0, 65535, 2)])]  # Toggle all lights (on all floors)
+                             ([173, 255], [(251, 0, 65535, 2)]),  # Toggle all lights (on all floors)
+                             ([116, 5], [(1, 250, 5, 1)]),  # Disable input 5
+                             ([117, 5], [(1, 250, 5, 0)])]  # Enable input 5
         incompatible_scenarios = [([255, 255], [], (True, [])),  # Classic actions that are not supported on the Core
                                   (None, [(255, 255)], (False, []))]  # Core actions that are not supported on the Classic
         for scenario in normal_scenarios + incompatible_scenarios:
@@ -63,30 +64,4 @@
                 self.assertEqual(core_expected, core_result)
             complete_result, classic_result = GroupActionMapper.core_actions_to_classic_actions(core_expected)
             self.assertEqual(classic_expected, classic_result)
-            self.assertEqual(complete_expected, complete_result)
-=======
-        scenarios = [([160, 5], [(0, 0, 5)]),  # Turn output 5 off
-                     ([161, 5], [(0, 1, 5)]),  # Turn output 5 on
-                     ([162, 5], [(0, 16, 5)]),  # Toggle output 5
-                     ([240, 0, 243, 5, 240, 255], [(100, 0), (100, 10, 5), (100, 255)]),  # If output 5 is on
-                     ([240, 0, 247, 5, 249, 10, 240, 255], [(100, 0), (100, 19, 5, 10), (100, 255)]),  # If temp sensor 5 > 10
-                     ([240, 0, 247, 37, 248, 10, 240, 255], [(100, 0), (100, 23, 5, 10), (100, 255)]),  # If hum sensor 5 == 10
-                     ([240, 0, 247, 69, 250, 10, 240, 255], [(100, 0), (100, 27, 5, 10), (100, 255)]),  # If brightness sensor 5 < 10
-                     ([240, 0, 247, 228, 249, 10, 240, 255], [(100, 0), (100, 40, 10), (100, 255)]),  # If hour > 10
-                     ([240, 0, 247, 229, 248, 10, 240, 255], [(100, 0), (100, 44, 10), (100, 255)]),  # If minutes == 10
-                     ([240, 0, 247, 230, 250, 3, 240, 255], [(100, 0), (100, 48, 3), (100, 255)]),  # If day < 3
-                     ([171, 5], [(251, 0, 5, 0)]),  # Turn off all lights on floor 5
-                     ([172, 5], [(251, 0, 5, 1)]),  # Turn on all lights on floor 5
-                     ([173, 5], [(251, 0, 5, 2)]),   # Toggle all lights on floor 5
-                     ([171, 255], [(251, 0, 65535, 0)]),  # Turn off all lights (on all floors)
-                     ([172, 255], [(251, 0, 65535, 1)]),  # Turn on all lights (on all floors)
-                     ([173, 255], [(251, 0, 65535, 2)]),  # Toggle all lights (on all floors)
-                     ([116, 5], [(1, 250, 5, 1)]),  # Disable input 5
-                     ([117, 5], [(1, 250, 5, 0)])]  # Enable input 5
-        for classic, core in scenarios:
-            core_expected = [BasicAction(*entry) for entry in core]
-            core_result = GroupActionMapper.classic_actions_to_core_actions(classic)
-            self.assertEqual(core_expected, core_result)
-            classic_result = GroupActionMapper.core_actions_to_classic_actions(core_expected)
-            self.assertEqual(classic, classic_result)
->>>>>>> 493aa739
+            self.assertEqual(complete_expected, complete_result)