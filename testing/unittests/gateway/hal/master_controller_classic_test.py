"""
# Copyright (C) 2016 OpenMotics BV
#
# This program is free software: you can redistribute it and/or modify
# it under the terms of the GNU Affero General Public License as
# published by the Free Software Foundation, either version 3 of the
# License, or (at your option) any later version.
#
# This program is distributed in the hope that it will be useful,
# but WITHOUT ANY WARRANTY; without even the implied warranty of
# MERCHANTABILITY or FITNESS FOR A PARTICULAR PURPOSE.  See the
# GNU Affero General Public License for more details.
#
# You should have received a copy of the GNU Affero General Public License
# along with this program.  If not, see <http://www.gnu.org/licenses/>.
"""
from __future__ import absolute_import

import time
import unittest

import mock
from pytest import mark

import gateway.hal.master_controller_classic
import master.classic.master_api
import master.classic.master_communicator
<<<<<<< HEAD
import mock
import xmlrunner
from ioc import Scope, SetTestMode, SetUpTestInjections
from gateway.dto import InputDTO, OutputDTO
=======
from gateway.dto import InputDTO
from gateway.hal.master_controller_classic import MasterClassicController
from gateway.hal.master_event import MasterEvent
from ioc import Scope, SetTestMode, SetUpTestInjections
>>>>>>> cb55f124
from master.classic.eeprom_controller import EepromController
from master.classic.eeprom_models import InputConfiguration
from master.classic.inputs import InputStatus
from master.classic.master_communicator import BackgroundConsumer
from master.classic.validationbits import ValidationBitStatus
from master.classic.outputs import OutputStatus


class MasterClassicControllerTest(unittest.TestCase):
    """ Tests for MasterClassicController. """

    @classmethod
    def setUpClass(cls):
        SetTestMode()

    def test_input_module_type(self):
        input_data = {'id': 1, 'module_type': 'I'}
        controller = get_classic_controller_dummy([
            InputConfiguration.deserialize(input_data)
        ])
        data = controller.get_input_module_type(1)
        self.assertEqual(data, 'I')

    def test_load_input(self):
        input_data = {'id': 1, 'module_type': 'I', 'name': 'foo', 'action': 255,
                      'basic_actions': '', 'invert': 255, 'can': ' ', 'event_enabled': False}
        controller = get_classic_controller_dummy([
            InputConfiguration.deserialize(input_data)
        ])
        data = controller.load_input(1)
        self.assertEqual(data.id, 1)

    def test_load_input_with_invalid_type(self):
        input_data = {'id': 1, 'module_type': 'O', 'name': 'foo', 'action': 255,
                      'basic_actions': '', 'invert': 255, 'can': ' ', 'event_enabled': False}
        controller = get_classic_controller_dummy([
            InputConfiguration.deserialize(input_data)
        ])
        self.assertRaises(TypeError, controller.load_input, 1)

    def test_load_inputs(self):
        input_data1 = {'id': 1, 'module_type': 'I', 'name': 'foo', 'action': 255,
                       'basic_actions': '', 'invert': 255, 'can': ' ', 'event_enabled': False}
        input_data2 = {'id': 2, 'module_type': 'I', 'name': 'foo', 'action': 255,
                       'basic_actions': '', 'invert': 255, 'can': ' ', 'event_enabled': False}
        controller = get_classic_controller_dummy([
            InputConfiguration.deserialize(input_data1),
            InputConfiguration.deserialize(input_data2)
        ])
        inputs = controller.load_inputs()
        self.assertEqual([x.id for x in inputs], [1, 2])

    def test_load_inputs_skips_invalid_type(self):
        input_data1 = {'id': 1, 'module_type': 'I', 'name': 'foo', 'action': 255,
                       'basic_actions': '', 'invert': 255, 'can': ' ', 'event_enabled': False}
        input_data2 = {'id': 2, 'module_type': 'O', 'name': 'foo', 'action': 255,
                       'basic_actions': '', 'invert': 255, 'can': ' ', 'event_enabled': False}
        controller = get_classic_controller_dummy([
            InputConfiguration.deserialize(input_data1),
            InputConfiguration.deserialize(input_data2)
        ])
        inputs = controller.load_inputs()
        self.assertEqual([x.id for x in inputs], [1])

    def test_input_event_consumer(self):
        with mock.patch.object(gateway.hal.master_controller_classic, 'BackgroundConsumer',
                               return_value=None) as consumer:
            controller = get_classic_controller_dummy()
            controller._register_version_depending_background_consumers()
            expected_call = mock.call(master.classic.master_api.input_list(None), 0, mock.ANY)
            self.assertIn(expected_call, consumer.call_args_list)

    def test_subscribe_input_events(self):
        consumer_list = []

        def new_consumer(*args):
            consumer = BackgroundConsumer(*args)
            consumer_list.append(consumer)
            return consumer

        subscriber = mock.Mock()
        with mock.patch.object(gateway.hal.master_controller_classic, 'BackgroundConsumer',
                               side_effect=new_consumer) as new_consumer:
            controller = get_classic_controller_dummy()
            controller._register_version_depending_background_consumers()
            controller._input_config = {1: InputDTO(id=1)}  # TODO: cleanup
            controller.subscribe_event(subscriber.callback)
            new_consumer.assert_called()
            consumer_list[-2].deliver({'input': 1})
            expected_event = MasterEvent.deserialize({'type': 'INPUT_CHANGE',
                                                      'data': {'id': 1,
                                                               'status': True,
                                                               'location': {'room_id': 255}}})
            subscriber.callback.assert_called_with(expected_event)

    def test_get_inputs_with_status(self):
        controller = get_classic_controller_dummy()
        with mock.patch.object(InputStatus, 'get_inputs', return_value=[]) as get:
            controller.get_inputs_with_status()
            self.assertIn(mock.call(), get.call_args_list)

    def test_get_recent_inputs(self):
        controller = get_classic_controller_dummy()
        with mock.patch.object(InputStatus, 'get_recent', return_value=[]) as get:
            controller.get_recent_inputs()
            self.assertIn(mock.call(), get.call_args_list)

<<<<<<< HEAD
    def test_validation_bits_passthrough(self):
        # Imporatnt note: bits are ordened per byte, so the sequence is like:
        # [[7, 6, 5, 4, 3, 2, 1, 0], [15, 14, 13, 12, 11, 10, 9, 8], [23, 22, ...], ...]
        bit_data = [0b00000010, 0b00000000, 0b00000000, 0b00000000,
                    0b00000000, 0b00000000, 0b00000000, 0b00000000,
                    0b00000000, 0b00000000, 0b00000000, 0b00000000,
                    0b00000000, 0b00000000, 0b00000000, 0b00000000,
                    0b00000000, 0b00000000, 0b00000000, 0b00000000,
                    0b00000000, 0b00000000, 0b00000000, 0b00000000,
                    0b00000000, 0b00000000, 0b00000000, 0b00000000,
                    0b00000000, 0b00000000, 0b00000000, 0b01000000]

        def _do_command(cmd, fields):
            start = fields['number'] / 8
            return {'data': bit_data[start:start + 11]}

        classic = get_classic_controller_dummy()
        classic._master_communicator.do_command = _do_command

        bits = classic.load_validation_bits()
        self.assertIsNone(bits)

        classic._master_version = (3, 143, 102)

        bits = classic.load_validation_bits()
        expected_bits = {i: False for i in range(256)}
        expected_bits[1] = True
        expected_bits[254] = True
        self.assertEqual(expected_bits, bits)

        events = []

        def _on_change(output_id, state):
            events.append((output_id, state))

        classic._validation_bits = ValidationBitStatus(on_validation_bit_change=classic._validation_bit_changed)
        classic._output_status = OutputStatus(on_output_change=_on_change)
        classic._output_config = {0: OutputDTO(0, lock_bit_id=5)}

        classic._refresh_validation_bits()
        classic._on_master_validation_bit_change(5, True)
        classic._on_master_validation_bit_change(6, True)
        classic._on_master_validation_bit_change(5, False)
        self.assertEqual([(0, {'on': False, 'locked': False, 'value': 0}),
                          (0, {'on': False, 'locked': True, 'value': 0}),
                          (0, {'on': False, 'locked': False, 'value': 0})], events)
=======
    def test_module_discover(self):
        subscriber = mock.Mock()
        subscriber.callback.return_value = None

        with mock.patch.object(MasterClassicController, '_synchronize') as synchronize:
            controller = get_classic_controller_dummy([])
            try:
                controller.start()
                controller.module_discover_start(30)
                time.sleep(0.2)
                assert len(synchronize.call_args_list) == 1

                controller.subscribe_event(subscriber.callback)
                controller.module_discover_stop()
                time.sleep(0.2)
                assert len(synchronize.call_args_list) == 2

                assert len(subscriber.callback.call_args_list) == 1
                event = subscriber.callback.call_args_list[0][0][0]
                assert event.type == MasterEvent.Types.MODULE_DISCOVERY
            finally:
                controller.stop()

    def test_module_discover_timeout(self):
        controller = get_classic_controller_dummy()
        with mock.patch.object(controller, 'module_discover_stop') as stop:
            controller.module_discover_start(0)
            time.sleep(0.2)
            stop.assert_called_with()

>>>>>>> cb55f124

@Scope
def get_classic_controller_dummy(inputs=None):
    communicator_mock = mock.Mock()
    eeprom_mock = mock.Mock(EepromController)
    eeprom_mock.invalidate_cache.return_value = None
    eeprom_mock.read.return_value = inputs[0] if inputs else []
    eeprom_mock.read_all.return_value = inputs
    SetUpTestInjections(configuration_controller=mock.Mock(),
                        master_communicator=communicator_mock,
                        eeprom_controller=eeprom_mock)
    return MasterClassicController()<|MERGE_RESOLUTION|>--- conflicted
+++ resolved
@@ -20,22 +20,14 @@
 import unittest
 
 import mock
-from pytest import mark
 
 import gateway.hal.master_controller_classic
 import master.classic.master_api
 import master.classic.master_communicator
-<<<<<<< HEAD
-import mock
-import xmlrunner
-from ioc import Scope, SetTestMode, SetUpTestInjections
 from gateway.dto import InputDTO, OutputDTO
-=======
-from gateway.dto import InputDTO
 from gateway.hal.master_controller_classic import MasterClassicController
 from gateway.hal.master_event import MasterEvent
 from ioc import Scope, SetTestMode, SetUpTestInjections
->>>>>>> cb55f124
 from master.classic.eeprom_controller import EepromController
 from master.classic.eeprom_models import InputConfiguration
 from master.classic.inputs import InputStatus
@@ -143,7 +135,6 @@
             controller.get_recent_inputs()
             self.assertIn(mock.call(), get.call_args_list)
 
-<<<<<<< HEAD
     def test_validation_bits_passthrough(self):
         # Imporatnt note: bits are ordened per byte, so the sequence is like:
         # [[7, 6, 5, 4, 3, 2, 1, 0], [15, 14, 13, 12, 11, 10, 9, 8], [23, 22, ...], ...]
@@ -190,7 +181,7 @@
         self.assertEqual([(0, {'on': False, 'locked': False, 'value': 0}),
                           (0, {'on': False, 'locked': True, 'value': 0}),
                           (0, {'on': False, 'locked': False, 'value': 0})], events)
-=======
+
     def test_module_discover(self):
         subscriber = mock.Mock()
         subscriber.callback.return_value = None
@@ -221,7 +212,6 @@
             time.sleep(0.2)
             stop.assert_called_with()
 
->>>>>>> cb55f124
 
 @Scope
 def get_classic_controller_dummy(inputs=None):
