# Copyright (C) 2020 OpenMotics BV
#
# This program is free software: you can redistribute it and/or modify
# it under the terms of the GNU Affero General Public License as
# published by the Free Software Foundation, either version 3 of the
# License, or (at your option) any later version.
#
# This program is distributed in the hope that it will be useful,
# but WITHOUT ANY WARRANTY; without even the implied warranty of
# MERCHANTABILITY or FITNESS FOR A PARTICULAR PURPOSE.  See the
# GNU Affero General Public License for more details.
#
# You should have received a copy of the GNU Affero General Public License
# along with this program.  If not, see <http://www.gnu.org/licenses/>.
from __future__ import absolute_import

import logging
import os
import time
from contextlib import contextmanager
from datetime import datetime, timedelta

import hypothesis
import requests
import ujson as json
from requests.exceptions import ConnectionError, RequestException, Timeout

from tests.hardware_layout import INPUT_MODULE_LAYOUT, OUTPUT_MODULE_LAYOUT, \
    TEMPERATURE_MODULE_LAYOUT, TEST_PLATFORM, TESTER, Input, Module, Output, \
    TestPlatform, Shutter, SHUTTER_MODULE_LAYOUT

logger = logging.getLogger(__name__)

if False:  # MYPY
    from typing import Any, Dict, List, Optional, Tuple, Union


class Client(object):
    def __init__(self, id, host, auth=None):
        # type: (str, str, List[str]) -> None
        self._id = id
        self._host = host
        self._auth = auth
        self._default_kwargs = {'verify': False}
        self._token = None  # type: Optional[str]

    @property
    def token(self):
        # type: () -> Optional[str]
        if self._token is None:
            self._token = self.login()
        return self._token

    def login(self, success=True, timeout=30):
        # type: (bool, float) -> Optional[str]
        if self._auth:
            self._token = None
            params = {'username': self._auth[0], 'password': self._auth[1], 'accept_terms': True, 'timeout': timedelta(hours=3).seconds}
            data = self.get('/login', params=params, use_token=False, success=success, timeout=timeout)
            if 'token' in data:
                return data['token']
            else:
                raise Exception('Unexpected response: {}'.format(data))
        else:
            return None

    def get(self, path, params=None, success=True, use_token=True, timeout=30):
        # type: (str, Dict[str,Any], bool, bool, float) -> Any
        return self._request(requests.get, path, params=params,
                             success=success, use_token=use_token, timeout=timeout)

    def post(self, path, data=None, files=None, success=True, use_token=True, timeout=30):
        # type: (str, Dict[str,Any], Dict[str,Any], bool, bool, float) -> Any
        return self._request(requests.post, path, data=data, files=files,
                             success=success, use_token=use_token, timeout=timeout)

    def _request(self, f, path, params=None, data=None, files=None, success=True, use_token=True, timeout=30):
        # type: (Any, str, Dict[str,Any], Dict[str,Any], Dict[str,Any], bool, bool, float) -> Any
        params = params or {}
        headers = requests.utils.default_headers()
        uri = 'https://{}{}'.format(self._host, path)
        if use_token:
            headers['Authorization'] = 'Bearer {}'.format(self.token)
            # logger.debug('GET {} {} {}'.format(self._id, path, params))

        job_name = os.getenv('JOB_NAME')
        build_number = os.getenv('BUILD_NUMBER')
        if job_name and build_number:
            headers['User-Agent'] += ' {}/{}'.format(job_name, build_number)
        _, _, current_test = os.getenv('PYTEST_CURRENT_TEST', '').rpartition('::')
        if current_test:
            headers['User-Agent'] += ' pytest/{}'.format(current_test)

        since = time.time()
        while since > time.time() - timeout:
            try:
                response = f(uri, params=params, data=data, files=files,
                             headers=headers, **self._default_kwargs)
                assert response.status_code != 404, 'Call `{0}` not found: {1}'.format(path, response.content)
                data = response.json()
                if success and 'success' in data:
                    assert data['success'], 'content={}'.format(response.content.decode())
                return data
            except (ConnectionError, RequestException) as exc:
                logger.debug('Request {} {} failed {}, retrying...'.format(self._id, path, exc))
                time.sleep(16)
                pass
        raise Timeout('Request {} {} failed after {:.2f}s'.format(self._id, path, time.time() - since))


class TesterGateway(object):
    def __init__(self, client):
        # type: (Client) -> None
        self._client = client
        self._last_received_at = 0.0
        self._last_data = {}  # type: Dict[str,Any]
        self._inputs = {}  # type: Dict[int,bool]
        self.update_events()

    def get_last_outputs(self):
        # type: () -> List[str]
        if self._last_data:
            outputs = self._last_data['events'][-1]['outputs']
            return ['?' if x is None else str(x) for x in outputs]
        else:
            return []

    def get(self, path, params=None, success=True, use_token=True):
        # type: (str, Dict[str,Any], bool, bool) -> Any
        return self._client.get(path, params=params, success=success, use_token=use_token)

    def toggle_output(self, output_id, delay=0.2, inverted=False, is_dimmer=False):
        self.toggle_outputs([output_id], delay=delay, inverted=inverted, is_dimmer=is_dimmer)

    def toggle_outputs(self, output_ids, delay=0.2, inverted=False, is_dimmer=False):
        temporarily_state = not inverted
        for output_id in output_ids:
            payload = {'id': output_id, 'is_on': temporarily_state}
            if is_dimmer and temporarily_state:
                payload['dimmer'] = 100
            self.get('/set_output', payload)
        time.sleep(delay)
        for output_id in output_ids:
            payload = {'id': output_id, 'is_on': not temporarily_state}
            if is_dimmer and not temporarily_state:
                payload['dimmer'] = 100
            self.get('/set_output', payload)

    def log_events(self):
        # type: () -> None
        for event in (x for x in self._last_data['events'] if 'input_id' in x):
            received_at, input_id, input_status = (event['received_at'], event['input_id'], event['input_status'])
            timestamp = datetime.fromtimestamp(received_at).strftime('%y-%m-%d %H:%M:%S,%f')
            logger.error('{} received event {} -> {}'.format(timestamp, input_id, input_status))

    def update_events(self):
        # type: () -> bool
        data = self.get('/plugins/event_observer/events')
        self._last_data = data
        changed = False
        for event in (x for x in self._last_data['events'] if 'input_id' in x):
            received_at, input_id, input_status = (event['received_at'], event['input_id'], event['input_status'])
            if received_at >= self._last_received_at:
                changed = True
                self._last_received_at = received_at
                self._inputs[input_id] = bool(input_status)
        return changed

    def reset(self):
        # type: () -> None
        self._inputs = {}

    def receive_input_event(self, entity, input_id, input_status, between):
        # type: (Union[Output, Shutter], int, bool, Tuple[float, float]) -> bool
        cooldown, deadline = between
        timeout = deadline - cooldown
        if input_id is None:
            raise ValueError('Invalid {} for events, is not connected to a tester input'.format(entity))
        if cooldown > 0:
            logger.debug('Waiting {:.2f}s before event'.format(cooldown))
            self.reset()
            time.sleep(cooldown)
        since = time.time()
        while since > time.time() - timeout:
            if input_id in self._inputs and input_status == self._inputs[input_id]:
                logger.debug('Received event {} status={} after {:.2f}s'.format(entity, self._inputs[input_id], time.time() - since))
                return True
            if self.update_events():
                continue
            time.sleep(0.2)
        logger.error('Did not receive event {} status={} after {:.2f}s'.format(entity, input_status, time.time() - since))
        self.log_events()
        return False

    def wait_for_input_status(self, entity, input_id, input_status, timeout):
        # type: (Union[Output, Shutter], int, bool, Optional[float]) -> bool
        since = time.time()
        current_status = None
        while timeout is None or since > time.time() - timeout:
            data = self.get('/get_input_status')
            current_status = {s['id']: s['status'] == 1 for s in data['status']}.get(input_id, None)
            if input_status == current_status:
                logger.debug('Get status {} status={}, after {:.2f}s'.format(entity, input_status, time.time() - since))
                return True
            if timeout is None:
                break  # Immediate check
            time.sleep(max(0.2, timeout / 10.0))
        logger.error('Get status {} status={} != expected {}, timeout after {:.2f}s'.format(entity, current_status, input_status, time.time() - since))
        return False


class Toolbox(object):
    def __init__(self):
        # type: () -> None
        self._tester = None  # type: Optional[TesterGateway]
        self._dut = None  # type: Optional[Client]
        self._dut_energy_cts = None  # type: Optional[List[Tuple[int, int]]]
        self.dirty_shutters = []  # type: List[Shutter]

    @property
    def tester(self):
        # type: () -> TesterGateway
        if self._tester is None:
            tester_auth = os.environ['OPENMOTICS_TESTER_AUTH'].split(':')
            tester_host = os.environ['OPENMOTICS_TESTER_HOST']
            self._tester = TesterGateway(Client('tester', tester_host, auth=tester_auth))
        return self._tester

    @property
    def dut(self):
        # type: () -> Client
        if self._dut is None:
            dut_auth = os.environ['OPENMOTICS_DUT_AUTH'].split(':')
            dut_host = os.environ['OPENMOTICS_DUT_HOST']
            self._dut = Client('dut', dut_host, auth=dut_auth)
        return self._dut

    @property
    def dut_energy_cts(self):
        if self._dut_energy_cts is None:
            cts = []
            energy_modules = self.list_energy_modules(module_type='E')
            for module in energy_modules:
                cts += [(module['id'], input_id) for input_id in range(12)]
            self._dut_energy_cts = cts
        return self._dut_energy_cts

    def initialize(self):
        # type: () -> None
        logger.info('checking prerequisites')
        self.ensure_power_on()
        try:
            self.dut.login(success=False)
        except Exception:
            logger.info('initializing gateway...')
            self.authorized_mode_start()
            self.create_or_update_user()
            self.dut.login()

        # For now, while some code knows the difference between emulated, physical, virtual, ..., the code will mainly work
        # using the i, O, s, ... letters instead (so virtual and non-virtual).
        # TODO: Change this in the future, as it needs a new API call on the GW.

        expected_modules = {Module.HardwareType.VIRTUAL: {},
                            Module.HardwareType.PHYSICAL: {},
                            Module.HardwareType.INTERNAL: {}}
        for module in OUTPUT_MODULE_LAYOUT + INPUT_MODULE_LAYOUT + TEMPERATURE_MODULE_LAYOUT + SHUTTER_MODULE_LAYOUT:
            hardware_type = module.hardware_type
            if hardware_type == Module.HardwareType.EMULATED:
                hardware_type = Module.HardwareType.PHYSICAL  # Emulated moduled are (for testing purposes) considered physical
            if module.mtype not in expected_modules[hardware_type]:
                expected_modules[hardware_type][module.mtype] = 0
            expected_modules[hardware_type][module.mtype] += 1
        logger.info('Expected modules: {0}'.format(expected_modules))

        missing_modules = set()
        modules = self.count_modules('master')
        logger.info('Current modules: {0}'.format(modules))
        for mtype, expected_amount in expected_modules[Module.HardwareType.PHYSICAL].items():
            if modules.get(mtype, 0) == 0:
                missing_modules.add(mtype)
        if missing_modules:
            logger.info('Discovering modules...')
            self.discover_modules(output_modules='O' in missing_modules,
                                  input_modules='I' in missing_modules,
                                  shutter_modules='R' in missing_modules,
                                  dimmer_modules='D' in missing_modules,
                                  temp_modules='T' in missing_modules,
                                  can_controls='C' in missing_modules,
                                  ucans='C' in missing_modules)

        modules = self.count_modules('master')
        logger.info('Discovered modules: {0}'.format(modules))
        for mtype in set(list(expected_modules[Module.HardwareType.PHYSICAL].keys()) +
                         list(expected_modules[Module.HardwareType.INTERNAL].keys())):
            expected_amount = (expected_modules[Module.HardwareType.PHYSICAL].get(mtype, 0) +
                               expected_modules[Module.HardwareType.INTERNAL].get(mtype, 0))
            assert modules.get(mtype, 0) >= expected_amount, 'Expected {0} modules {1}'.format(expected_amount, mtype)

        try:
            for mtype, expected_amount in expected_modules[Module.HardwareType.VIRTUAL].items():
                assert modules.get(mtype, 0) >= expected_amount
        except Exception:
            logger.info('Adding virtual modules...')
            for mtype, expected_amount in expected_modules[Module.HardwareType.VIRTUAL].items():
                extra_needed_amount = expected_amount - modules.get(mtype, 0)
                assert extra_needed_amount > 0
                self.add_virtual_modules(module_amounts={mtype: extra_needed_amount})

        modules = self.count_modules('master')
        logger.info('Virtual modules: {0}'.format(modules))
        for mtype, expected_amount in expected_modules[Module.HardwareType.VIRTUAL].items():
            assert modules.get(mtype, 0) >= expected_amount

        # TODO ensure discovery synchonization finished.
        for module in OUTPUT_MODULE_LAYOUT:
            if module.outputs:
                self.ensure_output_exists(module.outputs[-1], timeout=300)
        for module in INPUT_MODULE_LAYOUT:
            if module.inputs:
                self.ensure_input_exists(module.inputs[-1], timeout=300)
        for module in SHUTTER_MODULE_LAYOUT:
            if module.shutters:
                self.ensure_shutter_exists(module.shutters[-1], timeout=300)

        # Make sure the eeprom cache of the gateway is filled
        self.dut.get('/get_input_configurations')
        self.dut.get('/get_output_configurations')
        self.dut.get('/get_shutter_configurations')
        self.dut.get('/get_shutter_group_configurations')
        self.dut.get('/get_ventilation_configurations')
        self.dut.get('/get_scheduled_action_configurations')
        self.dut.get('/get_group_action_configurations')
        self.dut.get('/get_cooling_configurations')
        self.dut.get('/get_sensor_configurations')
        self.dut.get('/get_thermostat_configurations')
        time.sleep(20)  # Give the master some additional rest before testing begins

    def print_logs(self):
        # type: () -> None
        try:
            data = self.tester.get('/plugins/syslog_receiver/logs', success=False)
            for log in data['logs']:
                print(log)
        except Exception:
            print('Failed to retrieve logs')

    def factory_reset(self, confirm=True):
        # type: (bool) -> Dict[str,Any]
        assert self.dut._auth
        logger.debug('factory reset')
        params = {'username': self.dut._auth[0], 'password': self.dut._auth[1], 'confirm': confirm, 'can': False}
        return self.dut.get('/factory_reset', params=params, success=confirm)

    def list_modules(self):
        # type: () -> Dict[str, Any]
        return self.dut.get('/get_modules_information')['modules']

    def count_modules(self, category):
        modules = {}
        for address, info in self.list_modules()[category].items():
            if info['type'] not in modules:
                modules[info['type']] = 0
            modules[info['type']] += 1
        return modules

    def assert_modules(self, module_type, min_modules=1):
        # type: (str, int) -> List[Dict[str, Any]]
        data = self.list_modules()
        modules = []
        for address, info in data['master'].items():
            if info['type'] != module_type:
                continue
            modules.append(info)
        assert len(modules) >= min_modules, 'Not enough modules of type \'{}\' available in {}'.format(module_type, data)
        return modules

    def list_energy_modules(self, module_type, min_modules=1):
        # type: (str, int) -> List[Dict[str, Any]]
        data = self.list_modules()
        modules = []
        for address, info in data['energy'].items():
            if info['type'] != module_type or not info['firmware']:
                continue
            modules.append(info)
        assert len(modules) >= min_modules, 'Not enough energy modules of type \'{}\' available in {}'.format(module_type, data)
        return modules

    def authorized_mode_start(self):
        # type: () -> None
        logger.debug('start authorized mode')
        self.tester.toggle_outputs(TESTER.Buttons.dut, delay=15)

    def authorized_mode_stop(self):
        # type: () -> None
        self.tester.toggle_outputs(TESTER.Buttons.dut)

    def create_or_update_user(self, success=True):
        # type: (bool) -> None
        logger.info('create or update test user')
        assert self.dut._auth
        user_data = {'username': self.dut._auth[0], 'password': self.dut._auth[1]}
        self.dut.get('/create_user', params=user_data, use_token=False, success=success)

    def get_gateway_version(self):
        # type: () -> str
        return self.dut.get('/get_version')['gateway']

    def get_firmware_versions(self):
        # type: () -> Dict[str,str]
        modules = self.dut.get('/get_modules_information?refresh=True')['modules']['master']
        versions = {'M': self.dut.get('/get_status')['version']}
        for data in (x for x in modules.values() if 'firmware' in x):
            module = 'C' if data.get('is_can', False) else data['type']
            versions[module] = data['firmware']
        return versions

    def module_discover_start(self):
        # type: () -> None
        logger.debug('start module discover')
        self.dut.get('/module_discover_start')
        for _ in range(10):
            data = self.dut.get('/module_discover_status')
            if data['running']:
                return
            time.sleep(0.2)

    def module_discover_stop(self):
        # type: () -> None
        logger.debug('stop module discover')
        self.dut.get('/module_discover_stop')

    def discover_modules(self, output_modules=False, input_modules=False, shutter_modules=False, dimmer_modules=False, temp_modules=False, can_controls=False, ucans=False, timeout=120):
        logger.debug('Discovering modules')
        since = time.time()
<<<<<<< HEAD
        expected_ucan_emulated_modules = {'I': 0, 'T': 0}
=======
>>>>>>> e9fb295f
        if ucans:
            # We actualy do NOT want to press the CC  BTN here since the CIT modules will be added first and the id's will be messed up
            ucan_inputs = []
            for module in INPUT_MODULE_LAYOUT:
                if module.is_can:
                    ucan_inputs += module.inputs
                    expected_ucan_emulated_modules[module.mtype] += 1
            for module in TEMPERATURE_MODULE_LAYOUT:
                if module.is_can:
                    expected_ucan_emulated_modules[module.mtype] += 1
            logger.debug('Toggle uCAN inputs %s', ucan_inputs)
            for ucan_input in ucan_inputs:
                self.tester.toggle_output(ucan_input.tester_output_id, delay=0.5)
                time.sleep(0.5)
            time.sleep(5)  # Give a brief moment for the CC to settle

        new_modules = []
        self.clear_module_discovery_log()
        self.module_discover_start()
        try:
            addresses = []
            if output_modules:
                self.tester.toggle_output(TESTER.Button.output, delay=0.5)
                new_modules += self.watch_module_discovery_log(module_amounts={'O': 1}, addresses=addresses)
            if shutter_modules:
                self.tester.toggle_output(TESTER.Button.shutter, delay=0.5)
                new_modules += self.watch_module_discovery_log(module_amounts={'R': 1}, addresses=addresses)
            if input_modules:
                self.tester.toggle_output(TESTER.Button.input, delay=0.5)
                new_modules += self.watch_module_discovery_log(module_amounts={'I': 1}, addresses=addresses)
            if dimmer_modules:
                self.tester.toggle_output(TESTER.Button.dimmer, delay=0.5)
                new_modules += self.watch_module_discovery_log(module_amounts={'D': 1}, addresses=addresses)
            if temp_modules:
                self.tester.toggle_output(TESTER.Button.temp, delay=0.5)
                new_modules += self.watch_module_discovery_log(module_amounts={'T': 1}, addresses=addresses)
            if can_controls or ucans:
                self.tester.toggle_output(TESTER.Button.can, delay=0.5)
                module_amounts = {'C': 1}
<<<<<<< HEAD
                module_amounts.update(expected_ucan_emulated_modules)
=======
                if ucans:
                    # We will have 3 emulated Input modules and 2 emulated Temp modules
                    # I think we do not want to press the CC BTN only once here at the end, but rather after adding (x%8)+1 uCANs
                    # So after a bank of 8 has been filled, to make sure the input id's are correct
                    module_amounts.update({'I': 3, 'T': 2})
>>>>>>> e9fb295f
                new_modules += self.watch_module_discovery_log(module_amounts=module_amounts, addresses=addresses)
            new_module_addresses = set(module['address'] for module in new_modules)
        finally:
            self.module_discover_stop()
            time.sleep(30)  # Give time for the master to clear the eeprom cache

        while since > time.time() - timeout:
            data = self.dut.get('/get_modules_information')
            synced_addresses = set(data['modules']['master'].keys())
            if new_module_addresses.issubset(synced_addresses):
                return True
        raise AssertionError('Did not discover required modules')

    def add_virtual_modules(self, module_amounts, timeout=120):
        since = time.time()
        desired_new_outputs = module_amounts.get('o', 0)
        desired_new_inputs = module_amounts.get('i', 0)

        def _get_current_virtual_modules():
            virtual_modules = {}
            data = self.dut.get('/get_modules_information')
            for entry in data['modules']['master'].values():
                if entry['is_virtual']:
                    virtual_modules.setdefault(entry['type'], set()).add(entry['address'])
            return virtual_modules
        previous_virtual_modules = _get_current_virtual_modules()

        for _ in range(desired_new_outputs):
            self.dut.get('/add_virtual_output_module')
            time.sleep(2)
        for _ in range(desired_new_inputs):
            self.dut.get('/add_virtual_input_module')
            time.sleep(2)
        # TODO: We should/could use the module discover log as well, but adding virtual modules isn't generate events

        new_outputs, new_inputs = (0, 0)
        while since > time.time() - timeout:
            current_virtual_modules = _get_current_virtual_modules()
            new_outputs = len(current_virtual_modules.get('o', set()) - previous_virtual_modules.get('o', set()))
            new_inputs = len(current_virtual_modules.get('i', set()) - previous_virtual_modules.get('i', set()))
            if new_outputs == desired_new_outputs and new_inputs == desired_new_inputs:
                return True
            time.sleep(5)
        raise AssertionError('Did not discover required virtual modules, outputs: %s inputs: %s', new_outputs, new_inputs)

    def clear_module_discovery_log(self):
        self.dut.get('/get_module_log')

    def watch_module_discovery_log(self, module_amounts, timeout=10, addresses=None):
        # type: (Dict[str, int], float, Optional[List[str]]) -> List[Dict[str, Any]]

        def format_module_amounts(amounts):
            return ', '.join('{}={}'.format(mtype, amount) for mtype, amount in amounts.items())

        since = time.time()
        all_entries = []
        desired_entries = []
        found_module_amounts = {}
        if addresses is None:
            addresses = []
        while since > time.time() - timeout:
            log = self.dut.get('/get_module_log')['log']
            # Log format: {'code': '<NEW|EXISTING|DUPLCATE|UNKNOWN>',
            #              'module_nr': <module number in its category>,
            #              'category': '<SHUTTER|INTPUT|OUTPUT>',
            #              'module_type': '<I|O|T|D|i|o|t|d|C>,
            #              'address': '<module address>'}
            all_entries += log
            for entry in log:
                if entry['code'] in ['DUPLICATE', 'UNKNOWN']:
                    continue
                module_type = entry['module_type']
                if module_type not in module_amounts:
                    continue
                address = entry['address']
                if address not in addresses:
                    addresses.append(address)
                    if module_type not in found_module_amounts:
                        found_module_amounts[module_type] = 0
                    found_module_amounts[module_type] += 1
                    desired_entries.append(entry)
                    logger.debug('Discovered {} module: {} ({})'.format(entry['code'],
                                                                        entry['module_type'],
                                                                        entry['address']))
            if found_module_amounts == module_amounts:
                logger.debug('Discovered required modules: {}'.format(format_module_amounts(found_module_amounts)))
                return desired_entries
            time.sleep(2)
        raise AssertionError('Did not discover required modules: {}. Raw log: {}'.format(
            format_module_amounts(module_amounts), all_entries
        ))

    def discover_energy_module(self):
        # type: () -> None
        self.tester.get('/set_output', {'id': TESTER.Power.bus2, 'is_on': True})
        time.sleep(5)
        try:
            logger.debug('discover Energy module')
            self.dut.get('/start_power_address_mode')
            self.tester.toggle_output(TESTER.Button.energy, 1.0)
            self.assert_energy_modules(1, timeout=60)
        finally:
            self.dut.get('/stop_power_address_mode')

    def assert_energy_modules(self, count, timeout=30):
        # type: (int, float) -> List[List[str]]
        since = time.time()
        modules = []
        while since > time.time() - timeout:
            modules += self.dut.get('/get_modules_information')['modules']
            if len(modules) >= count:
                logger.debug('discovered {} modules, done'.format(count))
                return modules
            time.sleep(2)
        raise AssertionError('expected {} modules in {}'.format(count, modules))

    def power_off(self):
        # type: () -> None
        logger.debug('power off')
        self.tester.get('/set_output', {'id': TESTER.Power.dut, 'is_on': False})
        time.sleep(2)

    def ensure_power_on(self):
        # type: () -> None
        if not self.health_check(timeout=0.2, skip_assert=True):
            return
        logger.info('power on')
        if TEST_PLATFORM == TestPlatform.CORE_PLUS:
            timeout = 600  # After a potential factory reset, the Core+ has to wipe a lot more EEPROM and is therefore slower
        else:
            timeout = 300
        self.tester.get('/set_output', {'id': TESTER.Power.dut, 'is_on': True})
        logger.info('waiting for gateway api to respond...')
        self.health_check(timeout=timeout)
        logger.info('health check done')

    @contextmanager
    def disabled_self_recovery(self):
        try:
            self.dut.get('/set_self_recovery', {'active': False})
            yield self
        finally:
            self.dut.get('/set_self_recovery', {'active': True})

    def health_check(self, timeout=30, skip_assert=False):
        # type: (float, bool) -> List[str]
        since = time.time()
        pending = ['unknown']
        while since > time.time() - timeout:
            try:
                data = self.dut.get('/health_check', use_token=False, success=False, timeout=5)
                pending = [k for k, v in data['health'].items() if not v['state']]
                if not pending:
                    return pending
                logger.debug('wait for health check, {}'.format(pending))
            except Exception:
                pass
            time.sleep(10)
        if not skip_assert:
            assert pending == []
        return pending

    def module_error_check(self):
        # type: () -> None
        data = self.dut.get('/get_errors')
        for module, count in data['errors']:
            # TODO just fail?
            if count != 0:
                logger.warning('master reported errors {} {}'.format(module, count))

    def configure_output(self, output, config):
        # type: (Output, Dict[str,Any]) -> None
        config_data = {'id': output.output_id}
        config_data.update(**config)
        logger.debug('configure output {} with {}'.format(output, config))
        self.dut.get('/set_output_configuration', {'config': json.dumps(config_data)})

    def ensure_output(self, output, status, config=None):
        # type: (Output, int, Optional[Dict[str,Any]]) -> None
        if config:
            self.configure_output(output, config)
        hypothesis.note('ensure output {} is {}'.format(output, status))
        logger.debug('ensure output {} is {}'.format(output, status))
        time.sleep(0.2)
        self.set_output(output, status)
        time.sleep(0.2)
        self.tester.reset()

    def set_output(self, output, status):
        # type: (Output, int) -> None
        logger.debug('set output {} -> {}'.format(output, status))
        self.dut.get('/set_output', {'id': output.output_id, 'is_on': status})

    def configure_shutter(self, shutter, config):
        # type: (Shutter, Dict[str, Any]) -> None
        config_data = {'id': shutter.shutter_id}
        config_data.update(**config)
        logger.debug('configure shutter {} with {}'.format(shutter, config))
        self.dut.get('/set_shutter_configuration', {'config': json.dumps(config_data)})

    def set_shutter(self, shutter, direction):
        # type: (Shutter, str) -> None
        self.dut.get('/do_shutter_{}'.format(direction), {'id': shutter.shutter_id})

    def lock_shutter(self, shutter, locked):
        # type: (Shutter, bool) -> None
        self.dut.get('/do_basic_action', {'action_type': 113, 'action_number': 1 if locked else 0})

    def press_input(self, _input):
        # type: (Input) -> None
        self.tester.get('/set_output', {'id': _input.tester_output_id, 'is_on': False})  # ensure start status
        time.sleep(0.2)
        self.tester.reset()
        hypothesis.note('After input {} pressed'.format(_input))
        self.tester.toggle_output(_input.tester_output_id, is_dimmer=_input.is_dimmer)
        # time.sleep(0.5)
        logger.debug('Toggled {} -> True -> False'.format(_input))

    def assert_shutter_changed(self, shutter, from_status, to_status, timeout=5, inverted=False):
        # type: (Shutter, str, str, float) -> None
        hypothesis.note('assert {} status changed {} -> {}'.format(shutter, from_status, to_status))
        input_id_up = shutter.tester_input_id_down if inverted else shutter.tester_input_id_up
        input_id_down = shutter.tester_input_id_up if inverted else shutter.tester_input_id_down
        start = time.time()
        self.assert_shutter_status(shutter=shutter,
                                   status=to_status,
                                   timeout=timeout,
                                   inverted=inverted)
        if from_status != to_status:
            up_ok = True
            if (from_status == 'going_up') != (to_status == 'going_up'):
                up_ok = self.tester.receive_input_event(entity=shutter,
                                                        input_id=input_id_up,
                                                        input_status=to_status == 'going_up',
                                                        between=(0, Toolbox._remaining_timeout(timeout, start)))
            down_ok = True
            if (from_status == 'going_down') != (to_status == 'going_down'):
                down_ok = self.tester.receive_input_event(entity=shutter,
                                                          input_id=input_id_down,
                                                          input_status=to_status == 'going_down',
                                                          between=(0, Toolbox._remaining_timeout(timeout, start)))
            if not up_ok or not down_ok:
                raise AssertionError('expected events {} status={}, up_ok={}, down_ok={}'.format(shutter, to_status, up_ok, down_ok))

    def assert_output_changed(self, output, status, between=(0, 5)):
        # type: (Output, bool, Tuple[float,float]) -> None
        hypothesis.note('assert {} status changed {} -> {}'.format(output, not status, status))
        if self.tester.receive_input_event(entity=output,
                                           input_id=output.tester_input_id,
                                           input_status=status,
                                           between=between):
            return

        raise AssertionError('expected event {} status={}'.format(output, status))

    def assert_output_status(self, output, status, timeout=5):
        # type: (Output, bool, float) -> None
        hypothesis.note('assert output {} status is {}'.format(output, status))
        if self.tester.wait_for_input_status(entity=output,
                                             input_id=output.tester_input_id,
                                             input_status=status,
                                             timeout=timeout):
            return
        raise AssertionError('Expected {} status={}'.format(output, status))

    def assert_shutter_status(self, shutter, status, timeout=5, inverted=False):
        # type: (Shutter, str, float) -> None
        input_id_up = shutter.tester_input_id_down if inverted else shutter.tester_input_id_up
        input_id_down = shutter.tester_input_id_up if inverted else shutter.tester_input_id_down
        start = time.time()
        up_ok = self.tester.wait_for_input_status(entity=shutter,
                                                  input_id=input_id_up,
                                                  input_status=status == 'going_up',
                                                  timeout=Toolbox._remaining_timeout(timeout, start))
        down_ok = self.tester.wait_for_input_status(entity=shutter,
                                                    input_id=input_id_down,
                                                    input_status=status == 'going_down',
                                                    timeout=Toolbox._remaining_timeout(timeout, start))
        if not up_ok or not down_ok:
            raise AssertionError('Expected {} status={}, up_ok={}, down_ok={}'.format(shutter, status, up_ok, down_ok))

    def ensure_output_exists(self, output, timeout=30):
        # type: (Output, float) -> None
        since = time.time()
        while since > time.time() - timeout:
            data = self.dut.get('/get_output_status')
            try:
                next(x for x in data['status'] if x['id'] == output.output_id)
                logger.debug('output {} with status discovered, after {:.2f}s'.format(output, time.time() - since))
                return
            except StopIteration:
                pass
            time.sleep(2)
        raise AssertionError('output {} status missing, timeout after {:.2f}s'.format(output, time.time() - since))

    def ensure_shutter_exists(self, _shutter, timeout=30):
        # type: (Shutter, float) -> None
        since = time.time()
        while since > time.time() - timeout:
            data = self.dut.get('/get_shutter_status')
            if str(_shutter.shutter_id) in data['detail']:
                logger.debug('shutter {} with status discovered, after {:.2f}s'.format(_shutter, time.time() - since))
                return
            time.sleep(2)
        raise AssertionError('shutter {} status missing, timeout after {:.2f}s'.format(_shutter, time.time() - since))

    def ensure_input_exists(self, _input, timeout=30):
        # type: (Input, float) -> None
        since = time.time()
        while since > time.time() - timeout:
            data = self.dut.get('/get_input_status')
            try:
                next(x for x in data['status'] if x['id'] == _input.input_id)
                logger.debug('input {} with status discovered, after {:.2f}s'.format(_input, time.time() - since))
                return
            except StopIteration:
                pass
            time.sleep(2)
        raise AssertionError('input {} status missing, timeout after {:.2f}s'.format(_input, time.time() - since))

    @staticmethod
    def _remaining_timeout(timeout, start):
        return timeout - time.time() + start<|MERGE_RESOLUTION|>--- conflicted
+++ resolved
@@ -433,12 +433,8 @@
     def discover_modules(self, output_modules=False, input_modules=False, shutter_modules=False, dimmer_modules=False, temp_modules=False, can_controls=False, ucans=False, timeout=120):
         logger.debug('Discovering modules')
         since = time.time()
-<<<<<<< HEAD
         expected_ucan_emulated_modules = {'I': 0, 'T': 0}
-=======
->>>>>>> e9fb295f
         if ucans:
-            # We actualy do NOT want to press the CC  BTN here since the CIT modules will be added first and the id's will be messed up
             ucan_inputs = []
             for module in INPUT_MODULE_LAYOUT:
                 if module.is_can:
@@ -476,15 +472,7 @@
             if can_controls or ucans:
                 self.tester.toggle_output(TESTER.Button.can, delay=0.5)
                 module_amounts = {'C': 1}
-<<<<<<< HEAD
                 module_amounts.update(expected_ucan_emulated_modules)
-=======
-                if ucans:
-                    # We will have 3 emulated Input modules and 2 emulated Temp modules
-                    # I think we do not want to press the CC BTN only once here at the end, but rather after adding (x%8)+1 uCANs
-                    # So after a bank of 8 has been filled, to make sure the input id's are correct
-                    module_amounts.update({'I': 3, 'T': 2})
->>>>>>> e9fb295f
                 new_modules += self.watch_module_discovery_log(module_amounts=module_amounts, addresses=addresses)
             new_module_addresses = set(module['address'] for module in new_modules)
         finally:
