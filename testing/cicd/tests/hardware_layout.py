import os

if False:  # MYPY
    from typing import List


class TestPlatform(object):
    CORE_PLUS = 'CORE_PLUS'
    DEBIAN = 'DEBIAN'


TEST_PLATFORM = os.environ['TEST_PLATFORM']


class ClassicTesterOutputs(object):
    class Power(object):
        dut = 0  # PWR_DUT_CL
        bus2 = 1  # PWR_DUT_CL_BUS2
        bus1 = 2  # PWR_DUT_CL_BUS1
        cc = 3  # PWR_DUT_CL_CAN
        dali = 4  # PWR_DUT_CL_DALI
        temp = 5  # PWR_DUT_CL_TEMP

    class Buttons(object):
        dut = [8]  # BTN_DUT_CL

    class Button(object):  # TODO: Move to module layout by adding the buttons as a property to the module
        energy = 9  # BTN_DUT_CL_EY
        input = 10  # BTN_DUT_CL_IN
        output = 11  # BTN_DUT_CL_OT
        shutter = 12  # BTN_DUT_CL_SR
        dimmer = 13  # BTN_DUT_CL_DL
        temp = 14  # BTN_DUT_CL_TMP
        can = 15  # BTN_DUT_CL_CC


class CorePlusTesterOutputs(object):
    class Power(object):
        dut = 6  # PWR_DUT_BS
        bus1 = 7  # PWR_DUT_BS_BUS1

    class Buttons(object):
        dut = [32, 35]  # BTN_DUT_BS_ACT (action) and BTN_DUT_BS_STP (setup)

    class Button(object):  # TODO: Move to module layout by adding the buttons as a property to the module
        action = 32  # BTN_DUT_BS_ACT
        select = 33  # BTN_DUT_BS_SEL
        can_power = 34  # BTN_DUT_BS_CPWR
        setup = 35  # BTN_DUT_BS_STP
        input = 36  # BTN_DUT_BS_IT
        output = 37  # BTN_DUT_BS_RY


if TEST_PLATFORM == TestPlatform.DEBIAN:
    TESTER = ClassicTesterOutputs
else:
    TESTER = CorePlusTesterOutputs


class Output(object):
    def __init__(self, output_id, tester_input_id, module=None):
        self.output_id = output_id
        self.tester_input_id = tester_input_id
        self.module = module

    def __str__(self):
        return 'Output({0}#{1})'.format(
            '?' if self.module is None else self.module.module_type,
            self.output_id
        )

    def __repr__(self):
        return str(self)


class Shutter(object):
    def __init__(self, shutter_id, tester_input_id_up, tester_input_id_down, module=None):
        self.shutter_id = shutter_id
        self.tester_input_id_up = tester_input_id_up
        self.tester_input_id_down = tester_input_id_down
        self.module = module

    def __str__(self):
        return 'Shutter({0}#{1})'.format(
            '?' if self.module is None else self.module.module_type,
            self.shutter_id
        )

    def __repr__(self):
        return str(self)


class Input(object):
    def __init__(self, input_id, tester_output_id, module=None, is_dimmer=False):
        self.input_id = input_id
        self.tester_output_id = tester_output_id
        self.is_dimmer = is_dimmer
        self.module = module

    def __str__(self):
        return 'Input({0}#{1}{2})'.format(
            '?' if self.module is None else self.module.module_type,
            self.input_id,
            ', ucan' if self.module.is_can else ''
        )

    def __repr__(self):
        return str(self)


class CT(object):
    def __init__(self, module_id, ct_id, module=None):
        self.module_id = module_id
        self.ct_id = ct_id
        self.module = module

    def __str__(self):
        return 'CT({0}#{1}.{2})'.format(
            '?' if self.module is None else self.module.module_type,
            self.module_id, self.ct_id
        )

    def __repr__(self):
        return str(self)


class Module(object):
    class HardwareType(object):
        VIRTUAL = 'virtual'
        PHYSICAL = 'physical'
        EMULATED = 'emulated'
        INTERNAL = 'internal'

    def __init__(self, name, module_type, hardware_type, is_can=False, inputs=None, cts=None, outputs=None, temps=None, shutters=None):
        self.name = name
        self.module_type = module_type
        self.hardware_type = hardware_type
        self.is_can = is_can
        self.inputs = []
        for _input in (inputs or []):
            _input.module = self
            self.inputs.append(_input)
        self.cts = []
        for ct in (cts or []):
            ct.module = self
            self.cts.append(ct)
        self.outputs = []
        for output in (outputs or []):
            output.module = self
            self.outputs.append(output)
        self.temps = []
        for temp in (temps or []):
            temp.module = self
            self.temps.append(temp)
        self.shutters = []
        for shutter in (shutters or []):
            shutter.module = self
            self.shutters.append(shutter)


_OUTPUT_MODULE_LAYOUTS = {
    TestPlatform.CORE_PLUS: [
        Module(name='internal output module 0-7',
               module_type='output',
               hardware_type=Module.HardwareType.INTERNAL,
               outputs=[Output(output_id=0, tester_input_id=16),
                        Output(output_id=1, tester_input_id=17),
                        Output(output_id=2, tester_input_id=18),
                        Output(output_id=3, tester_input_id=19),
                        Output(output_id=4, tester_input_id=20),
                        Output(output_id=5, tester_input_id=21),
                        Output(output_id=6, tester_input_id=22),
                        Output(output_id=7, tester_input_id=23)]),
        Module(name='internal output module 8-15',
               module_type='output',
               hardware_type=Module.HardwareType.INTERNAL,
               outputs=[Output(output_id=8, tester_input_id=24),
                        Output(output_id=9, tester_input_id=25),
                        Output(output_id=10, tester_input_id=26),
                        Output(output_id=11, tester_input_id=27),
                        Output(output_id=12, tester_input_id=28),
                        Output(output_id=13, tester_input_id=29),
                        Output(output_id=14, tester_input_id=30),
                        Output(output_id=15, tester_input_id=31)]),
        Module(name='internal open collector module',
               module_type='open_collector',
               hardware_type=Module.HardwareType.INTERNAL,
               outputs=[Output(output_id=23, tester_input_id=39)]),
        Module(name='output module',
               module_type='output',
               hardware_type=Module.HardwareType.PHYSICAL,
               outputs=[Output(output_id=32, tester_input_id=40),
                        Output(output_id=33, tester_input_id=41),
                        Output(output_id=34, tester_input_id=42),
                        Output(output_id=35, tester_input_id=43),
                        Output(output_id=36, tester_input_id=44),
                        Output(output_id=37, tester_input_id=45),
                        Output(output_id=38, tester_input_id=46),
                        Output(output_id=39, tester_input_id=47)])
    ],
    TestPlatform.DEBIAN: [
        Module(name='output module',
               module_type='output',
               hardware_type=Module.HardwareType.PHYSICAL,
               outputs=[Output(output_id=0, tester_input_id=8),
                        Output(output_id=1, tester_input_id=9),
                        Output(output_id=2, tester_input_id=10),
                        Output(output_id=3, tester_input_id=11),
                        Output(output_id=4, tester_input_id=12),
                        Output(output_id=5, tester_input_id=13),
                        Output(output_id=6, tester_input_id=14),
                        Output(output_id=7, tester_input_id=15)]),
        Module(name='dimmer module',
               module_type='dim_control',
               hardware_type=Module.HardwareType.PHYSICAL,
               outputs=[]),
        Module(name='virtual output',
               module_type='output',
               hardware_type=Module.HardwareType.VIRTUAL,
               outputs=[Output(output_id=16, tester_input_id=None),
                        Output(output_id=17, tester_input_id=None),
                        Output(output_id=18, tester_input_id=None),
                        Output(output_id=19, tester_input_id=None),
                        Output(output_id=20, tester_input_id=None),
                        Output(output_id=21, tester_input_id=None),
                        Output(output_id=22, tester_input_id=None),
                        Output(output_id=23, tester_input_id=None)])
    ]
}
OUTPUT_MODULE_LAYOUT = _OUTPUT_MODULE_LAYOUTS[TEST_PLATFORM]  # type: List[Module]

_SHUTTER_MODULE_LAYOUT = {
    TestPlatform.CORE_PLUS: [
        # TODO: Change code to support flexible output/shutter changes
        Module(name='internal output module 0-7 as shutter',
               module_type='shutter',
               hardware_type=Module.HardwareType.INTERNAL,
               shutters=[Shutter(shutter_id=0, tester_input_id_up=16, tester_input_id_down=17),
                         Shutter(shutter_id=1, tester_input_id_up=18, tester_input_id_down=19),
                         Shutter(shutter_id=2, tester_input_id_up=20, tester_input_id_down=21),
                         Shutter(shutter_id=3, tester_input_id_up=22, tester_input_id_down=23)]),
        Module(name='internal output module 8-15 as shutter',
               module_type='shutter',
               hardware_type=Module.HardwareType.INTERNAL,
               shutters=[Shutter(shutter_id=4, tester_input_id_up=24, tester_input_id_down=25),
                         Shutter(shutter_id=5, tester_input_id_up=26, tester_input_id_down=27),
                         Shutter(shutter_id=6, tester_input_id_up=28, tester_input_id_down=29),
                         Shutter(shutter_id=7, tester_input_id_up=30, tester_input_id_down=31)]),
    ],
    TestPlatform.DEBIAN: [
        Module(name='shutter module',
               module_type='shutter',
               hardware_type=Module.HardwareType.PHYSICAL,
               shutters=[Shutter(shutter_id=0, tester_input_id_up=0, tester_input_id_down=1),
                         Shutter(shutter_id=1, tester_input_id_up=2, tester_input_id_down=3),
                         Shutter(shutter_id=2, tester_input_id_up=4, tester_input_id_down=5),
                         Shutter(shutter_id=3, tester_input_id_up=6, tester_input_id_down=7)])
    ]
}
SHUTTER_MODULE_LAYOUT = _SHUTTER_MODULE_LAYOUT[TEST_PLATFORM]  # type: List[Module]

_INPUT_MODULE_LAYOUTS = {
    TestPlatform.CORE_PLUS: [
        Module(name='internal input module',
               module_type='input',
               hardware_type=Module.HardwareType.INTERNAL,
               inputs=[Input(input_id=0, tester_output_id=40),
                       Input(input_id=1, tester_output_id=41),
                       Input(input_id=2, tester_output_id=42),
                       Input(input_id=3, tester_output_id=43),
                       Input(input_id=4, tester_output_id=44)]),
        Module(name='input module',
               module_type='input',
               hardware_type=Module.HardwareType.PHYSICAL,
               inputs=[Input(input_id=8, tester_output_id=48),
                       Input(input_id=9, tester_output_id=49),
                       Input(input_id=10, tester_output_id=50),
                       Input(input_id=11, tester_output_id=51),
                       Input(input_id=12, tester_output_id=52),
                       Input(input_id=13, tester_output_id=53),
                       Input(input_id=14, tester_output_id=54),
                       Input(input_id=15, tester_output_id=55)]),
        Module(name='CC emulated input module', mtype='I', is_can=True,
               hardware_type=Module.HardwareType.EMULATED,
               inputs=[Input(input_id=16, tester_output_id=45),
                       Input(input_id=17, tester_output_id=46),
                       Input(input_id=18, tester_output_id=47)])
    ],
    TestPlatform.DEBIAN: [
        Module(name='input module',
               module_type='input',
               hardware_type=Module.HardwareType.PHYSICAL,
               inputs=[Input(input_id=0, tester_output_id=24),
                       Input(input_id=1, tester_output_id=25),
                       Input(input_id=2, tester_output_id=26),
                       Input(input_id=3, tester_output_id=27),
                       Input(input_id=4, tester_output_id=28),
                       Input(input_id=5, tester_output_id=29),
                       Input(input_id=6, tester_output_id=30),
                       Input(input_id=7, tester_output_id=31)]),
        Module(name='CC module',
               module_type='input',
               hardware_type=Module.HardwareType.PHYSICAL,
               inputs=[]),
<<<<<<< HEAD
        Module(name='CC emulated input module',
               module_type='input', is_can=True,
=======
        Module(name='CC emulated input module 0', mtype='I', is_can=True,
>>>>>>> c8607088
               hardware_type=Module.HardwareType.EMULATED,
               inputs=[Input(input_id=24, tester_output_id=16),
                       Input(input_id=25, tester_output_id=17),
                       Input(input_id=26, tester_output_id=18),
                       Input(input_id=27, tester_output_id=19),
                       Input(input_id=28, tester_output_id=20),
                       Input(input_id=29, tester_output_id=21)])
        #                Input(input_id=30, tester_output_id=56),  # Start the long uCAN bus
        #                Input(input_id=31, tester_output_id=57)]),
        # Module(name='CC emulated input module 1', mtype='I', is_can=True,
        #        hardware_type=Module.HardwareType.EMULATED,
        #        inputs=[Input(input_id=40, tester_output_id=58),
        #                Input(input_id=41, tester_output_id=59),
        #                Input(input_id=42, tester_output_id=60),
        #                Input(input_id=43, tester_output_id=61),
        #                Input(input_id=44, tester_output_id=62),
        #                Input(input_id=45, tester_output_id=63),
        #                Input(input_id=46, tester_output_id=64),
        #                Input(input_id=47, tester_output_id=65)]),
        # Module(name='CC emulated input module 2', mtype='I', is_can=True,
        #        hardware_type=Module.HardwareType.EMULATED,
        #        inputs=[Input(input_id=48, tester_output_id=66)])
    ]
}
INPUT_MODULE_LAYOUT = _INPUT_MODULE_LAYOUTS[TEST_PLATFORM]  # type: List[Module]

_TEMPERATURE_MODULE_LAYOUTS = {
    TestPlatform.CORE_PLUS: [],
    TestPlatform.DEBIAN: [
        Module(name='temperature module',
               module_type='temperature',
               hardware_type=Module.HardwareType.PHYSICAL,
               temps=[]),
<<<<<<< HEAD
        Module(name='CC emulated temperature module',
               module_type='temperature', is_can=True,
=======
        Module(name='CC emulated temperature module 0', mtype='T', is_can=True,
>>>>>>> c8607088
               hardware_type=Module.HardwareType.EMULATED,
               temps=[]),
        # Module(name='CC emulated temperature module 1', mtype='T', is_can=True,
        #        hardware_type=Module.HardwareType.EMULATED,
        #        temps=[])
    ],
}
TEMPERATURE_MODULE_LAYOUT = _TEMPERATURE_MODULE_LAYOUTS[TEST_PLATFORM]  # type: List[Module]

_ENERGY_MODULE_LAYOUTS = {
    TestPlatform.CORE_PLUS: [
        # TODO: Add energy module to the Core+
    ],
    TestPlatform.DEBIAN: [
        Module(name='energy_module',
               module_type='energy',
               hardware_type=Module.HardwareType.PHYSICAL,
               cts=[CT(module_id=2, ct_id=0),
                    CT(module_id=2, ct_id=1),
                    CT(module_id=2, ct_id=2),
                    CT(module_id=2, ct_id=3),
                    CT(module_id=2, ct_id=4),
                    CT(module_id=2, ct_id=5),
                    CT(module_id=2, ct_id=6),
                    CT(module_id=2, ct_id=7),
                    CT(module_id=2, ct_id=8),
                    CT(module_id=2, ct_id=9),
                    CT(module_id=2, ct_id=10),
                    CT(module_id=2, ct_id=11)])
    ]
}
ENERGY_MODULE_LAYOUT = _ENERGY_MODULE_LAYOUTS[TEST_PLATFORM]  # type: List[Module]
# TODO: There is no energy module in the Core+ setup at this moment, so to prevent failures from tests
#       the Debian modules will be selected, and the test itself will skip based on the platform<|MERGE_RESOLUTION|>--- conflicted
+++ resolved
@@ -280,7 +280,8 @@
                        Input(input_id=13, tester_output_id=53),
                        Input(input_id=14, tester_output_id=54),
                        Input(input_id=15, tester_output_id=55)]),
-        Module(name='CC emulated input module', mtype='I', is_can=True,
+        Module(name='CC emulated input module',
+               module_type='input', is_can=True,
                hardware_type=Module.HardwareType.EMULATED,
                inputs=[Input(input_id=16, tester_output_id=45),
                        Input(input_id=17, tester_output_id=46),
@@ -302,12 +303,8 @@
                module_type='input',
                hardware_type=Module.HardwareType.PHYSICAL,
                inputs=[]),
-<<<<<<< HEAD
-        Module(name='CC emulated input module',
+        Module(name='CC emulated input module 0',
                module_type='input', is_can=True,
-=======
-        Module(name='CC emulated input module 0', mtype='I', is_can=True,
->>>>>>> c8607088
                hardware_type=Module.HardwareType.EMULATED,
                inputs=[Input(input_id=24, tester_output_id=16),
                        Input(input_id=25, tester_output_id=17),
@@ -317,7 +314,8 @@
                        Input(input_id=29, tester_output_id=21)])
         #                Input(input_id=30, tester_output_id=56),  # Start the long uCAN bus
         #                Input(input_id=31, tester_output_id=57)]),
-        # Module(name='CC emulated input module 1', mtype='I', is_can=True,
+        # Module(name='CC emulated input module 1',
+        #        module_type='input', is_can=True,
         #        hardware_type=Module.HardwareType.EMULATED,
         #        inputs=[Input(input_id=40, tester_output_id=58),
         #                Input(input_id=41, tester_output_id=59),
@@ -327,7 +325,8 @@
         #                Input(input_id=45, tester_output_id=63),
         #                Input(input_id=46, tester_output_id=64),
         #                Input(input_id=47, tester_output_id=65)]),
-        # Module(name='CC emulated input module 2', mtype='I', is_can=True,
+        # Module(name='CC emulated input module 2',
+        #        module_type='input', is_can=True,
         #        hardware_type=Module.HardwareType.EMULATED,
         #        inputs=[Input(input_id=48, tester_output_id=66)])
     ]
@@ -341,15 +340,12 @@
                module_type='temperature',
                hardware_type=Module.HardwareType.PHYSICAL,
                temps=[]),
-<<<<<<< HEAD
-        Module(name='CC emulated temperature module',
+        Module(name='CC emulated temperature module 0',
                module_type='temperature', is_can=True,
-=======
-        Module(name='CC emulated temperature module 0', mtype='T', is_can=True,
->>>>>>> c8607088
                hardware_type=Module.HardwareType.EMULATED,
                temps=[]),
-        # Module(name='CC emulated temperature module 1', mtype='T', is_can=True,
+        # Module(name='CC emulated temperature module 1',
+        #        module_type='temperature', is_can=True,
         #        hardware_type=Module.HardwareType.EMULATED,
         #        temps=[])
     ],
